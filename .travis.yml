cache: bundler
language: ruby
rvm:
<<<<<<< HEAD
 - 2.5.8
 - 2.6.6
 - 2.7.2
 - ruby-head
=======
 - 2.5.8 
 - 2.6.6
 - 2.7.2
 - 3.0.0 
>>>>>>> c6804d83
before_install:
  - gem update --system
  - gem install bundler<|MERGE_RESOLUTION|>--- conflicted
+++ resolved
@@ -1,17 +1,10 @@
 cache: bundler
 language: ruby
 rvm:
-<<<<<<< HEAD
  - 2.5.8
  - 2.6.6
  - 2.7.2
- - ruby-head
-=======
- - 2.5.8 
- - 2.6.6
- - 2.7.2
- - 3.0.0 
->>>>>>> c6804d83
+ - 3.0.0
 before_install:
   - gem update --system
   - gem install bundler