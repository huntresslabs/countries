--- conflicted
+++ resolved
@@ -7,20 +7,12 @@
   gem.email         = ['hexorx@gmail.com', 'russell@burningpony.com', 'pedro@codecreations.tech']
   gem.description   = 'All sorts of useful information about every country packaged as pretty little country objects. It includes data from ISO 3166'
   gem.summary       = 'Gives you a country object full of all sorts of useful information.'
-<<<<<<< HEAD
-  gem.homepage      = 'http://github.com/countries/countries'
-  gem.metadata      = { 'bug_tracker_uri' => 'http://github.com/countries/countries/issues',
+  gem.homepage      = 'https://github.com/countries/countries'
+  gem.metadata      = { 'bug_tracker_uri' => 'https://github.com/countries/countries/issues',
                         'changelog_uri' => 'https://github.com/countries/countries/blob/master/CHANGELOG.md',
                         'source_code_uri' => 'https://github.com/countries/countries',
                         'wiki_uri' => 'https://github.com/countries/countries/wiki',
                         'rubygems_mfa_required' => 'true' }
-=======
-  gem.homepage      = 'https://github.com/countries/countries'
-  gem.metadata      = { 'bug_tracker_uri' => 'https://github.com/countries/countries/issues',
-                        'changelog_uri' => 'https://github.com/countries/countries/blob/master/CHANGELOG.md',
-                        'source_code_uri' => 'https://github.com/countries/countries',
-                        'wiki_uri' => 'https://github.com/countries/countries/wiki'}
->>>>>>> b8599c91
 
   gem.files         = `git ls-files`.split($OUTPUT_RECORD_SEPARATOR)
   gem.test_files    = gem.files.grep(%r{^(test|spec|features)/})
