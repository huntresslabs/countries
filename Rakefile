--- conflicted
+++ resolved
@@ -21,36 +21,6 @@
 
 task default: [:spec]
 
-<<<<<<< HEAD
-task :update_yaml_structure do
-  d = Dir['lib/countries/data/subdivisions/*.yaml']
-  d.each do |file|
-    puts "checking : #{file}"
-    data = YAML.load_file(file)
-
-    data = data.each_with_object({}) do |(k, subd), a|
-      a[k] ||= {}
-      a[k]['unofficial_names'] = subd.delete('names')
-      a[k]['translations'] = { 'en' => subd['name'] }
-      a[k]['geo'] = {
-        'latitude' => subd.delete('latitude'),
-        'longitude' => subd.delete('longitude'),
-        'min_latitude' => subd.delete('min_latitude'),
-        'min_longitude' => subd.delete('min_longitude'),
-        'max_latitude' => subd.delete('max_latitude'),
-        'max_longitude' => subd.delete('max_longitude')
-      }
-
-      a[k] = a[k].merge(subd)
-    end
-    File.write(file, data.to_yaml)
-  rescue StandardError
-    puts "failed to read #{file}: #{$ERROR_INFO}"
-  end
-end
-
-=======
->>>>>>> 43f3f56f
 desc 'Update CLDR subdivison data set'
 task :update_cldr_subdivison_data do
   require_relative './lib/countries/sources'
@@ -92,32 +62,6 @@
     data[alpha2] ||= YAML.load_file(country_file)[alpha2]
   end
 
-<<<<<<< HEAD
   out_file = File.join(File.dirname(__FILE__), 'lib', 'countries', 'cache', 'countries.json')
   File.binwrite(out_file, data.to_json)
-=======
-  File.open(File.join(File.dirname(__FILE__), 'lib', 'countries', 'cache', 'countries.json'), 'wb') { |f| f.write(data.to_json) }
-end
-
-# Temporary task to update YAML file structure with iso_long_name and iso_short_name attributes
-task :update_iso_names do
-  require 'csv'
-  isodata = CSV.read 'isonames.csv', headers: true
-
-  d = Dir['lib/countries/data/countries/*.yaml']
-  d.each do |file|
-    puts "checking : #{file}"
-    data = YAML.load_file(file)
-
-    country_code = data.keys.first
-    iso_country = isodata.find {|c| c['cc'] == country_code}
-
-    data.values.first['iso_long_name'] = iso_country['iso_full_name']
-    data.values.first['iso_short_name'] = data.values.first.delete('name')
-
-    data[country_code.upcase] = data[country_code.upcase].sort.to_h
-
-    File.open(file, 'w') { |f| f.write data.to_yaml }
-  end
->>>>>>> 43f3f56f
 end