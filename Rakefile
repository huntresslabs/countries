#!/usr/bin/env rake
# frozen_string_literal: true

require 'bundler/gem_tasks'

require 'rake'
require 'rspec/core/rake_task'
require 'yaml'

ISO3166_ROOT_PATH = File.dirname(__FILE__)

# Enter your API Key enabled for Geocoding API and Places API
GOOGLE_API_KEY = 'ENTER API KEY'

Dir.glob('lib/countries/tasks/*.rake').each { |r| load r }

desc 'Run all examples'
RSpec::Core::RakeTask.new(:spec) do |t|
  t.rspec_opts = %w[--color --warnings]
end

task default: [:spec]

desc 'Update CLDR subdivison data set'
task :update_cldr_subdivison_data do
  require_relative './lib/countries/sources'
  Sources::CLDR::Downloader.subdivisions
  Sources::CLDR::SubdivisionUpdater.new.call
end

desc 'Update Cache'
task :update_cache do
  require 'yaml'
  require 'i18n_data'

  codes = Dir['lib/countries/data/countries/*.yaml'].map { |x| File.basename(x, File.extname(x)) }.uniq.sort
  data = {}

  corrections_file = File.join(File.dirname(__FILE__), 'lib', 'countries', 'data', 'translation_corrections.yaml')
  corrections = YAML.load_file(corrections_file) || {}

<<<<<<< HEAD
  language_keys = I18nData.languages.keys + ['zh_CN', 'zh_TW', 'zh_HK','bn_IN','pt_BR']
  # Ignore locales that have bad data in i18n_data 0.16.0
  language_keys -= %w[AY AM BA]
=======
  language_keys = I18nData.languages.keys + %w[zh_CN zh_TW zh_HK bn_IN pt_BR]
>>>>>>> 513f1e83
  language_keys.each do |locale|
    locale = locale.downcase
    begin
      local_names = I18nData.countries(locale)
    rescue I18nData::NoTranslationAvailable
      next
    end

    # Apply any known corrections to i18n_data
    corrections[locale].each do |alpha2, localized_name|
      local_names[alpha2] = localized_name
    end

    out = File.join(File.dirname(__FILE__), 'lib', 'countries', 'cache', 'locales', "#{locale.gsub(/_/, '-')}.json")
    File.binwrite(out, local_names.to_json)
  end

  codes.each do |alpha2|
    country_file = File.join(File.dirname(__FILE__), 'lib', 'countries', 'data', 'countries', "#{alpha2}.yaml")
    data[alpha2] ||= YAML.load_file(country_file)[alpha2]
  end

  out_file = File.join(File.dirname(__FILE__), 'lib', 'countries', 'cache', 'countries.json')
  File.binwrite(out_file, data.to_json)
end<|MERGE_RESOLUTION|>--- conflicted
+++ resolved
@@ -39,13 +39,9 @@
   corrections_file = File.join(File.dirname(__FILE__), 'lib', 'countries', 'data', 'translation_corrections.yaml')
   corrections = YAML.load_file(corrections_file) || {}
 
-<<<<<<< HEAD
-  language_keys = I18nData.languages.keys + ['zh_CN', 'zh_TW', 'zh_HK','bn_IN','pt_BR']
+  language_keys = I18nData.languages.keys + %w[zh_CN zh_TW zh_HK bn_IN pt_BR]
   # Ignore locales that have bad data in i18n_data 0.16.0
   language_keys -= %w[AY AM BA]
-=======
-  language_keys = I18nData.languages.keys + %w[zh_CN zh_TW zh_HK bn_IN pt_BR]
->>>>>>> 513f1e83
   language_keys.each do |locale|
     locale = locale.downcase
     begin
