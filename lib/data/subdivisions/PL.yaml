--- conflicted
+++ resolved
@@ -1,108 +1,81 @@
 ---
 DS:
-  name: dolnośląskie
+  name: Dolnośląskie
   names:
-<<<<<<< HEAD
     - dolnośląskie
     - Dolnośląskie
-=======
-  - Dolnoslaskie
->>>>>>> 9cd73ec9
 KP:
-  name: kujawsko-pomorskie
+  name: Kujawsko-pomorskie
   names:
     - kujawsko-pomorskie
     - Kujawsko-pomorskie
 LU:
-  name: lubelskie
+  name: Lubelskie
   names:
     - lubelskie
     - Lubelskie
 LB:
-  name: lubuskie
+  name: Lubuskie
   names:
     - lubuskie
     - Lubuskie
 LD:
-  name: łódzkie
+  name: Łódzkie
   names:
-<<<<<<< HEAD
     - łódzkie
     - Łódzkie
+MA:
+  name: Małopolskie
+  names:
+    - małopolskie
+    - Małopolskie
 MZ:
-  name: mazowieckie
+  name: Mazowieckie
   names:
     - mazowieckie
     - Mazowieckie
-=======
-  - Lodzkie
->>>>>>> 9cd73ec9
-MA:
-  name: małopolskie
-  names:
-<<<<<<< HEAD
-    - małopolskie
-    - Małopolskie
-=======
-  - Malopolskie
-MZ:
-  name: Mazowieckie
-  names: Mazowieckie
->>>>>>> 9cd73ec9
 OP:
-  name: opolskie
+  name: Opolskie
   names:
     - opolskie
     - Opolskie
 PK:
-  name: podlaskie
+  name: Podkarpackie
+  names:
+    - podkarpackie
+    - Podkarpackie
+PD:
+  name: Podlaskie
   names:
     - podlaskie
     - Podlaskie
-PD:
-  name: podkarpackie
+PM:
+  name: Pomorskie
   names:
-    - podkarpackie
-    - Podkarpackie
-PM:
-  name: pomorskie
-  names:
-<<<<<<< HEAD
     - pomorskie
     - Pomorskie
-=======
-  - Swietokrzyskie
->>>>>>> 9cd73ec9
 SL:
-  name: śląskie
+  name: Śląskie
   names:
-<<<<<<< HEAD
     - śląskie
     - Śląskie
 SK:
-  name: świętokrzyskie
+  name: Świętokrzyskie
   names:
     - świętokrzyskie
     - Świętokrzyskie
-=======
-  - Slaskie
->>>>>>> 9cd73ec9
 WN:
-  name: warmińsko-mazurskie
+  name: Warmińsko-mazurskie
   names:
-<<<<<<< HEAD
     - warmińsko-mazurskie
     - Warmińsko-mazurskie
-=======
-  - Warminsko-Mazurskie
->>>>>>> 9cd73ec9
 WP:
-  name: wielkopolskie
+  name: Wielkopolskie
   names:
     - wielkopolskie
     - Wielkopolskie
 ZP:
-  name: zachodniopomorskie
+  name: Zachodniopomorskie
   names:
     - zachodniopomorskie
     - Zachodniopomorskie