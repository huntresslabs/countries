--- conflicted
+++ resolved
@@ -1220,11 +1220,8 @@
   - ボネール、シント・ユースタティウスおよびサバ
   translations:
     en: Bonaire, Sint Eustatius and Saba
-<<<<<<< HEAD
     ru: Бонэйр, Синт-Эстатиус и Саба
-=======
     ja: ボネール、シント・ユースタティウスおよびサバ
->>>>>>> 4cd78511
   national_destination_code_lengths:
   - 2
   national_number_lengths:
