---
AD:
  continent: Europe
  alpha2: AD
  alpha3: AND
  country_code: '376'
  currency: EUR
  international_prefix: '00'
  ioc: AND
  gec: AN
  latitude: 42 30 N
  longitude: 1 30 E
  name: Andorra
  names:
  - Andorre
  - Andorra
  - "アンドラ"
  translations:
    en: Andorra
    it: Andorra
    de: Andorra
    fr: Andorre
    es: 
    ja: "アンドラ"
    nl: Andorra
    ru: "Андорра"
    ar: "أندورا"
    be: "Андора"
  national_destination_code_lengths:
  - 2
  national_number_lengths:
  - 6
  - 7
  - 8
  - 9
  national_prefix: None
  number: '020'
  region: Europe
  subregion: Southern Europe
  world_region: EMEA
  un_locode: AD
  languages:
  - ca
  nationality: Andorran
  postal_code: true
AE:
  continent: Asia
  address_format: |-
    {{recipient}}
    {{street}}
    {{postalcode}} {{city}}
    {{country}}
  alpha2: AE
  alpha3: ARE
  country_code: '971'
  currency: AED
  international_prefix: '00'
  ioc: UAE
  gec: AE
  latitude: 24 00 N
  longitude: 54 00 E
  name: United Arab Emirates
  names:
  - United Arab Emirates
  - "الإمارات العربية المتحدة"
  - Vereinigte Arabische Emirate
  - "Émirats Arabes Unis"
  - Emiratos Árabes Unidos
  - "アラブ首長国連邦"
  - Verenigde Arabische Emiraten
  translations:
    en: United Arab Emirates
    it: Emirati Arabi Uniti
    de: Vereinigte Arabische Emirate
    fr: "Émirats Arabes Unis"
    es: Emiratos Árabes Unidos
    ja: "アラブ首長国連邦"
    nl: Verenigde Arabische Emiraten
    ru: "Объединенные Арабские Эмираты"
    ar: "الإمارات العربية المتحدة"
    be: "Аб'яднаныя Арабскія Эміраты"
  national_destination_code_lengths:
  - 2
  national_number_lengths:
  - 7
  - 8
  - 9
  national_prefix: '0'
  number: '784'
  region: Asia
  subregion: Western Asia
  world_region: EMEA
  un_locode: AE
  languages:
  - ar
  nationality: Emirian
  postal_code: false
AF:
  continent: Asia
  alpha2: AF
  alpha3: AFG
  country_code: '93'
  currency: AFN
  international_prefix: '00'
  ioc: AFG
  gec: AF
  latitude: 33 00 N
  longitude: 65 00 E
  name: Afghanistan
  names:
  - Afghanistan
  - Afganistán
  - "アフガニスタン"
  translations:
    en: Afghanistan
    it: Afghanistan
    de: Afghanistan
    fr: Afghanistan
    es: Afganistán
    ja: "アフガニスタン"
    nl: Afghanistan
    ru: "Афганистан"
    ar: "أفغانستان"
    be: "Афганістан"
  national_destination_code_lengths:
  - 2
  national_number_lengths:
  - 8
  - 9
  national_prefix: '0'
  number: '004'
  region: Asia
  subregion: Southern Asia
  world_region: APAC
  un_locode: AF
  languages:
  - ps
  - uz
  - tk
  nationality: Afghan
  postal_code: true
AG:
  continent: North America
  alpha2: AG
  alpha3: ATG
  country_code: '1'
  currency: XCD
  international_prefix: '011'
  ioc: ANT
  gec: AC
  latitude: 17 03 N
  longitude: 61 48 W
  name: Antigua and Barbuda
  names:
  - Antigua and Barbuda
  - Antigua und Barbuda
  - Antigua et Barbuda
  - Antigua y Barbuda
  - "アンティグア・バーブーダ"
  - Antigua en Barbuda
  translations:
    en: Antigua and Barbuda
    it: Antigua e Barbuda
    de: Antigua und Barbuda
    fr: Antigua et Barbuda
    es: Antigua y Barbuda
    ja: "アンティグア・バーブーダ"
    nl: Antigua en Barbuda
    ru: "Антигуа и Барбуда"
    ar: "أنتيجوا وباربودا"
    be: "Антыгуа і Барбуда"
  national_destination_code_lengths:
  - 3
  national_number_lengths:
  - 10
  national_prefix: '1'
  number: 028
  region: Americas
  subregion: Caribbean
  world_region: AMER
  un_locode: AG
  languages:
  - en
  nationality: Antiguan, Barbudan
  postal_code: false
AI:
  continent: North America
  alpha2: AI
  alpha3: AIA
  country_code: '1'
  currency: XCD
  international_prefix: '011'
  ioc: 
  gec: AV
  latitude: 18 15 N
  longitude: 63 10 W
  name: Anguilla
  names:
  - Anguilla
  - "アンギラ"
  translations:
    en: Anguilla
    it: Anguilla
    de: Anguilla
    fr: Anguilla
    es: Anguilla
    ja: "アンギラ"
    nl: Anguilla
    ru: "Ангилья"
    ar: "أنغيلا"
    be: "Ангілья"
  national_destination_code_lengths:
  - 3
  national_number_lengths:
  - 10
  national_prefix: '1'
  number: '660'
  region: Americas
  subregion: Caribbean
  world_region: AMER
  un_locode: AI
  languages:
  - en
  nationality: Anguillian
  postal_code: true
AL:
  continent: Europe
  alpha2: AL
  alpha3: ALB
  country_code: '355'
  currency: ALL
  international_prefix: '00'
  ioc: ALB
  gec: AL
  latitude: 41 00 N
  longitude: 20 00 E
  name: Albania
  names:
  - Albania
  - Albanien
  - Albanie
  - "アルバニア"
  - Albanië
  translations:
    en: Albania
    it: Albania
    de: Albanien
    fr: Albanie
    es: 
    ja: "アルバニア"
    nl: Albanië
    ru: "Албания"
    ar: "ألبانيا"
    be: "Албанія"
  national_destination_code_lengths:
  - 2
  national_number_lengths:
  - 7
  - 8
  - 9
  national_prefix: '0'
  number: 008
  region: Europe
  subregion: Southern Europe
  world_region: EMEA
  un_locode: AL
  languages:
  - sq
  nationality: Albanian
  postal_code: true
AM:
  continent: Asia
  alpha2: AM
  alpha3: ARM
  country_code: '374'
  currency: AMD
  international_prefix: '00'
  ioc: ARM
  gec: AM
  latitude: 40 00 N
  longitude: 45 00 E
  name: Armenia
  names:
  - Armenia
  - Armenien
  - Arménie
  - "アルメニア"
  - Armenië
  translations:
    en: Armenia
    it: Armenia
    de: Armenien
    fr: Arménie
    es: 
    ja: "アルメニア"
    nl: Armenië
    ru: "Армения"
    ar: "أرمينيا"
    be: "Арменія"
  national_destination_code_lengths:
  - 2
  national_number_lengths:
  - 8
  national_prefix: '8'
  number: '051'
  region: Asia
  subregion: Western Asia
  world_region: EMEA
  un_locode: AM
  languages:
  - hy
  - ru
  nationality: Armenian
  postal_code: true
AN:
  continent: North America
  alpha2: AN
  alpha3: ANT
  country_code: '599'
  currency: ANG
  international_prefix: '00'
  ioc: AHO
  gec: 
  latitude: ''
  longitude: ''
  name: Netherlands Antilles
  names:
  - Netherlands Antilles
  - Niederländische Antillen
  - Antilles néerlandaises
  - Antillas Holandesas
  - "オランダ領アンティル"
  - Nederlandse Antillen
  translations:
    en: Netherlands Antilles
    it: Antille Olandesi
    de: Niederländische Antillen
    fr: Antilles néerlandaises
    es: Antillas Holandesas
    ja: "オランダ領アンティル"
    nl: Nederlandse Antillen
    ru: "Нидерландские Антильские Острова"
    ar: "جزر الأنتيل الهولندية"
    be: "Нідэрландскія Антыльскія Астравы"
  national_destination_code_lengths:
  - 2
  national_number_lengths:
  - 7
  national_prefix: '0'
  number: '530'
  region: Americas
  subregion: Caribbean
  world_region: AMER
  un_locode: AN
  languages:
  - nl
  - en
  nationality: Dutch
  dissolved_on: '2010-10-10'
  postal_code: false
AO:
  continent: Africa
  alpha2: AO
  alpha3: AGO
  country_code: '244'
  currency: AOA
  international_prefix: '00'
  ioc: ANG
  gec: AO
  latitude: 12 30 S
  longitude: 18 30 E
  name: Angola
  names:
  - Angola
  - "アンゴラ"
  translations:
    en: Angola
    it: Angola
    de: Angola
    fr: Angola
    es: Angola
    ja: "アンゴラ"
    nl: Angola
    ru: "Ангола"
    ar: "أنجولا"
    be: "Ангола"
  national_destination_code_lengths:
  - 2
  national_number_lengths:
  - 9
  national_prefix: '0'
  number: '024'
  region: Africa
  subregion: Middle Africa
  world_region: EMEA
  un_locode: AO
  languages:
  - pt
  nationality: Angolan
  postal_code: false
AQ:
  continent: Antarctica
  alpha2: AQ
  alpha3: ATA
  country_code: '672'
  currency: 
  international_prefix: ''
  ioc: 
  gec: AY
  latitude: 90 00 S
  longitude: 0 00 E
  name: Antarctica
  names:
  - Antarctica
  - Antarktis
  - Antarctique
  - Antártida
  - "南極"
  translations:
    en: Antarctica
    it: Antartide
    de: Antarktis
    fr: Antarctique
    es: Antártida
    ja: "南極"
    nl: Antarctica
    ru: "Антарктида"
    ar: "أنتاركتيكا"
    be: "Антарктыда"
  national_destination_code_lengths: []
  national_number_lengths: []
  national_prefix: ''
  world_region: AMER
  number: '010'
  region: ''
  subregion: ''
  un_locode: AQ
  languages: []
  nationality: ''
  postal_code: true
AR:
  continent: South America
  address_format: |-
    {{recipient}}
    {{street}}
    {{postalcode}} {{city}}
    {{region}}
    {{country}}
  alpha2: AR
  alpha3: ARG
  country_code: '54'
  currency: ARS
  international_prefix: '00'
  ioc: ARG
  gec: AR
  latitude: 34 00 S
  longitude: 64 00 W
  name: Argentina
  names:
  - Argentina
  - Argentinien
  - Argentine
  - "アルゼンチン"
  - Argentinië
  translations:
    en: Argentina
    it: Argentina
    de: Argentinien
    fr: Argentine
    es: 
    ja: "アルゼンチン"
    nl: Argentinië
    ru: "Аргентина"
    ar: "الأرجنتين"
    be: "Аргентына"
  national_destination_code_lengths:
  - 2
  national_number_lengths:
  - 8
  - 9
  national_prefix: '0'
  number: '032'
  region: Americas
  subregion: South America
  world_region: AMER
  un_locode: AR
  languages:
  - es
  - gn
  nationality: Argentinean
  postal_code: true
AS:
  continent: Australia
  alpha2: AS
  alpha3: ASM
  country_code: '1'
  currency: USD
  international_prefix: '011'
  ioc: ASA
  gec: AQ
  latitude: 14 20 S
  longitude: 170 00 W
  name: American Samoa
  names:
  - American Samoa
  - Amerikanisch-Samoa
  - Samoa américaines
  - Samoa Americana
  - "アメリカ領サモア"
  - Amerikaans Samoa
  translations:
    en: American Samoa
    it: Samoa Americane
    de: Amerikanisch-Samoa
    fr: Samoa américaines
    es: Samoa Americana
    ja: "アメリカ領サモア"
    nl: Amerikaans Samoa
    ru: "Американское Самоа"
    ar: "ساموا الأمريكية"
    be: "Амерыканскае Самоа"
  national_destination_code_lengths:
  - 3
  national_number_lengths:
  - 10
  national_prefix: '1'
  number: '016'
  region: Oceania
  subregion: Polynesia
  world_region: APAC
  un_locode: AS
  languages:
  - en
  - sm
  nationality: American Samoan
  postal_code: true
AT:
  continent: Europe
  address_format: |-
    {{recipient}}
    {{street}}
    {{postalcode}} {{city}}
    {{country}}
  alpha2: AT
  alpha3: AUT
  country_code: '43'
  currency: EUR
  international_prefix: '00'
  ioc: AUT
  gec: AU
  latitude: 47 20 N
  longitude: 13 20 E
  name: Austria
  names:
  - Austria
  - "Österreich"
  - Autriche
  - "オーストリア"
  - Oostenrijk
  translations:
    en: Austria
    it: Austria
    de: "Österreich"
    fr: Autriche
    es: Austria
    ja: "オーストリア"
    nl: Oostenrijk
    ru: "Австрия"
    ar: "النمسا"
    be: "Аўстрыя"
  national_destination_code_lengths:
  - 1
  - 2
  - 3
  national_number_lengths:
  - 7
  - 8
  - 9
  - 10
  - 11
  - 12
  - 13
  national_prefix: '0'
  number: '040'
  region: Europe
  subregion: Western Europe
  world_region: EMEA
  un_locode: AT
  languages:
  - de
  nationality: Austrian
  eu_member: true
  vat_rates:
    standard: 20
    reduced:
    - 10
    super_reduced: 
    parking: 12
  postal_code: true
AU:
  continent: Australia
  address_format: |-
    {{recipient}}
    {{street}}
    {{city}} {{region}} {{postalcode}}
    {{country}}
  alpha2: AU
  alpha3: AUS
  country_code: '61'
  currency: AUD
  international_prefix: '0011'
  ioc: AUS
  gec: AS
  latitude: 27 00 S
  longitude: 133 00 E
  name: Australia
  names:
  - Australia
  - Australien
  - Australie
  - "オーストラリア"
  - Australië
  translations:
    en: Australia
    it: Australia
    de: Australien
    fr: Australie
    es: Australia
    ja: "オーストラリア"
    nl: Australië
    ru: "Австралия"
    ar: "أستراليا"
    be: "Аўстралія"
  national_destination_code_lengths:
  - 2
  national_number_lengths:
  - 9
  national_prefix: '0'
  number: '036'
  region: Oceania
  subregion: Australia and New Zealand
  world_region: APAC
  un_locode: AU
  languages:
  - en
  nationality: Australian
  postal_code: true
AW:
  continent: North America
  alpha2: AW
  alpha3: ABW
  country_code: '297'
  currency: AWG
  international_prefix: '00'
  ioc: ARU
  gec: AA
  latitude: 12 30 N
  longitude: 69 58 W
  name: Aruba
  names:
  - Aruba
  - "アルバ"
  translations:
    en: Aruba
    it: Aruba
    de: Aruba
    fr: Aruba
    es: Aruba
    ja: "アルバ"
    nl: Aruba
    ru: "Аруба"
    ar: "أروبا"
    be: "Аруба"
  national_destination_code_lengths:
  - 2
  national_number_lengths:
  - 7
  national_prefix: None
  number: '533'
  region: Americas
  subregion: Caribbean
  world_region: AMER
  un_locode: AW
  languages:
  - nl
  nationality: Aruban
  postal_code: false
AX:
  continent: Europe
  alpha2: AX
  alpha3: ALA
  country_code: '358'
  currency: 
  international_prefix: ''
  ioc: 
  gec: 
  latitude: ''
  longitude: ''
  name: "Åland Islands"
  names:
  - "Åland Islands"
  - "Åland"
  - "オーランド諸島"
  - "Ålandeilanden"
  translations:
    en: "Åland Islands"
    it: Isole Aland
    de: "Åland"
    fr: Aland
    es: 
    ja: "オーランド諸島"
    nl: "Ålandeilanden"
    ru: "Аландские острова"
    ar: "جزر آلاند"
    be: "Аландскія Астравы"
  national_destination_code_lengths: []
  national_number_lengths: []
  national_prefix: ''
  number: '248'
  region: Europe
  subregion: Northern Europe
  world_region: EMEA
  un_locode: 
  languages:
  - sv
  nationality: Swedish
  postal_code: true
AZ:
  continent: Asia
  alpha2: AZ
  alpha3: AZE
  country_code: '994'
  currency: AZN
  international_prefix: '810'
  ioc: AZE
  gec: AJ
  latitude: 40 30 N
  longitude: 47 30 E
  name: Azerbaijan
  names:
  - Azerbaijan
  - Aserbaidschan
  - Azerbaïdjan
  - Azerbaiyán
  - "アゼルバイジャン"
  - Azerbeidzjan
  translations:
    en: Azerbaijan
    it: Azerbaijan
    de: Aserbaidschan
    fr: Azerbaïdjan
    es: Azerbaiyán
    ja: "アゼルバイジャン"
    nl: Azerbeidzjan
    ru: "Азербайджан"
    ar: "أذربيجان"
    be: "Азербайджан"
  national_destination_code_lengths:
  - 2
  national_number_lengths:
  - 8
  - 9
  national_prefix: '8'
  number: '031'
  region: Asia
  subregion: Western Asia
  world_region: EMEA
  un_locode: AZ
  languages:
  - az
  - hy
  nationality: Azerbaijani
  postal_code: true
BA:
  continent: Europe
  address_format: |-
    {{recipient}}
    {{street}}
    {{postalcode}} {{city}}
    {{country}}
  alpha2: BA
  alpha3: BIH
  country_code: '387'
  currency: BAM
  international_prefix: '00'
  ioc: BIH
  gec: BK
  latitude: 44 00 N
  longitude: 18 00 E
  name: Bosnia and Herzegovina
  names:
  - Bosnia and Herzegovina
  - Bosnien und Herzegowina
  - Bosnie et Herzégovine
  - Bosnia y Herzegovina
  - "ボスニア・ヘルツェゴビナ"
  - Bosnië en Herzegovina
  - Bosnia Herzegovina
  translations:
    en: Bosnia and Herzegovina
    it: Bosnia ed Erzegovina
    de: Bosnien und Herzegowina
    fr: Bosnie et Herzégovine
    es: Bosnia y Herzegovina
    ja: "ボスニア・ヘルツェゴビナ"
    nl: Bosnië en Herzegovina
    ru: "Босния и Герцеговина"
    ar: "البوسنة والهرسك"
    be: "Боснія і Герцагавіна"
  national_destination_code_lengths:
  - 2
  national_number_lengths:
  - 8
  national_prefix: '0'
  number: '070'
  region: Europe
  subregion: Southern Europe
  world_region: EMEA
  un_locode: BA
  languages:
  - bs
  - hr
  - sr
  nationality: Bosnian, Herzegovinian
  postal_code: true
BB:
  continent: North America
  alpha2: BB
  alpha3: BRB
  country_code: '1'
  currency: BBD
  international_prefix: '011'
  ioc: BAR
  gec: BB
  latitude: 13 10 N
  longitude: 59 32 W
  name: Barbados
  names:
  - Barbade
  - Barbados
  - "バルバドス"
  translations:
    en: Barbados
    it: Barbados
    de: Barbados
    fr: Barbade
    es: 
    ja: "バルバドス"
    nl: Barbados
    ru: "Барбадос"
    ar: "بربادوس"
    be: "Барбадос"
  national_destination_code_lengths:
  - 3
  national_number_lengths:
  - 10
  national_prefix: '1'
  number: '052'
  region: Americas
  subregion: Caribbean
  world_region: AMER
  un_locode: BB
  languages:
  - en
  nationality: Barbadian
  postal_code: true
BD:
  continent: Asia
  alpha2: BD
  alpha3: BGD
  country_code: '880'
  currency: BDT
  international_prefix: '00'
  ioc: BAN
  gec: BG
  latitude: 24 00 N
  longitude: 90 00 E
  name: Bangladesh
  names:
  - Bangladesh
  - Bangladesch
  - "バングラデシュ"
  translations:
    en: Bangladesh
    it: Bangladesh
    de: Bangladesch
    fr: Bangladesh
    es: 
    ja: "バングラデシュ"
    nl: Bangladesh
    ru: "Бангладеш"
    ar: "بنجلاديش"
    be: "Бангладэш"
  national_destination_code_lengths:
  - 2
  national_number_lengths:
  - 10
  national_prefix: '0'
  number: '050'
  region: Asia
  subregion: Southern Asia
  world_region: APAC
  un_locode: BD
  languages:
  - bn
  nationality: Bangladeshi
  postal_code: true
BE:
  continent: Europe
  address_format: |-
    {{recipient}}
    {{street}}
    {{postalcode}} {{city}}
    {{country}}
  alpha2: BE
  alpha3: BEL
  country_code: '32'
  currency: EUR
  international_prefix: '00'
  ioc: BEL
  gec: BE
  latitude: 50 50 N
  longitude: 4 00 E
  name: Belgium
  names:
  - Belgium
  - Belgien
  - Belgique
  - Bélgica
  - "ベルギー"
  - België
  translations:
    en: Belgium
    it: Belgio
    de: Belgien
    fr: Belgique
    es: Bélgica
    ja: "ベルギー"
    nl: België
    ru: "Бельгия"
    ar: "بلجيكا"
    be: "Бельгія"
  national_destination_code_lengths:
  - 2
  national_number_lengths:
  - 8
  - 9
  national_prefix: '0'
  number: '056'
  region: Europe
  subregion: Western Europe
  world_region: EMEA
  un_locode: BE
  languages:
  - nl
  - fr
  - de
  nationality: Belgian
  eu_member: true
  vat_rates:
    standard: 21
    reduced:
    - 6
    - 12
    super_reduced: 
    parking: 12
  postal_code: true
BF:
  continent: Africa
  alpha2: BF
  alpha3: BFA
  country_code: '226'
  currency: XOF
  international_prefix: '00'
  ioc: BUR
  gec: UV
  latitude: 13 00 N
  longitude: 2 00 W
  name: Burkina Faso
  names:
  - Burkina Faso
  - "ブルキナファソ"
  translations:
    en: Burkina Faso
    it: Burkina Faso
    de: Burkina Faso
    fr: Burkina Faso
    es: Burkina Faso
    ja: "ブルキナファソ"
    nl: Burkina Faso
    ru: "Буркина-Фасо"
    ar: "بوركينا فاسو"
    be: "Буркіна-Фасо"
  national_destination_code_lengths:
  - 2
  national_number_lengths:
  - 8
  national_prefix: None
  number: '854'
  region: Africa
  subregion: Western Africa
  world_region: EMEA
  un_locode: BF
  languages:
  - fr
  - ff
  nationality: Burkinabe
  postal_code: false
BG:
  continent: Europe
  address_format: |-
    {{recipient}}
    {{street}}
    {{postalcode}} {{city}}
    {{country}}
  alpha2: BG
  alpha3: BGR
  country_code: '359'
  currency: BGN
  international_prefix: '00'
  ioc: BUL
  gec: BU
  latitude: 43 00 N
  longitude: 25 00 E
  name: Bulgaria
  names:
  - Bulgaria
  - Bulgarien
  - Bulgarie
  - "ブルガリア"
  - Bulgarije
  translations:
    en: Bulgaria
    it: Bulgaria
    de: Bulgarien
    fr: Bulgarie
    es: 
    ja: "ブルガリア"
    nl: Bulgarije
    ru: "Болгария"
    ar: "بلغاريا"
    be: "Балгарыя"
  national_destination_code_lengths:
  - 2
  national_number_lengths:
  - 8
  - 9
  - 10
  national_prefix: '0'
  number: '100'
  region: Europe
  subregion: Eastern Europe
  world_region: EMEA
  un_locode: BG
  languages:
  - bg
  nationality: Bulgarian
  eu_member: true
  vat_rates:
    standard: 20
    reduced:
    - 9
    super_reduced: 
    parking: 
  postal_code: true
BH:
  continent: Asia
  address_format: |-
    {{recipient}}
    {{street}}
    {{postalcode}} {{city}}
    {{country}}
  alpha2: BH
  alpha3: BHR
  country_code: '973'
  currency: BHD
  international_prefix: '00'
  ioc: BRN
  gec: BA
  latitude: 26 00 N
  longitude: 50 33 E
  name: Bahrain
  names:
  - Bahrain
  - "البحرين"
  - Bahreïn
  - Bahrein
  - "バーレーン"
  translations:
    en: Bahrain
    it: Bahrein
    de: Bahrain
    fr: Bahreïn
    es: Bahrein
    ja: "バーレーン"
    nl: Bahrein
    ru: "Бахрейн"
    ar: "البحرين"
    be: "Бахрэйн"
  national_destination_code_lengths:
  - 2
  national_number_lengths:
  - 8
  national_prefix: None
  number: 048
  region: Asia
  subregion: Western Asia
  world_region: EMEA
  un_locode: BH
  languages:
  - ar
  nationality: Bahraini
  postal_code: true
BI:
  continent: Africa
  alpha2: BI
  alpha3: BDI
  country_code: '257'
  currency: BIF
  international_prefix: '00'
  ioc: BDI
  gec: BY
  latitude: 3 30 S
  longitude: 30 00 E
  name: Burundi
  names:
  - Burundi
  - "ブルンジ"
  translations:
    en: Burundi
    it: Burundi
    de: Burundi
    fr: Burundi
    es: Burundi
    ja: "ブルンジ"
    nl: Burundi
    ru: "Бурунди"
    ar: "بوروندي"
    be: "Бурундзі"
  national_destination_code_lengths:
  - 2
  national_number_lengths:
  - 8
  national_prefix: None
  number: '108'
  region: Africa
  subregion: Eastern Africa
  world_region: EMEA
  un_locode: BI
  languages:
  - fr
  - rn
  nationality: Burundian
  postal_code: false
BJ:
  continent: Africa
  alpha2: BJ
  alpha3: BEN
  country_code: '229'
  currency: XOF
  international_prefix: '00'
  ioc: BEN
  gec: BN
  latitude: 9 30 N
  longitude: 2 15 E
  name: Benin
  names:
  - Benin
  - Bénin
  - "ベナン"
  translations:
    en: Benin
    it: Benin
    de: Benin
    fr: Bénin
    es: 
    ja: "ベナン"
    nl: Benin
    ru: "Бенин"
    ar: "بنين"
    be: "Бенін"
  national_destination_code_lengths:
  - 2
  national_number_lengths:
  - 8
  national_prefix: None
  number: '204'
  region: Africa
  subregion: Western Africa
  world_region: EMEA
  un_locode: BJ
  languages:
  - fr
  nationality: Beninese
  postal_code: false
BL:
  continent: North America
  alpha2: BL
  alpha3: BLM
  country_code: '590'
  currency: EUR
  international_prefix: ''
  ioc: 
  gec: TB
  latitude: 17 90 N
  longitude: 62 85 W
  name: Saint Barthélemy
  names:
  - Saint Barthélemy
  - Saint-Barthélemy
  - "サン・バルテルミー"
  translations:
    en: Saint Barthélemy
    it: Antille Francesi
    de: Saint-Barthélemy
    fr: Saint-Barthélemy
    es: 
    ja: "サン・バルテルミー"
    nl: Saint Barthélemy
    ru: "Сен-Бартельми"
    ar: "سان بارتليمي"
    be: "Сен-Бартэльмі"
  national_destination_code_lengths: []
  national_number_lengths: []
  national_prefix: ''
  number: '652'
  region: Americas
  subregion: Caribbean
  world_region: APAC
  un_locode: 
  languages:
  - fr
  nationality: Saint Barthélemy Islander
  postal_code: true
BM:
  continent: North America
  alpha2: BM
  alpha3: BMU
  country_code: '1'
  currency: BMD
  international_prefix: '011'
  ioc: BER
  gec: BD
  latitude: 32 20 N
  longitude: 64 45 W
  name: Bermuda
  names:
  - Bermuda
  - Bermudes
  - Bermudas
  - "バミューダ"
  translations:
    en: Bermuda
    it: Bermuda
    de: Bermuda
    fr: Bermudes
    es: Bermudas
    ja: "バミューダ"
    nl: Bermuda
    ru: "Бермудские острова"
    ar: "برمودا"
    be: "Бермуды"
  national_destination_code_lengths:
  - 3
  national_number_lengths:
  - 10
  national_prefix: '1'
  number: '060'
  region: Americas
  subregion: Northern America
  world_region: AMER
  un_locode: BM
  languages:
  - en
  nationality: Bermudian
  postal_code: true
BN:
  continent: Asia
  alpha2: BN
  alpha3: BRN
  country_code: '673'
  currency: BND
  international_prefix: '00'
  ioc: BRU
  gec: BX
  latitude: 4 30 N
  longitude: 114 40 E
  name: Brunei Darussalam
  names:
  - Brunei
  - "ブルネイ・ダルサラーム"
  translations:
    en: Brunei
    it: Brunei
    de: Brunei
    fr: Brunei
    es: Brunei
    ja: "ブルネイ・ダルサラーム"
    nl: Brunei
    ru: "Бруней-Даруссалам"
    ar: "سلطنة بروناي"
    be: "Бруней"
  national_destination_code_lengths:
  - 2
  national_number_lengths:
  - 7
  national_prefix: '0'
  number: 096
  region: Asia
  subregion: South-Eastern Asia
  world_region: APAC
  un_locode: BN
  languages:
  - ms
  nationality: Bruneian
  postal_code: true
BO:
  continent: South America
  alpha2: BO
  alpha3: BOL
  country_code: '591'
  currency: BOB
  international_prefix: '0010'
  ioc: BOL
  gec: BL
  latitude: 17 00 S
  longitude: 65 00 W
  name: Bolivia
  names:
  - Bolivia
  - Bolivien
  - Bolivie
  - "ボリビア多民族国"
  translations:
    en: Bolivia
    it: Bolivia
    de: Bolivien
    fr: Bolivie
    es: 
    ja: "ボリビア多民族国"
    nl: Bolivia
    ru: "Боливия"
    ar: "بوليفيا"
    be: "Балівія"
  national_destination_code_lengths:
  - 2
  national_number_lengths:
  - 8
  national_prefix: '010'
  number: 068
  region: Americas
  subregion: South America
  world_region: AMER
  un_locode: BO
  languages:
  - es
  - ay
  - qu
  nationality: Bolivian
  postal_code: true
BQ:
  continent: North America
  alpha2: BQ
  alpha3: BES
  country_code: '599'
  currency: USD
  international_prefix: '00'
  latitude: ''
  longitude: ''
  name: Bonaire, Sint Eustatius and Saba
  names:
  - Bonaire, Sint Eustatius and Saba
  - Caribbean Netherlands
  - Caribisch Nederland
  - "ボネール、シント・ユースタティウスおよびサバ"
  translations:
    en: Bonaire, Sint Eustatius and Saba
    de: Bonaire, Sint Eustatius und Saba
    fr: Pays-Bas caribéens
    ru: "Бонэйр, Синт-Эстатиус и Саба"
    ja: "ボネール、シント・ユースタティウスおよびサバ"
    ar: "الجزر الكاريبية الهولندية"
    be: "Банайрэ, Сінт-Эстаціус і Саба"
  national_destination_code_lengths:
  - 2
  national_number_lengths:
  - 7
  national_prefix: '0'
  number: '535'
  region: Americas
  subregion: Caribbean
  world_region: APAC
  un_locode: BQ
  languages:
  - nl
  - en
  nationality: Dutch
  postal_code: true
BR:
  continent: South America
  address_format: |-
    {{recipient}}
    {{street}}
    {{postalcode}} {{city}} {{region}}
    {{country}}
  alpha2: BR
  alpha3: BRA
  country_code: '55'
  currency: BRL
  international_prefix: '0014'
  ioc: BRA
  gec: BR
  latitude: 10 00 S
  longitude: 55 00 W
  name: Brazil
  names:
  - Brazil
  - Brasilien
  - Brésil
  - Brasil
  - "ブラジル"
  - Brazilië
  translations:
    en: Brazil
    it: Brasile
    de: Brasilien
    fr: Brésil
    es: Brasil
    ja: "ブラジル"
    nl: Brazilië
    ru: "Бразилия"
    ar: "البرازيل"
    be: "Бразілія"
  national_destination_code_lengths:
  - 2
  national_number_lengths:
  - 10
  - 11
  national_prefix: '014'
  number: '076'
  region: Americas
  subregion: South America
  world_region: AMER
  un_locode: BR
  languages:
  - pt
  nationality: Brazilian
  postal_code: true
BS:
  continent: North America
  alpha2: BS
  alpha3: BHS
  country_code: '1'
  currency: BSD
  international_prefix: '011'
  ioc: BAH
  gec: BF
  latitude: 24 15 N
  longitude: 76 00 W
  name: Bahamas
  names:
  - Bahamas
  - "バハマ"
  - Bahama’s
  translations:
    en: Bahamas
    it: Bahamas
    de: Bahamas
    fr: Bahamas
    es: Bahamas
    ja: "バハマ"
    nl: Bahama’s
    ru: "Багамские острова"
    ar: "جزر البهاما"
    be: "Багамскія Астравы"
  national_destination_code_lengths:
  - 3
  national_number_lengths:
  - 10
  national_prefix: '1'
  number: '044'
  region: Americas
  subregion: Caribbean
  world_region: AMER
  un_locode: BS
  languages:
  - en
  nationality: Bahamian
  postal_code: false
BT:
  continent: Asia
  alpha2: BT
  alpha3: BTN
  country_code: '975'
  currency: BTN
  international_prefix: '00'
  ioc: BHU
  gec: BT
  latitude: 27 30 N
  longitude: 90 30 E
  name: Bhutan
  names:
  - Bhutan
  - Bhoutan
  - Bután
  - "ブータン"
  translations:
    en: Bhutan
    it: Bhutan
    de: Bhutan
    fr: Bhoutan
    es: Bután
    ja: "ブータン"
    nl: Bhutan
    ru: "Бутан"
    ar: "بوتان"
    be: "Бутан"
  national_destination_code_lengths:
  - 2
  national_number_lengths:
  - 7
  - 8
  national_prefix: None
  number: '064'
  region: Asia
  subregion: Southern Asia
  world_region: APAC
  un_locode: BT
  languages:
  - dz
  nationality: Bhutanese
  postal_code: true
BV:
  continent: Antarctica
  alpha2: BV
  alpha3: BVT
  country_code: ''
  currency: NOK
  international_prefix: ''
  ioc: 
  gec: BV
  latitude: 54 26 S
  longitude: 3 24 E
  name: Bouvet Island
  names:
  - Bouvet Island
  - Bouvetinsel
  - "ブーベ島"
  - Bouveteiland
  translations:
    en: Bouvet Island
    it: Isola Bouvet
    de: Bouvetinsel
    fr: "Île Bouvet"
    es: Isla Bouvet
    ja: "ブーベ島"
    nl: Bouveteiland
    ru: "Остров Буве"
    ar: "جزيرة بوفيه"
    be: "Востраў Бувэ"
  national_destination_code_lengths: []
  national_number_lengths: []
  national_prefix: ''
  number: '074'
  region: ''
  subregion: ''
  un_locode: 
  languages: []
  nationality: ''
  postal_code: true
  world_region: APAC
BW:
  continent: Africa
  alpha2: BW
  alpha3: BWA
  country_code: '267'
  currency: BWP
  international_prefix: '00'
  ioc: BOT
  gec: BC
  latitude: 22 00 S
  longitude: 24 00 E
  name: Botswana
  names:
  - Botswana
  - "ボツワナ"
  translations:
    en: Botswana
    it: Botswana
    de: Botswana
    fr: Botswana
    es: Botswana
    ja: "ボツワナ"
    nl: Botswana
    ru: "Ботсвана"
    ar: "بوتسوانا"
    be: "Ботсвана"
  national_destination_code_lengths:
  - 2
  national_number_lengths:
  - 7
  national_prefix: None
  number: '072'
  region: Africa
  subregion: Southern Africa
  world_region: EMEA
  un_locode: BW
  languages:
  - en
  - tn
  nationality: Motswana
  postal_code: false
BY:
  continent: Europe
  alpha2: BY
  alpha3: BLR
  country_code: '375'
  currency: BYR
  international_prefix: '810'
  ioc: BLR
  gec: BO
  latitude: 53 00 N
  longitude: 28 00 E
  name: Belarus
  names:
  - Belarus
  - Weißrussland
  - Biélorussie
  - Bielorrusia
  - "ベラルーシ"
  - Wit-Rusland
  - "Беларусь"
  translations:
    en: Belarus
    it: Bielorussia
    de: Weißrussland
    fr: Biélorussie
    es: Bielorrusia
    ja: "ベラルーシ"
    nl: Wit-Rusland
    ru: "Беларусь"
    ar: "روسيا البيضاء"
    be: "Беларусь"
  national_destination_code_lengths:
  - 2
  national_number_lengths:
  - 9
  national_prefix: '8'
  number: '112'
  region: Europe
  subregion: Eastern Europe
  world_region: EMEA
  un_locode: BY
  languages:
  - be
  - ru
  nationality: Belarusian
  postal_code: true
BZ:
  continent: North America
  alpha2: BZ
  alpha3: BLZ
  country_code: '501'
  currency: BZD
  international_prefix: '00'
  ioc: BIZ
  gec: BH
  latitude: 17 15 N
  longitude: 88 45 W
  name: Belize
  names:
  - Belize
  - Belice
  - "ベリーズ"
  translations:
    en: Belize
    it: Belize
    de: Belize
    fr: Belice
    es: Belice
    ja: "ベリーズ"
    nl: Belize
    ru: "Белиз"
    ar: "بليز"
    be: "Беліз"
  national_destination_code_lengths:
  - 2
  national_number_lengths:
  - 7
  national_prefix: '0'
  number: 084
  region: Americas
  subregion: Central America
  world_region: AMER
  un_locode: BZ
  languages:
  - en
  - es
  nationality: Belizean
  postal_code: false
CA:
  continent: North America
  address_format: |-
    {{recipient}}
    {{street}}
    {{city}} {{region}} {{postalcode}}
    {{country}}
  alpha2: CA
  alpha3: CAN
  country_code: '1'
  currency: CAD
  international_prefix: '011'
  ioc: CAN
  gec: CA
  latitude: 60 00 N
  longitude: 95 00 W
  name: Canada
  names:
  - Canada
  - Kanada
  - Canadá
  - "カナダ"
  translations:
    en: Canada
    it: Canada
    de: Kanada
    fr: Canada
    es: Canadá
    ja: "カナダ"
    nl: Canada
    ru: "Канада"
    ar: "كندا"
    be: "Канада"
  national_destination_code_lengths:
  - 3
  national_number_lengths:
  - 10
  national_prefix: '1'
  number: '124'
  region: Americas
  subregion: Northern America
  world_region: AMER
  un_locode: CA
  languages:
  - en
  - fr
  nationality: Canadian
  postal_code: true
CC:
  continent: Asia
  alpha2: CC
  alpha3: CCK
  country_code: '61'
  currency: AUD
  international_prefix: '0011'
  ioc: 
  gec: CK
  latitude: 12 30 S
  longitude: 96 50 E
  name: Cocos (Keeling) Islands
  names:
  - Cocos (Keeling) Islands
  - Kokosinseln
  - "ココス（キーリング）諸島"
  - Cocoseilanden
  translations:
    en: Cocos (Keeling) Islands
    it: Isole Cocos e Keeling
    de: Kokosinseln
    fr: "Îles Cocos"
    es: Islas Cocos o Islas Keeling
    ja: "ココス（キーリング）諸島"
    nl: Cocoseilanden
    ru: "Кокосовые острова"
    ar: "جزر كوكس"
    be: "Какосавыя Астравы"
  national_destination_code_lengths:
  - 2
  national_number_lengths:
  - 9
  national_prefix: '0'
  number: '166'
  region: Oceania
  subregion: Australia and New Zealand
  world_region: APAC
  un_locode: CC
  languages:
  - en
  nationality: Cocos Islander
  postal_code: true
CD:
  continent: Africa
  alpha2: CD
  alpha3: COD
  country_code: '243'
  currency: 
  international_prefix: '00'
  ioc: COD
  gec: CG
  latitude: 0 00 N
  longitude: 25 00 E
  name: Congo, The Democratic Republic Of The
  names:
  - Congo (Dem. Rep.)
  - Kongo (Dem. Rep.)
  - Congo (Rep. Dem.)
  - "コンゴ民主共和国"
  - Congo [DRC]
  - Congo (The Democratic Republic Of The)
  translations:
    en: Congo (Dem. Rep.)
    it: Congo (Rep. Dem.)
    de: Kongo (Dem. Rep.)
    fr: Congo (Rep. Dem.)
    es: Congo (Rep. Dem.)
    ja: "コンゴ民主共和国"
    nl: Congo [DRC]
    ru: "Демократическая Республика Конго"
    ar: "الكونجو"
    be: "Дэмакратычная Рэспубліка Конга"
  national_destination_code_lengths:
  - 2
  national_number_lengths:
  - 8
  national_prefix: None
  number: '180'
  region: Africa
  subregion: Middle Africa
  world_region: EMEA
  un_locode: CD
  languages:
  - fr
  - ln
  - kg
  - sw
  - lu
  nationality: Congolese
  postal_code: false
CF:
  continent: Africa
  alpha2: CF
  alpha3: CAF
  country_code: '236'
  currency: XAF
  international_prefix: '00'
  ioc: CAF
  gec: CT
  latitude: 7 00 N
  longitude: 21 00 E
  name: Central African Republic
  names:
  - Central African Republic
  - Zentralafrikanische Republik
  - République Centrafricaine
  - República Centroafricana
  - "中央アフリカ共和国"
  - Centraal-Afrikaanse Republiek
  translations:
    en: Central African Republic
    it: Repubblica Centrafricana
    de: Zentralafrikanische Republik
    fr: République Centrafricaine
    es: República Centroafricana
    ja: "中央アフリカ共和国"
    nl: Centraal-Afrikaanse Republiek
    ru: "Центральноафриканская Республика"
    ar: "جمهورية أفريقيا الوسطى"
    be: "Цэнтральна-Афрыканская Рэспубліка"
  national_destination_code_lengths:
  - 2
  national_number_lengths:
  - 8
  national_prefix: None
  number: '140'
  region: Africa
  subregion: Middle Africa
  world_region: EMEA
  un_locode: CF
  languages:
  - fr
  - sg
  nationality: Central African
  postal_code: false
CG:
  continent: Africa
  alpha2: CG
  alpha3: COG
  country_code: '242'
  currency: 
  international_prefix: '00'
  ioc: CGO
  gec: CF
  latitude: 1 00 S
  longitude: 15 00 E
  name: Congo
  names:
  - Congo
  - Kongo
  - "コンゴ共和国"
  - Congo [Republiek]
  translations:
    en: Congo
    it: Congo
    de: Kongo
    fr: Congo
    es: Congo
    ja: "コンゴ共和国"
    nl: Congo [Republiek]
    ru: "Конго"
    ar: "الكونجو"
    be: "Конга"
  national_destination_code_lengths:
  - 2
  national_number_lengths:
  - 7
  national_prefix: None
  number: '178'
  region: Africa
  subregion: Middle Africa
  world_region: EMEA
  un_locode: CG
  languages:
  - fr
  - ln
  nationality: Congolese
  postal_code: false
CH:
  continent: Europe
  address_format: |-
    {{recipient}}
    {{street}}
    {{postalcode}} {{city}}
    {{country}}
  alpha2: CH
  alpha3: CHE
  country_code: '41'
  currency: CHF
  international_prefix: '00'
  ioc: SUI
  gec: SZ
  latitude: 47 00 N
  longitude: 8 00 E
  name: Switzerland
  names:
  - Switzerland
  - Schweiz
  - Suisse
  - Suiza
  - "スイス"
  - Zwitserland
  translations:
    en: Switzerland
    it: Svizzera
    de: Schweiz
    fr: Suisse
    es: Suiza
    ja: "スイス"
    nl: Zwitserland
    ru: "Швейцария"
    ar: "سويسرا"
    be: "Швейцарыя"
  national_destination_code_lengths:
  - 2
  national_number_lengths:
  - 9
  - 10
  national_prefix: '0'
  number: '756'
  region: Europe
  subregion: Western Europe
  world_region: EMEA
  un_locode: CH
  languages:
  - de
  - fr
  - it
  nationality: Swiss
  postal_code: true
CI:
  continent: Africa
  alpha2: CI
  alpha3: CIV
  country_code: '225'
  currency: XOF
  international_prefix: '00'
  ioc: CIV
  gec: IV
  latitude: 8 00 N
  longitude: 5 00 W
  name: Côte D'Ivoire
  names:
  - Côte D'Ivoire
  - Elfenbeinküste
  - "コートジボワール"
  - Ivoorkust
<<<<<<< HEAD
  - Cote D'Ivoire (Ivory Coast)
=======
  - Cote d Ivoire (Ivory Coast)
>>>>>>> 58eb3b86
  translations:
    en: Côte D'Ivoire
    it: Costa D'Avorio
    de: Elfenbeinküste
    fr: Côte D'Ivoire
    es: Costa de Marfil
    ja: "コートジボワール"
    nl: Ivoorkust
    ru: "Кот-д'Ивуар"
    ar: "كوت ديفوار"
    be: "Кот-д'Івуар"
  national_destination_code_lengths:
  - 2
  national_number_lengths:
  - 8
  national_prefix: '0'
  number: '384'
  region: Africa
  subregion: Western Africa
  world_region: EMEA
  un_locode: CI
  languages:
  - fr
  nationality: Ivorian
  postal_code: false
CK:
  continent: Australia
  alpha2: CK
  alpha3: COK
  country_code: '682'
  currency: NZD
  international_prefix: '00'
  ioc: COK
  gec: CW
  latitude: 21 14 S
  longitude: 159 46 W
  name: Cook Islands
  names:
  - Cook Islands
  - Cookinseln
  - "Îles Cook"
  - Islas Cook
  - "クック諸島"
  - Cookeilanden
  translations:
    en: Cook Islands
    it: Isole Cook
    de: Cookinseln
    fr: "Îles Cook"
    es: Islas Cook
    ja: "クック諸島"
    nl: Cookeilanden
    ru: "Острова Кука"
    ar: "جزر كوك"
    be: "Астравы Кука"
  national_destination_code_lengths:
  - 2
  national_number_lengths:
  - 5
  national_prefix: '00'
  number: '184'
  region: Oceania
  subregion: Polynesia
  world_region: APAC
  un_locode: CK
  languages:
  - en
  nationality: Cook Islander
  postal_code: false
CL:
  continent: South America
  alpha2: CL
  alpha3: CHL
  country_code: '56'
  currency: CLP
  international_prefix: '00'
  ioc: CHI
  gec: CI
  latitude: 30 00 S
  longitude: 71 00 W
  name: Chile
  names:
  - Chile
  - "チリ"
  - Chili
  translations:
    en: Chile
    it: Cile
    de: Chile
    fr: Chili
    es: Chile
    ja: "チリ"
    nl: Chili
    ru: "Чили"
    ar: "تشيلي"
    be: "Чылі"
  national_destination_code_lengths:
  - 2
  national_number_lengths:
  - 8
  - 9
  national_prefix: '0'
  number: '152'
  region: Americas
  subregion: South America
  world_region: AMER
  un_locode: CL
  languages:
  - es
  nationality: Chilean
  postal_code: true
CM:
  continent: Africa
  alpha2: CM
  alpha3: CMR
  country_code: '237'
  currency: XAF
  international_prefix: '00'
  ioc: CMR
  gec: CM
  latitude: 6 00 N
  longitude: 12 00 E
  name: Cameroon
  names:
  - Cameroon
  - Kamerun
  - Cameroun
  - Camerún
  - "カメルーン"
  - Kameroen
  translations:
    en: Cameroon
    it: Camerun
    de: Kamerun
    fr: Cameroun
    es: Camerún
    ja: "カメルーン"
    nl: Kameroen
    ru: "Камерун"
    ar: "الكاميرون"
    be: "Камерун"
  national_destination_code_lengths:
  - 2
  national_number_lengths:
  - 8
  national_prefix: None
  number: '120'
  region: Africa
  subregion: Middle Africa
  world_region: EMEA
  un_locode: CM
  languages:
  - en
  - fr
  nationality: Cameroonian
  postal_code: false
CN:
  continent: Asia
  address_format: |-
    {{recipient}}
    {{street}}
    {{postalcode}} {{city}} {{region}}
    {{country}}
  alpha2: CN
  alpha3: CHN
  country_code: '86'
  currency: CNY
  international_prefix: '00'
  ioc: CHN
  gec: CH
  latitude: 35 00 N
  longitude: 105 00 E
  name: China
  names:
  - China
  - Chine
  - "中国"
  translations:
    en: China
    it: Cina
    de: China
    fr: Chine
    es: China
    ja: "中国"
    nl: China
    ru: "Китай"
    ar: "الصين"
    be: "Кітай"
  national_destination_code_lengths:
  - 2
  national_number_lengths:
  - 7
  - 8
  - 9
  - 10
  - 11
  national_prefix: '0'
  number: '156'
  region: Asia
  subregion: Eastern Asia
  world_region: APAC
  un_locode: CN
  languages:
  - zh
  nationality: Chinese
  postal_code: true
CO:
  continent: South America
  alpha2: CO
  alpha3: COL
  country_code: '57'
  currency: COP
  international_prefix: '005'
  ioc: COL
  gec: CO
  latitude: 4 00 N
  longitude: 72 00 W
  name: Colombia
  names:
  - Colombia
  - Kolumbien
  - Colombie
  - "コロンビア"
  translations:
    en: Colombia
    it: Colombia
    de: Kolumbien
    fr: Colombie
    es: Colombia
    ja: "コロンビア"
    nl: Colombia
    ru: "Колумбия"
    ar: "كولومبيا"
    be: "Калумбія"
  national_destination_code_lengths:
  - 2
  national_number_lengths:
  - 9
  - 10
  national_prefix: '05'
  number: '170'
  region: Americas
  subregion: South America
  world_region: AMER
  un_locode: CO
  languages:
  - es
  nationality: Colombian
  postal_code: true
CR:
  continent: North America
  alpha2: CR
  alpha3: CRI
  country_code: '506'
  currency: CRC
  international_prefix: '00'
  ioc: CRC
  gec: CS
  latitude: 10 00 N
  longitude: 84 00 W
  name: Costa Rica
  names:
  - Costa Rica
  - "コスタリカ"
  translations:
    en: Costa Rica
    it: Costa Rica
    de: Costa Rica
    fr: Costa Rica
    es: Costa Rica
    ja: "コスタリカ"
    nl: Costa Rica
    ru: "Коста-Рика"
    ar: "كوستاريكا"
    be: "Коста-Рыка"
  national_destination_code_lengths:
  - 2
  national_number_lengths:
  - 8
  national_prefix: None
  number: '188'
  region: Americas
  subregion: Central America
  world_region: AMER
  un_locode: CR
  languages:
  - es
  nationality: Costa Rican
  postal_code: true
CU:
  continent: North America
  alpha2: CU
  alpha3: CUB
  country_code: '53'
  currency: CUP
  international_prefix: '119'
  ioc: CUB
  gec: CU
  latitude: 21 30 N
  longitude: 80 00 W
  name: Cuba
  names:
  - Cuba
  - Kuba
  - "キューバ"
  translations:
    en: Cuba
    it: Cuba
    de: Kuba
    fr: Cuba
    es: Cuba
    ja: "キューバ"
    nl: Cuba
    ru: "Куба"
    ar: "كوبا"
    be: "Куба"
  national_destination_code_lengths:
  - 2
  national_number_lengths:
  - 8
  national_prefix: '0'
  number: '192'
  region: Americas
  subregion: Caribbean
  world_region: AMER
  un_locode: CU
  languages:
  - es
  nationality: Cuban
  postal_code: true
CV:
  continent: Africa
  alpha2: CV
  alpha3: CPV
  country_code: '238'
  currency: CVE
  international_prefix: '00'
  ioc: CPV
  gec: CV
  latitude: 16 00 N
  longitude: 24 00 W
  name: Cape Verde
  names:
  - Cape Verde
  - Kap Verde
  - Cap Vert
  - Cabo Verde
  - "カーボベルデ"
  - Kaapverdië
  translations:
    en: Cape Verde
    it: Capo Verde
    de: Kap Verde
    fr: Cap Vert
    es: Cabo Verde
    ja: "カーボベルデ"
    nl: Kaapverdië
    ru: "Кабо-Верде"
    ar: "الرأس الأخضر"
    be: "Каба-Вердэ"
  national_destination_code_lengths:
  - 2
  national_number_lengths:
  - 7
  national_prefix: None
  number: '132'
  region: Africa
  subregion: Western Africa
  world_region: EMEA
  un_locode: CV
  languages:
  - pt
  nationality: Cape Verdian
  postal_code: true
CW:
  continent: North America
  alpha2: CW
  alpha3: CUW
  country_code: '599'
  currency: ANG
  international_prefix: '00'
  latitude: 12 11 N
  longitude: 69 0 W
  ioc: 
  gec: UC
  name: Curaçao
  names:
  - Curaçao
  - "キュラソー島"
  translations:
    en: Curaçao
    de: Curaçao
    fr: Curaçao
    ja: "キュラソー島"
    nl: Curaçao
    ru: "Кюрасао"
    ar: "كوراساو"
    be: "Востраў Кюрасаа"
  national_destination_code_lengths:
  - 2
  national_number_lengths:
  - 7
  national_prefix: '0'
  number: '531'
  region: Americas
  subregion: Caribbean
  world_region: AMER
  un_locode: CW
  languages:
  - nl
  nationality: Dutch
  postal_code: true
CX:
  continent: Asia
  alpha2: CX
  alpha3: CXR
  country_code: '61'
  currency: AUD
  international_prefix: '0011'
  ioc: 
  gec: KT
  latitude: 10 30 S
  longitude: 105 40 E
  name: Christmas Island
  names:
  - Christmas Island
  - Weihnachtsinsel
  - "クリスマス島"
  - Christmaseiland
  translations:
    en: Christmas Island
    it: Isola di Natale
    de: Weihnachtsinsel
    fr: "Île Christmas"
    es: Isla de Navidad
    ja: "クリスマス島"
    nl: Christmaseiland
    ru: "Остров Рождества"
    ar: "جزيرة كريسماس"
    be: "Востраў Раства"
  national_destination_code_lengths: []
  national_number_lengths: []
  national_prefix: '0'
  number: '162'
  region: Oceania
  subregion: Australia and New Zealand
  world_region: APAC
  un_locode: CX
  languages:
  - en
  - zh
  - ms
  nationality: Christmas Island
  postal_code: true
CY:
  continent: Asia
  alpha2: CY
  alpha3: CYP
  country_code: '357'
  currency: EUR
  international_prefix: '00'
  ioc: CYP
  gec: CY
  latitude: 35 00 N
  longitude: 33 00 E
  name: Cyprus
  names:
  - Cyprus
  - Zypern
  - Chypre
  - Chipre
  - "キプロス"
  translations:
    en: Cyprus
    it: Cipro
    de: Zypern
    fr: Chypre
    es: Chipre
    ja: "キプロス"
    nl: Cyprus
    ru: "Кипр"
    ar: "قبرص"
    be: "Кіпр"
  national_destination_code_lengths:
  - 2
  national_number_lengths:
  - 8
  national_prefix: None
  number: '196'
  region: Asia
  subregion: Western Asia
  world_region: EMEA
  un_locode: CY
  languages:
  - el
  - tr
  - hy
  nationality: Cypriot
  eu_member: true
  vat_rates:
    standard: 19
    reduced:
    - 5
    - 9
    super_reduced: 
    parking: 
  postal_code: true
CZ:
  continent: Europe
  address_format: |-
    {{recipient}}
    {{street}}
    {{postalcode}} {{city}}
    {{country}}
  alpha2: CZ
  alpha3: CZE
  country_code: '420'
  currency: CZK
  international_prefix: '00'
  ioc: CZE
  gec: EZ
  latitude: 49 45 N
  longitude: 15 30 E
  name: Czech Republic
  names:
  - Czech Republic
  - Tschechische Republik
  - République Tchèque
  - República Checa
  - "チェコ"
  - Tsjechië
  translations:
    en: Czech Republic
    it: Repubblica Ceca
    de: Tschechische Republik
    fr: République Tchèque
    es: República Checa
    ja: "チェコ"
    nl: Tsjechië
    ru: "Чешская Республика"
    ar: "التشيك"
    be: "Чэхія"
  national_destination_code_lengths:
  - 2
  national_number_lengths:
  - 9
  national_prefix: None
  number: '203'
  region: Europe
  subregion: Eastern Europe
  world_region: EMEA
  un_locode: CZ
  languages:
  - cs
  - sk
  nationality: Czech
  eu_member: true
  vat_rates:
    standard: 21
    reduced:
    - 15
    super_reduced: 
    parking: 
  postal_code: true
DE:
  continent: Europe
  address_format: |-
    {{recipient}}
    {{street}}
    {{postalcode}} {{city}}
    {{country}}
  alpha2: DE
  alpha3: DEU
  country_code: '49'
  currency: EUR
  international_prefix: '00'
  ioc: GER
  gec: GM
  latitude: 51 00 N
  longitude: 9 00 E
  name: Germany
  names:
  - Germany
  - Deutschland
  - Allemagne
  - Alemania
  - "ドイツ"
  - Duitsland
  translations:
    en: Germany
    it: Germania
    de: Deutschland
    fr: Allemagne
    es: Alemania
    ja: "ドイツ"
    nl: Duitsland
    ru: "Германия"
    ar: "ألمانيا"
    be: "Германія"
  national_destination_code_lengths:
  - 2
  - 3
  - 4
  - 5
  national_number_lengths:
  - 6
  - 7
  - 8
  - 9
  - 10
  - 11
  national_prefix: '0'
  number: '276'
  region: Europe
  subregion: Western Europe
  world_region: EMEA
  un_locode: DE
  languages:
  - de
  nationality: German
  eu_member: true
  vat_rates:
    standard: 19
    reduced:
    - 7
    super_reduced: 
    parking: 
  postal_code: true
DJ:
  continent: Africa
  alpha2: DJ
  alpha3: DJI
  country_code: '253'
  currency: DJF
  international_prefix: '00'
  ioc: DJI
  gec: DJ
  latitude: 11 30 N
  longitude: 43 00 E
  name: Djibouti
  names:
  - Djibouti
  - "جيبوتي"
  - Dschibuti
  - "ジブチ"
  translations:
    en: Djibouti
    it: Gibuti
    de: Dschibuti
    fr: Djibouti
    es: Yibuti
    ja: "ジブチ"
    nl: Djibouti
    ru: "Джибути"
    ar: "جيبوتي"
    be: "Джыбуці"
  national_destination_code_lengths:
  - 2
  national_number_lengths:
  - 6
  national_prefix: None
  number: '262'
  region: Africa
  subregion: Eastern Africa
  world_region: EMEA
  un_locode: DJ
  languages:
  - ar
  - fr
  nationality: Djibouti
  postal_code: false
DK:
  continent: Europe
  address_format: |-
    {{recipient}}
    {{street}}
    {{postalcode}} {{city}}
    {{region}}
    {{country}}
  alpha2: DK
  alpha3: DNK
  country_code: '45'
  currency: DKK
  international_prefix: '00'
  ioc: DEN
  gec: DA
  latitude: 56 00 N
  longitude: 10 00 E
  name: Denmark
  names:
  - Denmark
  - Dänemark
  - Danemark
  - Dinamarca
  - "デンマーク"
  - Denemarken
  translations:
    en: Denmark
    it: Danimarca
    de: Dänemark
    fr: Danemark
    es: Dinamarca
    ja: "デンマーク"
    nl: Denemarken
    ru: "Дания"
    ar: "الدنمارك"
    be: "Данія"
  national_destination_code_lengths:
  - 2
  national_number_lengths:
  - 8
  national_prefix: None
  number: '208'
  region: Europe
  subregion: Northern Europe
  world_region: EMEA
  un_locode: DK
  languages:
  - da
  nationality: Danish
  eu_member: true
  vat_rates:
    standard: 25
    reduced: []
    super_reduced: 
    parking: 
  postal_code: true
DM:
  continent: North America
  alpha2: DM
  alpha3: DMA
  country_code: '1'
  currency: XCD
  international_prefix: '011'
  ioc: DMA
  gec: DO
  latitude: 15 25 N
  longitude: 61 20 W
  name: Dominica
  names:
  - Dominica
  - "ドミニカ国"
  translations:
    en: Dominica
    it: Dominica
    de: Dominica
    fr: Dominique
    es: Dominica
    ja: "ドミニカ国"
    nl: Dominica
    ru: "Доминика"
    ar: "دومينيكا"
    be: "Дамініка"
  national_destination_code_lengths:
  - 3
  national_number_lengths:
  - 10
  national_prefix: '1'
  number: '212'
  region: Americas
  subregion: Caribbean
  world_region: AMER
  un_locode: DM
  languages:
  - en
  nationality: Dominican
  postal_code: false
DO:
  continent: North America
  alpha2: DO
  alpha3: DOM
  country_code: '1'
  currency: DOP
  international_prefix: '011'
  ioc: DOM
  gec: DR
  latitude: 19 00 N
  longitude: 70 40 W
  name: Dominican Republic
  names:
  - Dominican Republic
  - Dominikanische Republik
  - République Dominicaine
  - República Dominicana
  - "ドミニカ共和国"
  - Dominicaanse Republiek
  translations:
    en: Dominican Republic
    it: Repubblica Dominicana
    de: Dominikanische Republik
    fr: République Dominicaine
    es: República Dominicana
    ja: "ドミニカ共和国"
    nl: Dominicaanse Republiek
    ru: "Доминиканская Республика"
    ar: "جمهورية الدومنيكان"
    be: "Дамініканская Рэспубліка"
  national_destination_code_lengths:
  - 3
  national_number_lengths:
  - 10
  national_prefix: '1'
  number: '214'
  region: Americas
  subregion: Caribbean
  world_region: AMER
  un_locode: DO
  languages:
  - es
  nationality: Dominican
  postal_code: true
DZ:
  continent: Africa
  alpha2: DZ
  alpha3: DZA
  country_code: '213'
  currency: DZD
  international_prefix: '00'
  ioc: ALG
  gec: AG
  latitude: 28 00 N
  longitude: 3 00 E
  name: Algeria
  names:
  - Algeria
  - "الجزائر"
  - Algerien
  - Algérie
  - Argelia
  - "アルジェリア"
  - Algerije
  translations:
    en: Algeria
    it: Algeria
    de: Algerien
    fr: Algérie
    es: Argelia
    ja: "アルジェリア"
    nl: Algerije
    ru: "Алжир"
    ar: "الجزائر"
    be: "Алжыр"
  national_destination_code_lengths:
  - 2
  national_number_lengths:
  - 8
  national_prefix: '7'
  number: '012'
  region: Africa
  subregion: Northern Africa
  world_region: EMEA
  un_locode: DZ
  languages:
  - ar
  nationality: Algerian
  postal_code: true
EC:
  continent: South America
  alpha2: EC
  alpha3: ECU
  country_code: '593'
  currency: USD
  international_prefix: '00'
  ioc: ECU
  gec: EC
  latitude: 2 00 S
  longitude: 77 30 W
  name: Ecuador
  names:
  - Ecuador
  - "Équateur"
  - "エクアドル"
  translations:
    en: Ecuador
    it: Ecuador
    de: Ecuador
    fr: "Équateur"
    es: Ecuador
    ja: "エクアドル"
    nl: Ecuador
    ru: "Эквадор"
    ar: "الإكوادور"
    be: "Эквадор"
  national_destination_code_lengths:
  - 2
  national_number_lengths:
  - 8
  - 9
  national_prefix: '0'
  number: '218'
  region: Americas
  subregion: South America
  world_region: AMER
  un_locode: EC
  languages:
  - es
  nationality: Ecuadorean
  postal_code: true
EE:
  continent: Europe
  alpha2: EE
  alpha3: EST
  country_code: '372'
  currency: EUR
  international_prefix: '00'
  ioc: EST
  gec: EN
  latitude: 59 00 N
  longitude: 26 00 E
  name: Estonia
  names:
  - Estonia
  - Estland
  - Estonie
  - "エストニア"
  translations:
    en: Estonia
    it: Estonia
    de: Estland
    fr: Estonie
    es: Estonia
    ja: "エストニア"
    nl: Estland
    ru: "Эстония"
    ar: "إستونيا"
    be: "Эстонія"
  national_destination_code_lengths:
  - 2
  national_number_lengths:
  - 7
  - 8
  national_prefix: None
  number: '233'
  region: Europe
  subregion: Northern Europe
  world_region: EMEA
  un_locode: EE
  languages:
  - et
  - ru
  nationality: Estonian
  eu_member: true
  vat_rates:
    standard: 20
    reduced:
    - 9
    super_reduced: 
    parking: 
  postal_code: true
EG:
  continent: Africa
  address_format: |-
    {{recipient}}
    {{street}}
    {{postalcode}} {{city}}
    {{country}}
  alpha2: EG
  alpha3: EGY
  country_code: '20'
  currency: EGP
  international_prefix: '00'
  ioc: EGY
  gec: EG
  latitude: 27 00 N
  longitude: 30 00 E
  name: Egypt
  names:
  - Egypt
  - "مصر"
  - "Ägypten"
  - "Égypte"
  - Egipto
  - "エジプト"
  - Egypte
  translations:
    en: Egypt
    it: Egitto
    de: "Ägypten"
    fr: "Égypte"
    es: Egipto
    ja: "エジプト"
    nl: Egypte
    ru: "Египет"
    ar: "مصر"
    be: "Егіпет"
  national_destination_code_lengths:
  - 2
  national_number_lengths:
  - 9
  national_prefix: '0'
  number: '818'
  region: Africa
  subregion: Northern Africa
  world_region: EMEA
  un_locode: EG
  languages:
  - ar
  nationality: Egyptian
  postal_code: true
EH:
  continent: Africa
  alpha2: EH
  alpha3: ESH
  country_code: '212'
  currency: MAD
  international_prefix: ''
  ioc: 
  gec: WI
  latitude: 24 30 N
  longitude: 13 00 W
  name: Western Sahara
  names:
  - Western Sahara
  - "الصحراء الغربية"
  - Westsahara
  - Sahara Occidental
  - "西サハラ"
  - Westelijke Sahara
  translations:
    en: Western Sahara
    it: Sahara Occidentale
    de: Westsahara
    fr: Sahara Occidental
    es: Sahara Occidental
    ja: "西サハラ"
    nl: Westelijke Sahara
    ru: "Западная Сахара"
    ar: "الصحراء الغربية"
    be: "Заходняя Сахара"
  national_destination_code_lengths: []
  national_number_lengths: []
  national_prefix: ''
  number: '732'
  region: Africa
  subregion: Northern Africa
  world_region: EMEA
  un_locode: EH
  languages:
  - es
  - fr
  nationality: Sahrawi
  postal_code: true
ER:
  continent: Africa
  alpha2: ER
  alpha3: ERI
  country_code: '291'
  currency: ETB
  international_prefix: '00'
  ioc: ERI
  gec: ER
  latitude: 15 00 N
  longitude: 39 00 E
  name: Eritrea
  names:
  - Eritrea
  - "إريتريا"
  - "Érythrée"
  - "エリトリア"
  translations:
    en: Eritrea
    it: Eritrea
    de: Eritrea
    fr: "Érythrée"
    es: Eritrea
    ja: "エリトリア"
    nl: Eritrea
    ru: "Эритрея"
    ar: "إريتريا"
    be: "Эрытэрыя"
  national_destination_code_lengths:
  - 2
  national_number_lengths:
  - 7
  national_prefix: '0'
  number: '232'
  region: Africa
  subregion: Eastern Africa
  world_region: EMEA
  un_locode: ER
  languages:
  - en
  - ar
  - ti
  nationality: Eritrean
  postal_code: false
ES:
  continent: Europe
  address_format: |-
    {{recipient}}
    {{street}}
    {{postalcode}} {{city}} {{region}}
    {{country}}
  alpha2: ES
  alpha3: ESP
  country_code: '34'
  currency: EUR
  international_prefix: '00'
  ioc: ESP
  gec: SP
  latitude: 40 00 N
  longitude: 4 00 W
  name: Spain
  names:
  - Spain
  - Spanien
  - Espagne
  - España
  - "スペイン"
  - Spanje
  translations:
    en: Spain
    it: Spagna
    de: Spanien
    fr: Espagne
    es: España
    ja: "スペイン"
    nl: Spanje
    ru: "Испания"
    ar: "إسبانيا"
    be: "Іспанія"
  national_destination_code_lengths:
  - 2
  national_number_lengths:
  - 9
  national_prefix: None
  number: '724'
  region: Europe
  subregion: Southern Europe
  world_region: EMEA
  un_locode: ES
  languages:
  - es
  nationality: Spanish
  eu_member: true
  vat_rates:
    standard: 21
    reduced:
    - 10
    super_reduced: 4
    parking: 
  postal_code: true
ET:
  continent: Africa
  alpha2: ET
  alpha3: ETH
  country_code: '251'
  currency: ETB
  international_prefix: '00'
  ioc: ETH
  gec: ET
  latitude: 8 00 N
  longitude: 38 00 E
  name: Ethiopia
  names:
  - Ethiopia
  - "Äthiopien"
  - "Éthiopie"
  - Etiopía
  - "エチオピア"
  - Ethiopië
  translations:
    en: Ethiopia
    it: Etiopia
    de: "Äthiopien"
    fr: "Éthiopie"
    es: Etiopía
    ja: "エチオピア"
    nl: Ethiopië
    ru: "Эфиопия"
    ar: "إثيوبيا"
    be: "Эфіопія"
  national_destination_code_lengths:
  - 2
  national_number_lengths:
  - 9
  national_prefix: '0'
  number: '231'
  region: Africa
  subregion: Eastern Africa
  world_region: EMEA
  un_locode: ET
  languages:
  - am
  nationality: Ethiopian
  postal_code: true
FI:
  continent: Europe
  address_format: |-
    {{recipient}}
    {{street}}
    {{postalcode}} {{city}}
    {{country}}
  alpha2: FI
  alpha3: FIN
  country_code: '358'
  currency: EUR
  international_prefix: '00'
  ioc: FIN
  gec: FI
  latitude: 64 00 N
  longitude: 26 00 E
  name: Finland
  names:
  - Finland
  - Finnland
  - Finlande
  - Finlandia
  - "フィンランド"
  translations:
    en: Finland
    it: Finlandia
    de: Finnland
    fr: Finlande
    es: Finlandia
    ja: "フィンランド"
    nl: Finland
    ru: "Финляндия"
    ar: "فنلندا"
    be: "Фінляндыя"
  national_destination_code_lengths:
  - 2
  national_number_lengths:
  - 9
  national_prefix: '0'
  number: '246'
  region: Europe
  subregion: Northern Europe
  world_region: EMEA
  un_locode: 
  languages:
  - fi
  - sv
  nationality: Finnish
  eu_member: true
  vat_rates:
    standard: 24
    reduced:
    - 10
    - 14
    super_reduced: 
    parking: 
  postal_code: true
FJ:
  continent: Australia
  alpha2: FJ
  alpha3: FJI
  country_code: '679'
  currency: USD
  international_prefix: '00'
  ioc: FIJ
  gec: FJ
  latitude: 18 00 S
  longitude: 175 00 E
  name: Fiji
  names:
  - Fiji
  - Fidschi
  - Fidji
  - "フィジー"
  translations:
    en: Fiji
    it: Figi
    de: Fidschi
    fr: Fidji
    es: Fiyi
    ja: "フィジー"
    nl: Fiji
    ru: "Фиджи"
    ar: "فيجي"
    be: "Фіджы"
  national_destination_code_lengths:
  - 2
  national_number_lengths:
  - 7
  national_prefix: None
  number: '242'
  region: Oceania
  subregion: Melanesia
  world_region: APAC
  un_locode: FJ
  languages:
  - en
  - fj
  - hi
  - ur
  nationality: Fijian
  postal_code: false
FK:
  continent: South America
  alpha2: FK
  alpha3: FLK
  country_code: '500'
  currency: FKP
  international_prefix: '00'
  ioc: 
  gec: FK
  latitude: 51 45 S
  longitude: 59 00 W
  name: Falkland Islands (Malvinas)
  names:
  - Falkland Islands
  - Falklandinseln
  - "Îles Malouines"
  - Islas Malvinas
  - "フォークランド（マルビナス）諸島"
  - Falklandeilanden [Islas Malvinas]
  translations:
    en: Falkland Islands
    it: Isole Falkland o Isole Malvine
    de: Falklandinseln
    fr: "Îles Malouines"
    es: Islas Malvinas
    ja: "フォークランド（マルビナス）諸島"
    nl: Falklandeilanden [Islas Malvinas]
    ru: "Фолклендские острова"
    ar: "جزر فوكلاند"
    be: "Фалклендскія Астравы"
  national_destination_code_lengths:
  - 2
  national_number_lengths:
  - 5
  national_prefix: None
  number: '238'
  region: Americas
  subregion: South America
  world_region: AMER
  un_locode: FK
  languages:
  - en
  nationality: Falkland Islander
  postal_code: true
FM:
  continent: Australia
  alpha2: FM
  alpha3: FSM
  country_code: '691'
  currency: USD
  international_prefix: '011'
  ioc: FSM
  gec: FM
  latitude: 6 55 N
  longitude: 158 15 E
  name: Micronesia, Federated States Of
  names:
  - Micronesia
  - Mikronesien
  - Micronésie
  - "ミクロネシア連邦"
  - Micronesië
  translations:
    en: Micronesia
    it: Micronesia
    de: Mikronesien
    fr: Micronésie
    es: Micronesia
    ja: "ミクロネシア連邦"
    nl: Micronesië
    ru: "Микронезия"
    ar: "مايكرونيزيا"
    be: "Мікранэзія"
  national_destination_code_lengths:
  - 2
  national_number_lengths:
  - 7
  national_prefix: '1'
  number: '583'
  region: Oceania
  subregion: Micronesia
  world_region: APAC
  un_locode: FM
  languages:
  - en
  nationality: Micronesian
  postal_code: true
FO:
  continent: Europe
  alpha2: FO
  alpha3: FRO
  country_code: '298'
  currency: DKK
  international_prefix: '00'
  ioc: FRO
  gec: FO
  latitude: 62 00 N
  longitude: 7 00 W
  name: Faroe Islands
  names:
  - Faroe Islands
  - Färöer-Inseln
  - "Îles Féroé"
  - Islas Faroe
  - "フェロー諸島"
  - Faeröer
  translations:
    en: Faroe Islands
    it: Isole Far Oer
    de: Färöer-Inseln
    fr: "Îles Féroé"
    es: Islas Faroe
    ja: "フェロー諸島"
    nl: Faeröer
    ru: "Фарерские Острова"
    ar: "جزر فارو"
    be: "Фарэрскія Астравы"
  national_destination_code_lengths:
  - 2
  national_number_lengths:
  - 6
  national_prefix: None
  number: '234'
  region: Europe
  subregion: Northern Europe
  world_region: EMEA
  un_locode: FO
  languages:
  - fo
  nationality: Faroese
  postal_code: true
FR:
  continent: Europe
  address_format: |-
    {{recipient}}
    {{street}}
    {{postalcode}} {{city}}
    {{country}}
  alpha2: FR
  alpha3: FRA
  country_code: '33'
  currency: EUR
  international_prefix: '00'
  ioc: FRA
  gec: FR
  latitude: 46 00 N
  longitude: 2 00 E
  name: France
  names:
  - France
  - Frankreich
  - the French Republic
  - "フランス"
  - Frankrijk
  - Francia
  translations:
    en: France
    it: Francia
    de: Frankreich
    fr: France
    es: Francia
    ja: "フランス"
    nl: Frankrijk
    ru: "Франция"
    ar: "فرنسا"
    be: "Францыя"
  national_destination_code_lengths:
  - 1
  national_number_lengths:
  - 9
  - 10
  national_prefix: '0'
  number: '250'
  region: Europe
  subregion: Western Europe
  world_region: EMEA
  un_locode: FR
  languages:
  - fr
  nationality: French
  eu_member: true
  vat_rates:
    standard: 20
    reduced:
    - 5.5
    - 10
    super_reduced: 2.1
    parking: 
  postal_code: true
GA:
  continent: Africa
  alpha2: GA
  alpha3: GAB
  country_code: '241'
  currency: XAF
  international_prefix: '00'
  ioc: GAB
  gec: GB
  latitude: 1 00 S
  longitude: 11 45 E
  name: Gabon
  names:
  - Gabon
  - Gabun
  - Gabón
  - "ガボン"
  translations:
    en: Gabon
    it: Gabon
    de: Gabun
    fr: Gabon
    es: Gabón
    ja: "ガボン"
    nl: Gabon
    ru: "Габон"
    ar: "الجابون"
    be: "Габон"
  national_destination_code_lengths:
  - 2
  national_number_lengths:
  - 6
  - 7
  - 8
  national_prefix: None
  number: '266'
  region: Africa
  subregion: Middle Africa
  world_region: EMEA
  un_locode: GA
  languages:
  - fr
  nationality: Gabonese
  postal_code: true
GB:
  continent: Europe
  address_format: |-
    {{recipient}}
    {{street}}
    {{city}}
    {{region}}
    {{postalcode}}
    {{country}}
  alpha2: GB
  alpha3: GBR
  country_code: '44'
  currency: GBP
  international_prefix: '00'
  ioc: GBR
  gec: UK
  latitude: 54 00 N
  longitude: 2 00 W
  name: United Kingdom
  names:
  - United Kingdom
  - Vereinigtes Königreich
  - Royaume-Uni
  - Reino Unido
  - "イギリス"
  - Verenigd Koninkrijk
  - Great Britain (UK)
  translations:
    en: United Kingdom
    it: Regno Unito
    de: Vereinigtes Königreich
    fr: Royaume-Uni
    es: Reino Unido
    ja: "イギリス"
    nl: Verenigd Koninkrijk
    ru: "Соединенное Королевство"
    ar: "المملكة المتحدة"
    be: "Вялікабрытанія"
  national_destination_code_lengths:
  - 2
  national_number_lengths:
  - 10
  - 11
  national_prefix: '0'
  number: '826'
  region: Europe
  subregion: Northern Europe
  world_region: EMEA
  un_locode: 
  languages:
  - en
  nationality: British
  eu_member: true
  vat_rates:
    standard: 20
    reduced:
    - 5
    super_reduced: 
    parking: 
  postal_code: true
GD:
  continent: North America
  alpha2: GD
  alpha3: GRD
  country_code: '1'
  currency: XCD
  international_prefix: '011'
  ioc: GRN
  gec: GJ
  latitude: 12 07 N
  longitude: 61 40 W
  name: Grenada
  names:
  - Grenada
  - "グレナダ"
  translations:
    en: Grenada
    it: Grenada
    de: Grenada
    fr: Grenade
    es: Grenada
    ja: "グレナダ"
    nl: Grenada
    ru: "Гренада"
    ar: "جرينادا"
    be: "Грэнада"
  national_destination_code_lengths:
  - 3
  national_number_lengths:
  - 10
  national_prefix: '1'
  number: '308'
  region: Americas
  subregion: Caribbean
  world_region: AMER
  un_locode: GD
  languages:
  - en
  nationality: Grenadian
  postal_code: false
GE:
  continent: Asia
  alpha2: GE
  alpha3: GEO
  country_code: '995'
  currency: GEL
  international_prefix: '810'
  ioc: GEO
  gec: GG
  latitude: 42 00 N
  longitude: 43 30 E
  name: Georgia
  names:
  - Georgia
  - Georgien
  - Géorgie
  - "グルジア"
  - Georgië
  translations:
    en: Georgia
    it: Georgia
    de: Georgien
    fr: Géorgie
    es: Georgia
    ja: "グルジア"
    nl: Georgië
    ru: "Грузия"
    ar: "جورجيا"
    be: "Грузія"
  national_destination_code_lengths:
  - 2
  national_number_lengths:
  - 9
  national_prefix: 8*
  number: '268'
  region: Asia
  subregion: Western Asia
  world_region: EMEA
  un_locode: GE
  languages:
  - ka
  nationality: Georgian
  postal_code: true
GF:
  continent: South America
  alpha2: GF
  alpha3: GUF
  country_code: '594'
  currency: EUR
  international_prefix: '00'
  ioc: 
  gec: FG
  latitude: 4 00 N
  longitude: 53 00 W
  name: French Guiana
  names:
  - French Guiana
  - Französisch Guyana
  - Guayana Francesa
  - "フランス領ギアナ"
  - Frans-Guyana
  translations:
    en: French Guiana
    it: Guyana francese
    de: Französisch Guyana
    fr: Guayane
    es: Guayana Francesa
    ja: "フランス領ギアナ"
    nl: Frans-Guyana
    ru: "Французская Гвиана"
    ar: "جويانا الفرنسية"
    be: "Французская Гвіяна"
  national_destination_code_lengths:
  - 3
  national_number_lengths:
  - 10
  national_prefix: None
  number: '254'
  region: Americas
  subregion: South America
  world_region: AMER
  un_locode: GF
  languages:
  - fr
  postal_code: true
GG:
  continent: Europe
  alpha2: GG
  alpha3: GGY
  country_code: '44'
  currency: GBP
  international_prefix: ''
  ioc: 
  gec: GK
  latitude: 49 28 N
  longitude: 2 35 W
  name: Guernsey
  names:
  - Guernsey and Alderney
  - Guernsey und Alderney
  - Guernsey et Alderney
  - Guernsey y Alderney
  - "ガーンジー"
  - Guernsey
  translations:
    en: Guernsey and Alderney
    it: Guernsey e Alderney
    de: Guernsey und Alderney
    fr: Guernesey et Aurigny
    es: Guernsey y Alderney
    ja: "ガーンジー"
    nl: Guernsey
    ru: "Гернси и Олдерни"
    ar: "جزر القنال الإنجليزي"
    be: "Гернсі"
  national_destination_code_lengths: []
  national_number_lengths: []
  national_prefix: ''
  number: '831'
  region: Europe
  subregion: Northern Europe
  world_region: EMEA
  un_locode: 
  languages:
  - en
  - fr
  nationality: Channel Islander
  postal_code: true
GH:
  continent: Africa
  alpha2: GH
  alpha3: GHA
  country_code: '233'
  currency: GHS
  international_prefix: '00'
  ioc: GHA
  gec: GH
  latitude: 8 00 N
  longitude: 2 00 W
  name: Ghana
  names:
  - Ghana
  - "ガーナ"
  translations:
    en: Ghana
    it: Ghana
    de: Ghana
    fr: Ghana
    es: Ghana
    ja: "ガーナ"
    nl: Ghana
    ru: "Гана"
    ar: "غانا"
    be: "Гана"
  national_destination_code_lengths:
  - 2
  national_number_lengths:
  - 5
  - 6
  - 7
  - 8
  national_prefix: None
  number: '288'
  region: Africa
  subregion: Western Africa
  world_region: EMEA
  un_locode: GH
  languages:
  - en
  nationality: Ghanaian
  postal_code: false
GI:
  continent: Europe
  alpha2: GI
  alpha3: GIB
  country_code: '350'
  currency: GIP
  international_prefix: '00'
  ioc: 
  gec: GI
  latitude: 36 08 N
  longitude: 5 21 W
  name: Gibraltar
  names:
  - Gibraltar
  - "ジブラルタル"
  translations:
    en: Gibraltar
    it: Gibilterra
    de: Gibraltar
    fr: Gibraltar
    es: Gibraltar
    ja: "ジブラルタル"
    nl: Gibraltar
    ru: "Гибралтар"
    ar: "جبل طارق"
    be: "Гібралтар"
  national_destination_code_lengths:
  - 2
  national_number_lengths:
  - 8
  national_prefix: None
  number: '292'
  region: Europe
  subregion: Southern Europe
  world_region: EMEA
  un_locode: GI
  languages:
  - en
  nationality: Gibraltar
  postal_code: true
GL:
  continent: North America
  address_format: |-
    {{recipient}}
    {{street}}
    {{postalcode}} {{city}}
    {{country}}
  alpha2: GL
  alpha3: GRL
  country_code: '299'
  currency: DKK
  international_prefix: 009
  ioc: 
  gec: GL
  latitude: 72 00 N
  longitude: 40 00 W
  name: Greenland
  names:
  - Greenland
  - Grönland
  - Groenland
  - Groenlandia
  - "グリーンランド"
  translations:
    en: Greenland
    it: Groenlandia
    de: Grönland
    fr: Groenland
    es: Groenlandia
    ja: "グリーンランド"
    nl: Groenland
    ru: "Гренландия"
    ar: "جرينلاند"
    be: "Грэнландыя"
  national_destination_code_lengths:
  - 2
  national_number_lengths:
  - 6
  national_prefix: None
  number: '304'
  region: Americas
  subregion: Northern America
  world_region: EMEA
  un_locode: GL
  languages:
  - kl
  nationality: Greenlandic
  postal_code: true
GM:
  continent: Africa
  alpha2: GM
  alpha3: GMB
  country_code: '220'
  currency: GMD
  international_prefix: '00'
  ioc: GAM
  gec: GA
  latitude: 13 28 N
  longitude: 16 34 W
  name: Gambia
  names:
  - Gambia
  - "ガンビア"
  translations:
    en: Gambia
    it: Gambia
    de: Gambia
    fr: Gambie
    es: Gambia
    ja: "ガンビア"
    nl: Gambia
    ru: "Гамбия"
    ar: "غامبيا"
    be: "Гамбія"
  national_destination_code_lengths:
  - 2
  national_number_lengths:
  - 7
  national_prefix: None
  number: '270'
  region: Africa
  subregion: Western Africa
  world_region: EMEA
  un_locode: GM
  languages:
  - en
  nationality: Gambian
  postal_code: false
GN:
  continent: Africa
  alpha2: GN
  alpha3: GIN
  country_code: '224'
  currency: GNF
  international_prefix: '00'
  ioc: GUI
  gec: GV
  latitude: 11 00 N
  longitude: 10 00 W
  name: Guinea
  names:
  - Guinea
  - Guinée
  - "ギニア"
  - Guinee
  translations:
    en: Guinea
    it: Guinea
    de: Guinea
    fr: Guinée
    es: Guinea
    ja: "ギニア"
    nl: Guinee
    ru: "Гвинея"
    ar: "غينيا"
    be: "Гвінея"
  national_destination_code_lengths:
  - 2
  national_number_lengths:
  - 8
  national_prefix: None
  number: '324'
  region: Africa
  subregion: Western Africa
  world_region: EMEA
  un_locode: GN
  languages:
  - fr
  - ff
  nationality: Guinean
  postal_code: false
GP:
  continent: North America
  alpha2: GP
  alpha3: GLP
  country_code: '590'
  currency: EUR
  international_prefix: '00'
  ioc: 
  latitude: 16 15 N
  longitude: 61 35 W
  gec: GP
  name: Guadeloupe
  names:
  - Guadeloupe
  - Guadalupe
  - "グアドループ"
  translations:
    en: Guadeloupe
    it: Guadeloupa
    de: Guadeloupe
    fr: Guadeloupe
    es: Guadalupe
    ja: "グアドループ"
    nl: Guadeloupe
    ru: "Гваделупа"
    ar: "جوادلوب"
    be: "Гвадэлупа"
  national_destination_code_lengths:
  - 3
  national_number_lengths:
  - 10
  national_prefix: None
  number: '312'
  region: Americas
  subregion: Caribbean
  world_region: AMER
  un_locode: GP
  languages:
  - fr
  nationality: Guadeloupian
  postal_code: true
GQ:
  continent: Africa
  alpha2: GQ
  alpha3: GNQ
  country_code: '240'
  currency: 
  international_prefix: '00'
  ioc: GEQ
  gec: EK
  latitude: 2 00 N
  longitude: 10 00 E
  name: Equatorial Guinea
  names:
  - Equatorial Guinea
  - "Äquatorial-Guinea"
  - Guinée Équatoriale
  - Guinea Ecuatorial
  - "赤道ギニア"
  - Equatoriaal-Guinea
  translations:
    en: Equatorial Guinea
    it: Guinea Equatoriale
    de: "Äquatorial-Guinea"
    fr: Guinée Équatoriale
    es: Guinea Ecuatorial
    ja: "赤道ギニア"
    nl: Equatoriaal-Guinea
    ru: "Экваториальная Гвинея"
    ar: "غينيا الاستوائية"
    be: "Экватарыяльная Гвінея"
  national_destination_code_lengths:
  - 2
  national_number_lengths:
  - 6
  national_prefix: None
  number: '226'
  region: Africa
  subregion: Middle Africa
  world_region: EMEA
  un_locode: GQ
  languages:
  - es
  - fr
  nationality: Equatorial Guinean
  postal_code: false
GR:
  continent: Europe
  address_format: |-
    {{recipient}}
    {{street}}
    {{postalcode}} {{city}}
    {{country}}
  alpha2: GR
  alpha3: GRC
  country_code: '30'
  currency: EUR
  international_prefix: '00'
  ioc: GRE
  gec: GR
  latitude: 39 00 N
  longitude: 22 00 E
  name: Greece
  names:
  - Greece
  - Griechenland
  - Grèce
  - Grecia
  - "ギリシャ"
  - Griekenland
  translations:
    en: Greece
    it: Grecia
    de: Griechenland
    fr: Grèce
    es: Grecia
    ja: "ギリシャ"
    nl: Griekenland
    ru: "Греция"
    ar: "اليونان"
    be: "Грэцыя"
  national_destination_code_lengths:
  - 2
  national_number_lengths:
  - 10
  national_prefix: None
  number: '300'
  region: Europe
  subregion: Southern Europe
  world_region: EMEA
  un_locode: GR
  languages:
  - el
  nationality: Greek
  eu_member: true
  vat_rates:
    standard: 23
    reduced:
    - 6.5
    - 13
    super_reduced: 
    parking: 
  postal_code: true
GS:
  continent: Antarctica
  alpha2: GS
  alpha3: SGS
  country_code: '500'
  currency: 
  international_prefix: ''
  ioc: 
  gec: SX
  latitude: 54 30 S
  longitude: 37 00 W
  name: South Georgia and the South Sandwich Islands
  names:
  - South Georgia and the South Sandwich Islands
  - Südgeorgien und die Südlichen Sandwichinseln
  - "サウスジョージア・サウスサンドウィッチ諸島"
  - Zuid-Georgia en Zuidelijke Sandwicheilanden
  translations:
    en: South Georgia and the South Sandwich Islands
    it: Georgia del Sud e Isole Sandwich Meridionali
    de: Südgeorgien und die Südlichen Sandwichinseln
    fr: Géorgie du Sud et les Îles Sandwich du Sud
    es: Islas Georgias del Sur y Sandwich del Sur
    ja: "サウスジョージア・サウスサンドウィッチ諸島"
    nl: Zuid-Georgia en Zuidelijke Sandwicheilanden
    ru: "Южная Джорджия и Южные Сандвичевы острова"
    ar: "جورجيا الجنوبية وجزر ساندويتش الجنوبية"
    be: "Паўднёвая Джорджыя і Паўднёвыя Сандвічавы астравы"
  national_destination_code_lengths: []
  national_number_lengths: []
  national_prefix: ''
  number: '239'
  region: Americas
  subregion: South America
  world_region: AMER
  un_locode: GS
  languages:
  - en
  nationality: South Georgia and the South Sandwich Islander
  postal_code: true
GT:
  continent: North America
  alpha2: GT
  alpha3: GTM
  country_code: '502'
  currency: GTQ
  international_prefix: '00'
  ioc: GUA
  gec: GT
  latitude: 15 30 N
  longitude: 90 15 W
  name: Guatemala
  names:
  - Guatemala
  - "グアテマラ"
  translations:
    en: Guatemala
    it: Guatemala
    de: Guatemala
    fr: Guatemala
    es: Guatemala
    ja: "グアテマラ"
    nl: Guatemala
    ru: "Гватемала"
    ar: "جواتيمالا"
    be: "Гватэмала"
  national_destination_code_lengths:
  - 2
  national_number_lengths:
  - 8
  national_prefix: None
  number: '320'
  region: Americas
  subregion: Central America
  world_region: AMER
  un_locode: GT
  languages:
  - es
  nationality: Guatemalan
  postal_code: true
GU:
  continent: Australia
  alpha2: GU
  alpha3: GUM
  country_code: '1'
  currency: USD
  international_prefix: '011'
  ioc: GUM
  gec: GQ
  latitude: 13 28 N
  longitude: 144 47 E
  name: Guam
  names:
  - Guam
  - "グアム"
  translations:
    en: Guam
    it: Guam
    de: Guam
    fr: Guam
    es: Guam
    ja: "グアム"
    nl: Guam
    ru: "Гуам"
    ar: "غوام"
    be: "Гуам"
  national_destination_code_lengths:
  - 3
  national_number_lengths:
  - 10
  national_prefix: '1'
  number: '316'
  region: Oceania
  subregion: Micronesia
  world_region: APAC
  un_locode: GU
  languages:
  - en
  - ch
  - es
  nationality: Guamanian
  postal_code: true
GW:
  continent: Africa
  alpha2: GW
  alpha3: GNB
  country_code: '245'
  currency: XOF
  international_prefix: '00'
  ioc: GBS
  gec: PU
  latitude: 12 00 N
  longitude: 15 00 W
  name: Guinea-Bissau
  names:
  - Guinea-Bissau
  - Guinée-Bissau
  - "ギニアビサウ"
  - Guinee-Bissau
  translations:
    en: Guinea-Bissau
    it: Guinea-Bissau
    de: Guinea-Bissau
    fr: Guinée-Bissau
    es: Guinea-Bisáu
    ja: "ギニアビサウ"
    nl: Guinee-Bissau
    ru: "Гвинея-Бисау"
    ar: "غينيا بيساو"
    be: "Гвінея-Бісаў"
  national_destination_code_lengths:
  - 2
  national_number_lengths:
  - 7
  national_prefix: None
  number: '624'
  region: Africa
  subregion: Western Africa
  world_region: EMEA
  un_locode: GW
  languages:
  - pt
  nationality: Guinea-Bissauan
  postal_code: true
GY:
  continent: South America
  alpha2: GY
  alpha3: GUY
  country_code: '592'
  currency: GYD
  international_prefix: '00'
  ioc: GUY
  gec: GY
  latitude: 5 00 N
  longitude: 59 00 W
  name: Guyana
  names:
  - Guyana
  - "ガイアナ"
  translations:
    en: Guyana
    it: Guyana
    de: Guyana
    fr: Guyane
    es: Guyana
    ja: "ガイアナ"
    nl: Guyana
    ru: "Гайана"
    ar: "غويانا"
    be: "Гаяна"
  national_destination_code_lengths:
  - 2
  national_number_lengths:
  - 6
  - 7
  national_prefix: None
  number: '328'
  region: Americas
  subregion: South America
  world_region: AMER
  un_locode: GY
  languages:
  - en
  nationality: Guyanese
  postal_code: false
HK:
  continent: Asia
  address_format: |-
    {{recipient}}
    {{street}}
    {{postalcode}} {{city}} {{region}}
    {{country}}
  alpha2: HK
  alpha3: HKG
  country_code: '852'
  currency: HKD
  international_prefix: '001'
  ioc: HKG
  gec: HK
  latitude: 22 15 N
  longitude: 114 10 E
  name: Hong Kong
  names:
  - Hong Kong
  - "香港"
  - Hongkong
  translations:
    en: Hong Kong
    it: Hong Kong
    de: Hong Kong
    fr: Hong Kong
    es: Hong Kong
    ja: "香港"
    nl: Hongkong
    ru: "Гонконг"
    ar: "هونج كونج"
    be: "Ганконг"
  national_destination_code_lengths:
  - 2
  national_number_lengths:
  - 8
  national_prefix: None
  number: '344'
  region: Asia
  subregion: Eastern Asia
  world_region: APAC
  un_locode: HK
  languages:
  - en
  - zh
  nationality: Chinese
  postal_code: false
HM:
  continent: Antarctica
  alpha2: HM
  alpha3: HMD
  country_code: ''
  currency: AUD
  international_prefix: ''
  ioc: 
  gec: HM
  latitude: 53 06 S
  longitude: 72 31 E
  name: Heard and McDonald Islands
  names:
  - Heard and McDonald Islands
  - Heard und die McDonaldinseln
  - "ハード島とマクドナルド諸島"
  - Heard- en McDonaldeilanden
  - Heard Island and McDonald Islands
  translations:
    en: Heard and McDonald Islands
    it: Isole Heard e McDonald
    de: Heard und die McDonaldinseln
    fr: "Îles Heard-et-MacDonal"
    es: Islas Heard y McDonald
    ja: "ハード島とマクドナルド諸島"
    nl: Heard- en McDonaldeilanden
    ru: "Острова Херд и Макдональд"
    ar: "جزيرة هيرد وجزر ماكدونالد"
    be: "Востраў Херд і Астравы Мак-Доналд"
  national_destination_code_lengths: []
  national_number_lengths: []
  national_prefix: ''
  number: '334'
  region: ''
  subregion: ''
  un_locode: HM
  languages:
  - en
  nationality: Heard and McDonald Islander
  postal_code: true
  world_region: APAC
HN:
  continent: North America
  alpha2: HN
  alpha3: HND
  country_code: '504'
  currency: HNL
  international_prefix: '00'
  ioc: HON
  gec: HO
  latitude: 15 00 N
  longitude: 86 30 W
  name: Honduras
  names:
  - Honduras
  - "ホンジュラス"
  translations:
    en: Honduras
    it: Honduras
    de: Honduras
    fr: Honduras
    es: Honduras
    ja: "ホンジュラス"
    nl: Honduras
    ru: "Гондурас"
    ar: "هندوراس"
    be: "Гандурас"
  national_destination_code_lengths:
  - 2
  national_number_lengths:
  - 7
  - 8
  national_prefix: None
  number: '340'
  region: Americas
  subregion: Central America
  world_region: AMER
  un_locode: HN
  languages:
  - es
  nationality: Honduran
  postal_code: true
HR:
  continent: Europe
  address_format: |-
    {{recipient}}
    {{street}}
    {{postalcode}} {{city}}
    {{country}}
  alpha2: HR
  alpha3: HRV
  country_code: '385'
  currency: HRK
  international_prefix: '00'
  ioc: CRO
  gec: HR
  latitude: 45 10 N
  longitude: 15 30 E
  name: Croatia
  names:
  - Croatia
  - Kroatien
  - Croatie
  - Croacia
  - "クロアチア"
  - Kroatië
  - Croatia (Hrvatska)
  translations:
    en: Croatia
    it: Croazia
    de: Kroatien
    fr: Croatie
    es: Croacia
    ja: "クロアチア"
    nl: Kroatië
    ru: "Хорватия"
    ar: "كرواتيا"
    be: "Харватыя"
  national_destination_code_lengths:
  - 2
  national_number_lengths:
  - 8
  national_prefix: '0'
  number: '191'
  region: Europe
  subregion: Southern Europe
  world_region: EMEA
  un_locode: HR
  languages:
  - hr
  nationality: Croatian
  eu_member: true
  vat_rates:
    standard: 25
    reduced:
    - 5
    - 13
    super_reduced: 
    parking: 
  postal_code: true
HT:
  continent: North America
  alpha2: HT
  alpha3: HTI
  country_code: '509'
  currency: USD
  international_prefix: '00'
  ioc: HAI
  gec: HA
  latitude: 19 00 N
  longitude: 72 25 W
  name: Haiti
  names:
  - Haiti
  - "ハイチ"
  - Haïti
  translations:
    en: Haiti
    it: Haiti
    de: Haiti
    fr: Haïti
    es: Haiti
    ja: "ハイチ"
    nl: Haïti
    ru: "Гаити"
    ar: "هايتي"
    be: "Гаіці"
  national_destination_code_lengths:
  - 2
  national_number_lengths:
  - 8
  national_prefix: None
  number: '332'
  region: Americas
  subregion: Caribbean
  world_region: AMER
  un_locode: HT
  languages:
  - fr
  - ht
  nationality: Haitian
  postal_code: true
HU:
  continent: Europe
  address_format: |-
    {{recipient}}
    {{city}}
    {{street}}
    {{postalcode}}
    {{country}}
  alpha2: HU
  alpha3: HUN
  country_code: '36'
  currency: HUF
  international_prefix: '00'
  ioc: HUN
  gec: HU
  latitude: 47 00 N
  longitude: 20 00 E
  name: Hungary
  names:
  - Hungary
  - Ungarn
  - Hongrie
  - Hungría
  - "ハンガリー"
  - Hongarije
  translations:
    en: Hungary
    it: Ungheria
    de: Ungarn
    fr: Hongrie
    es: Hungría
    ja: "ハンガリー"
    nl: Hongarije
    ru: "Венгрия"
    ar: "المجر"
    be: "Венгрыя"
  national_destination_code_lengths:
  - 2
  national_number_lengths:
  - 8
  - 9
  national_prefix: '06'
  number: '348'
  region: Europe
  subregion: Eastern Europe
  world_region: EMEA
  un_locode: HU
  languages:
  - hu
  nationality: Hungarian
  eu_member: true
  vat_rates:
    standard: 27
    reduced:
    - 5
    - 18
    super_reduced: 
    parking: 
  postal_code: true
ID:
  continent: Asia
  address_format: |-
    {{recipient}}
    {{street}}
    {{city}}
    {{region}} {{postalcode}}
    {{country}}
  alpha2: ID
  alpha3: IDN
  country_code: '62'
  currency: IDR
  international_prefix: '001'
  ioc: INA
  gec: ID
  latitude: 5 00 S
  longitude: 120 00 E
  name: Indonesia
  names:
  - Indonesia
  - Indonesien
  - Indonésie
  - "インドネシア"
  - Indonesië
  translations:
    en: Indonesia
    it: Indonesia
    de: Indonesien
    fr: Indonésie
    es: Indonesia
    ja: "インドネシア"
    nl: Indonesië
    ru: "Индонезия"
    ar: "إندونيسيا"
    be: "Інданэзія"
  national_destination_code_lengths:
  - 2
  national_number_lengths:
  - 8
  - 9
  - 10
  - 11
  national_prefix: '0'
  number: '360'
  region: Asia
  subregion: South-Eastern Asia
  world_region: APAC
  un_locode: ID
  languages:
  - id
  nationality: Indonesian
  postal_code: true
IE:
  continent: Europe
  address_format: |-
    {{recipient}}
    {{street}}
    {{city}} {{region}} {{postalcode}}
    {{country}}
  alpha2: IE
  alpha3: IRL
  country_code: '353'
  currency: EUR
  international_prefix: '00'
  ioc: IRL
  gec: EI
  latitude: 53 00 N
  longitude: 8 00 W
  name: Ireland
  names:
  - Ireland
  - Irland
  - Irlande
  - Irlanda
  - "アイルランド"
  - Ierland
  translations:
    en: Ireland
    it: Irlanda
    de: Irland
    fr: Irlande
    es: Irlanda
    ja: "アイルランド"
    nl: Ierland
    ru: "Ирландия"
    ar: "أيرلندا"
    be: "Ірландыя"
  national_destination_code_lengths:
  - 2
  national_number_lengths:
  - 9
  national_prefix: '0'
  number: '372'
  region: Europe
  subregion: Northern Europe
  world_region: EMEA
  un_locode: IE
  languages:
  - en
  - ga
  nationality: Irish
  eu_member: true
  vat_rates:
    standard: 23
    reduced:
    - 9
    - 13.5
    super_reduced: 4.8
    parking: 13.5
  postal_code: false
IL:
  continent: Asia
  address_format: |-
    {{recipient}}
    {{street}}
    {{postalcode}} {{city}}
    {{country}}
  alpha2: IL
  alpha3: ISR
  country_code: '972'
  currency: ILS
  international_prefix: '00'
  ioc: ISR
  gec: IS
  latitude: 31 30 N
  longitude: 34 45 E
  name: Israel
  names:
  - Israel
  - Israël
  - "イスラエル"
  translations:
    en: Israel
    it: Israele
    de: Israel
    fr: Israël
    es: Israel
    ja: "イスラエル"
    nl: Israël
    ru: "Израиль"
    ar: "إسرائيل"
    be: "Ізраіль"
  national_destination_code_lengths:
  - 2
  national_number_lengths:
  - 7
  - 8
  - 9
  national_prefix: '0'
  number: '376'
  region: Asia
  subregion: Western Asia
  world_region: EMEA
  un_locode: IL
  languages:
  - he
  - ar
  nationality: Israeli
  postal_code: true
IM:
  continent: Europe
  alpha2: IM
  alpha3: IMN
  country_code: '44'
  currency: IMP
  international_prefix: ''
  ioc: 
  gec: IM
  latitude: 54 15 N
  longitude: 4 30 W
  name: Isle of Man
  names:
  - Isle of Man
  - Insel Man
  - "Île de Man"
  - Isla de Man
  - "マン島"
  translations:
    en: Isle of Man
    it: Isola di Man
    de: Insel Man
    fr: "Île de Man"
    es: Isla de Man
    ja: "マン島"
    nl: Isle of Man
    ru: "Остров Мэн"
    ar: "جزيرة مان"
    be: "Востраў Мэн"
  national_destination_code_lengths: []
  national_number_lengths: []
  national_prefix: ''
  number: '833'
  region: Europe
  subregion: Northern Europe
  world_region: EMEA
  un_locode: 
  languages:
  - en
  - gv
  nationality: Manx
  postal_code: true
IN:
  continent: Asia
  address_format: |-
    {{recipient}}
    {{street}}
    {{region}}
    {{city}} {{postalcode}}
    {{country}}
  alpha2: IN
  alpha3: IND
  country_code: '91'
  currency: INR
  international_prefix: '00'
  ioc: IND
  gec: IN
  latitude: 20 00 N
  longitude: 77 00 E
  name: India
  names:
  - India
  - Indien
  - Inde
  - "インド"
  translations:
    en: India
    it: India
    de: Indien
    fr: Inde
    es: India
    ja: "インド"
    nl: India
    ru: "Индия"
    ar: "الهند"
    be: "Індыя"
  national_destination_code_lengths:
  - 2
  national_number_lengths:
  - 10
  national_prefix: '0'
  number: '356'
  region: Asia
  subregion: Southern Asia
  world_region: APAC
  un_locode: IN
  languages:
  - hi
  - en
  nationality: Indian
  postal_code: true
IO:
  continent: Asia
  alpha2: IO
  alpha3: IOT
  country_code: '246'
  currency: USD
  international_prefix: ''
  ioc: 
  gec: IO
  latitude: 6 00 S
  longitude: 71 30 E
  name: British Indian Ocean Territory
  names:
  - British Indian Ocean Territory
  - Britisches Territorium im Indischen Ozean
  - "イギリス領インド洋地域"
  - Britse Gebieden in de Indische Oceaan
  translations:
    en: British Indian Ocean Territory
    it: Territorio britannico dell'oceano indiano
    de: Britisches Territorium im Indischen Ozean
    fr: Territoire britannique de l'océan Indien
    es: Territorio Británico del Océano Índico
    ja: "イギリス領インド洋地域"
    nl: Britse Gebieden in de Indische Oceaan
    ru: "Британская территория в Индийском океане"
    ar: "إقليم المحيط الهندي البريطاني"
    be: "Брытанская Тэрыторыя ў Індыйскім Акіяне"
  national_destination_code_lengths: []
  national_number_lengths: []
  national_prefix: ''
  number: 086
  region: Africa
  subregion: Eastern Africa
  world_region: APAC
  un_locode: IO
  languages:
  - en
  nationality: Indian
  postal_code: true
IQ:
  continent: Asia
  alpha2: IQ
  alpha3: IRQ
  country_code: '964'
  currency: IQD
  international_prefix: '00'
  ioc: IRQ
  gec: IZ
  latitude: 33 00 N
  longitude: 44 00 E
  name: Iraq
  names:
  - Iraq
  - "العراق"
  - Irak
  - "イラク"
  translations:
    en: Iraq
    it: Iraq
    de: Irak
    fr: Irak
    es: Irak
    ja: "イラク"
    nl: Irak
    ru: "Ирак"
    ar: "العراق"
    be: "Ірак"
  national_destination_code_lengths:
  - 2
  national_number_lengths:
  - 8
  - 9
  - 10
  national_prefix: None
  number: '368'
  region: Asia
  subregion: Western Asia
  world_region: EMEA
  un_locode: IQ
  languages:
  - ar
  nationality: Iraqi
  postal_code: true
IR:
  continent: Asia
  alpha2: IR
  alpha3: IRN
  country_code: '98'
  currency: IRR
  international_prefix: '00'
  ioc: IRI
  gec: IR
  latitude: 32 00 N
  longitude: 53 00 E
  name: Iran, Islamic Republic Of
  names:
  - Iran
  - Irán
<<<<<<< HEAD
  - Iran (Islamic Republic Of)
  - "イラン・イスラム共和国"
=======
  - イラン・イスラム共和国
  - Islamic Republic of Iran
>>>>>>> 58eb3b86
  translations:
    en: Iran
    de: Iran
    fr: Iran
    es: Iran
    ja: "イラン・イスラム共和国"
    nl: Iran
    ru: "Иран"
    ar: "إيران"
    be: "Іран"
  national_destination_code_lengths:
  - 2
  national_number_lengths:
  - 10
  national_prefix: '0'
  number: '364'
  region: Asia
  subregion: Southern Asia
  world_region: EMEA
  un_locode: IR
  languages:
  - fa
  nationality: Iranian
  postal_code: true
IS:
  continent: Europe
  address_format: |-
    {{recipient}}
    {{street}}
    {{postalcode}} {{city}}
    {{country}}
  alpha2: IS
  alpha3: ISL
  country_code: '354'
  currency: ISK
  international_prefix: '00'
  ioc: ISL
  gec: IC
  latitude: 65 00 N
  longitude: 18 00 W
  name: Iceland
  names:
  - Iceland
  - Island
  - Islande
  - Islandia
  - "アイスランド"
  - IJsland
  translations:
    en: Iceland
    it: Islanda
    de: Island
    fr: Islande
    es: Islandia
    ja: "アイスランド"
    nl: IJsland
    ru: "Исландия"
    ar: "أيسلندا"
    be: "Ісландыя"
  national_destination_code_lengths:
  - 2
  national_number_lengths:
  - 7
  - 8
  - 9
  national_prefix: '0'
  number: '352'
  region: Europe
  subregion: Northern Europe
  world_region: EMEA
  un_locode: IS
  languages:
  - is
  nationality: Icelander
  postal_code: true
IT:
  continent: Europe
  address_format: |-
    {{recipient}}
    {{street}}
    {{postalcode}} {{city}} {{region}}
    {{country}}
  alpha2: IT
  alpha3: ITA
  country_code: '39'
  currency: EUR
  international_prefix: '00'
  ioc: ITA
  gec: IT
  latitude: 42 50 N
  longitude: 12 50 E
  name: Italy
  names:
  - Italy
  - Italien
  - Italie
  - Italia
  - "イタリア"
  - Italië
  translations:
    en: Italy
    it: Italia
    de: Italien
    fr: Italie
    es: Italia
    ja: "イタリア"
    nl: Italië
    ru: "Италия"
    ar: "إيطاليا"
    be: "Італія"
  national_destination_code_lengths:
  - 3
  national_number_lengths:
  - 9
  national_prefix: None
  number: '380'
  region: Europe
  subregion: Southern Europe
  world_region: EMEA
  un_locode: IT
  languages:
  - it
  nationality: Italian
  eu_member: true
  vat_rates:
    standard: 22
    reduced:
    - 10
    super_reduced: 4
    parking: 
  postal_code: true
JE:
  continent: Europe
  alpha2: JE
  alpha3: JEY
  country_code: '44'
  currency: JEP
  international_prefix: ''
  ioc: 
  gec: JE
  latitude: 49 15 N
  longitude: 2 10 W
  name: Jersey
  names:
  - Jersey
  - "ジャージー"
  translations:
    en: Jersey
    it: Isola di Jersey
    de: Jersey
    fr: Jersey
    es: Jersey
    ja: "ジャージー"
    nl: Jersey
    ru: "Джерси"
    ar: "جيرزي"
    be: "Джэрсі"
  national_destination_code_lengths: []
  national_number_lengths: []
  national_prefix: ''
  number: '832'
  region: Europe
  subregion: Northern Europe
  world_region: EMEA
  un_locode: 
  languages:
  - en
  - fr
  nationality: Channel Islander
  postal_code: true
JM:
  continent: North America
  alpha2: JM
  alpha3: JAM
  country_code: '1'
  currency: JMD
  international_prefix: '011'
  ioc: JAM
  gec: JM
  latitude: 18 15 N
  longitude: 77 30 W
  name: Jamaica
  names:
  - Jamaica
  - Jamaika
  - Jamaïque
  - "ジャマイカ"
  translations:
    en: Jamaica
    it: Giamaica
    de: Jamaika
    fr: Jamaïque
    es: Jamaica
    ja: "ジャマイカ"
    nl: Jamaica
    ru: "Ямайка"
    ar: "جامايكا"
    be: "Ямайка"
  national_destination_code_lengths:
  - 3
  national_number_lengths:
  - 10
  national_prefix: '1'
  number: '388'
  region: Americas
  subregion: Caribbean
  world_region: AMER
  un_locode: JM
  languages:
  - en
  nationality: Jamaican
  postal_code: false
JO:
  continent: Asia
  address_format: |-
    {{recipient}}
    {{street}}
    {{postalcode}} {{city}}
    {{country}}
  alpha2: JO
  alpha3: JOR
  country_code: '962'
  currency: JOD
  international_prefix: '00'
  ioc: JOR
  gec: JO
  latitude: 31 00 N
  longitude: 36 00 E
  name: Jordan
  names:
  - Jordan
  - "الأردن"
  - Jordanien
  - Jordanie
  - Jordania
  - "ヨルダン"
  - Jordanië
  translations:
    en: Jordan
    it: Giordania
    de: Jordanien
    fr: Jordanie
    es: Jordania
    ja: "ヨルダン"
    nl: Jordanië
    ru: "Иордания"
    ar: "الأردن"
    be: "Іарданія"
  national_destination_code_lengths:
  - 2
  national_number_lengths:
  - 8
  - 9
  national_prefix: '0'
  number: '400'
  region: Asia
  subregion: Western Asia
  world_region: EMEA
  un_locode: JO
  languages:
  - ar
  nationality: Jordanian
  postal_code: true
JP:
  continent: Asia
  address_format: |-
    〒{{postalcode}}
    {{region}}{{city}}{{street}}
    {{recipient}}
    {{country}}
  alpha2: JP
  alpha3: JPN
  country_code: '81'
  currency: JPY
  international_prefix: '010'
  ioc: JPN
  gec: JA
  latitude: 36 00 N
  longitude: 138 00 E
  name: Japan
  names:
  - Japan
  - Japon
  - Japón
  - "日本"
  translations:
    en: Japan
    it: Giappone
    de: Japan
    fr: Japon
    es: Japón
    ja: "日本"
    nl: Japan
    ru: "Япония"
    ar: "اليابان"
    be: "Японія"
  national_destination_code_lengths:
  - 2
  national_number_lengths:
  - 9
  - 10
  national_prefix: '0'
  number: '392'
  region: Asia
  subregion: Eastern Asia
  world_region: APAC
  un_locode: JP
  languages:
  - ja
  nationality: Japanese
  postal_code: true
KE:
  continent: Africa
  alpha2: KE
  alpha3: KEN
  country_code: '254'
  currency: KES
  international_prefix: '000'
  ioc: KEN
  gec: KE
  latitude: 1 00 N
  longitude: 38 00 E
  name: Kenya
  names:
  - Kenya
  - Kenia
  - "ケニア"
  translations:
    en: Kenya
    it: Kenya
    de: Kenia
    fr: Kenya
    es: Kenia
    ja: "ケニア"
    nl: Kenia
    ru: "Кения"
    ar: "كينيا"
    be: "Кенія"
  national_destination_code_lengths:
  - 2
  national_number_lengths:
  - 9
  national_prefix: '0'
  number: '404'
  region: Africa
  subregion: Eastern Africa
  world_region: EMEA
  un_locode: KE
  languages:
  - en
  - sw
  nationality: Kenyan
  postal_code: false
KG:
  continent: Asia
  alpha2: KG
  alpha3: KGZ
  country_code: '996'
  currency: KGS
  international_prefix: '00'
  ioc: KGZ
  gec: KG
  latitude: 41 00 N
  longitude: 75 00 E
  name: Kyrgyzstan
  names:
  - Kyrgyzstan
  - Kirgisistan
  - Kirghizistan
  - Kirguizistán
  - "キルギス"
  - Kirgizië
  - Kyrgzstan
  translations:
    en: Kyrgyzstan
    it: Kirghizistan
    de: Kirgisistan
    fr: Kirghizistan
    es: Kirguizistán
    ja: "キルギス"
    nl: Kirgizië
    ru: "Кыргызстан"
    ar: "قيرغيزستان"
    be: "Кыргызстан"
  national_destination_code_lengths:
  - 2
  national_number_lengths:
  - 9
  national_prefix: '0'
  number: '417'
  region: Asia
  subregion: Central Asia
  world_region: EMEA
  un_locode: KG
  languages:
  - ky
  - ru
  nationality: Kirghiz
  postal_code: true
KH:
  continent: Asia
  alpha2: KH
  alpha3: KHM
  country_code: '855'
  currency: KHR
  international_prefix: '00'
  ioc: CAM
  gec: CB
  latitude: 13 00 N
  longitude: 105 00 E
  name: Cambodia
  names:
  - Cambodia
  - Kambodscha
  - Cambodge
  - Camboya
  - "カンボジア"
  - Cambodja
  translations:
    en: Cambodia
    it: Cambogia
    de: Kambodscha
    fr: Cambodge
    es: Camboya
    ja: "カンボジア"
    nl: Cambodja
    ru: "Камбоджа"
    ar: "كمبوديا"
    be: "Камбоджа"
  national_destination_code_lengths:
  - 2
  national_number_lengths:
  - 8
  national_prefix: '0'
  number: '116'
  region: Asia
  subregion: South-Eastern Asia
  world_region: APAC
  un_locode: KH
  languages:
  - km
  nationality: Cambodian
  postal_code: true
KI:
  continent: Australia
  alpha2: KI
  alpha3: KIR
  country_code: '686'
  currency: AUD
  international_prefix: '00'
  ioc: KIR
  gec: KR
  latitude: 1 25 N
  longitude: 173 00 E
  name: Kiribati
  names:
  - Kiribati
  - "キリバス"
  translations:
    en: Kiribati
    it: Kiribati
    de: Kiribati
    fr: Kiribati
    es: Kiribati
    ja: "キリバス"
    nl: Kiribati
    ru: "Кирибати"
    ar: "كيريباتي"
    be: "Кірыбаці"
  national_destination_code_lengths:
  - 2
  national_number_lengths:
  - 5
  national_prefix: None
  number: '296'
  region: Oceania
  subregion: Micronesia
  world_region: APAC
  un_locode: KI
  languages:
  - en
  nationality: I-Kiribati
  postal_code: false
KM:
  continent: Africa
  alpha2: KM
  alpha3: COM
  country_code: '269'
  currency: KMF
  international_prefix: '00'
  ioc: COM
  gec: CN
  latitude: 12 10 S
  longitude: 44 15 E
  name: Comoros
  names:
  - Comoros
  - Union der Komoren
  - Comores
  - "コモロ"
  - Comoren
  translations:
    en: Comoros
    it: Comore
    de: Union der Komoren
    fr: Comores
    es: Comoras
    ja: "コモロ"
    nl: Comoren
    ru: "Союз Коморских островов"
    ar: "جزر القمر"
    be: "Каморскія Астравы"
  national_destination_code_lengths:
  - 2
  national_number_lengths:
  - 7
  national_prefix: None
  number: '174'
  region: Africa
  subregion: Eastern Africa
  world_region: EMEA
  un_locode: KM
  languages:
  - ar
  - fr
  nationality: Comoran
  postal_code: false
KN:
  continent: North America
  alpha2: KN
  alpha3: KNA
  country_code: '1'
  currency: XCD
  international_prefix: '011'
  ioc: SKN
  gec: SC
  latitude: 17 20 N
  longitude: 62 45 W
  name: Saint Kitts And Nevis
  names:
  - Saint Kitts and Nevis
  - Föderation St. Kitts und Nevis
  - Saint Kitts et Nevis
  - Saint Kitts y Nevis
  - "セントクリストファー・ネイビス"
  - Saint Kitts en Nevis
  - St. Kitts and Nevis
  translations:
    en: Saint Kitts and Nevis
    it: Saint Kitts e Nevis
    de: Föderation St. Kitts und Nevis
    fr: Saint Kitts et Nevis
    es: Saint Kitts y Nevis
    ja: "セントクリストファー・ネイビス"
    nl: Saint Kitts en Nevis
    ru: "Федерация Сент-Китс и Невис"
    ar: "سانت كيتس ونيفيس"
    be: "Сент-Кітс і Невіс"
  national_destination_code_lengths:
  - 3
  national_number_lengths:
  - 10
  national_prefix: '1'
  number: '659'
  region: Americas
  subregion: Caribbean
  world_region: AMER
  un_locode: KN
  languages:
  - en
  nationality: Kittian and Nevisian
  postal_code: false
KP:
  continent: Asia
  alpha2: KP
  alpha3: PRK
  country_code: '850'
  currency: KPW
  international_prefix: '00'
  ioc: PRK
  gec: KN
  latitude: 40 00 N
  longitude: 127 00 E
  name: Korea, Democratic People's Republic Of
  names:
  - Korea (North)
  - Nordkorea
  - Corée du Nord
  - Corea del Norte
  - "朝鮮民主主義人民共和国"
  - Noord-Korea
<<<<<<< HEAD
  - Korea Democratic People's Republic
=======
  - Korea (Democratic People s Republic of)
>>>>>>> 58eb3b86
  translations:
    en: Korea (North)
    it: Corea del Nord
    de: Nordkorea
    fr: Corée du Nord
    es: Corea del Norte
    ja: "朝鮮民主主義人民共和国"
    nl: Noord-Korea
    ru: "Северная Корея"
    ar: "كوريا الشمالية"
    be: "Паўночная Карэя"
  national_destination_code_lengths:
  - 2
  national_number_lengths:
  - 8
  - 9
  national_prefix: '0'
  number: '408'
  region: Asia
  subregion: Eastern Asia
  world_region: APAC
  un_locode: KP
  languages:
  - ko
  nationality: North Korean
  postal_code: false
KR:
  continent: Asia
  address_format: |-
    {{recipient}}
    {{street}}
    {{city}} {{region}}
    {{postalcode}}
    {{country}}
  alpha2: KR
  alpha3: KOR
  country_code: '82'
  currency: KRW
  international_prefix: '001'
  ioc: KOR
  gec: KS
  latitude: 37 00 N
  longitude: 127 30 E
  name: Korea, Republic of
  names:
  - Korea (South)
  - Südkorea
  - Corée du Sud
  - Corea del Sur
  - "大韓民国"
  - Zuid-Korea
  - Korea (Republic of)
  translations:
    en: Korea (South)
    it: Corea del Sud
    de: Südkorea
    fr: Corée du Sud
    es: Corea del Sur
    ja: "大韓民国"
    nl: Zuid-Korea
    ru: "Южная Корея"
    ar: "كوريا الجنوبية"
    be: "Паўднёвая Карэя"
  national_destination_code_lengths:
  - 2
  national_number_lengths:
  - 8
  - 9
  national_prefix: '0'
  number: '410'
  region: Asia
  subregion: Eastern Asia
  world_region: APAC
  un_locode: KR
  languages:
  - ko
  nationality: South Korean
  postal_code: true
KW:
  continent: Asia
  address_format: |-
    {{recipient}}
    {{street}}
    {{postalcode}} {{city}}
    {{region}}
    {{country}}
  alpha2: KW
  alpha3: KWT
  country_code: '965'
  currency: KWD
  international_prefix: '00'
  ioc: KUW
  gec: KU
  latitude: 29 30 N
  longitude: 45 45 E
  name: Kuwait
  names:
  - Kuwait
  - "الكويت"
  - Koweït
  - "クウェート"
  - Koeweit
  translations:
    en: Kuwait
    it: Kuwait
    de: Kuwait
    fr: Koweït
    es: Kuwait
    ja: "クウェート"
    nl: Koeweit
    ru: "Кувейт"
    ar: "الكويت"
    be: "Кувейт"
  national_destination_code_lengths:
  - 2
  national_number_lengths:
  - 7
  national_prefix: None
  number: '414'
  region: Asia
  subregion: Western Asia
  world_region: EMEA
  un_locode: KW
  languages:
  - ar
  nationality: Kuwaiti
  postal_code: true
KY:
  continent: North America
  alpha2: KY
  alpha3: CYM
  country_code: '1'
  currency: KYD
  international_prefix: '011'
  ioc: CAY
  gec: CJ
  latitude: 19 30 N
  longitude: 80 30 W
  name: Cayman Islands
  names:
  - Cayman Islands
  - Kaimaninseln
  - "Îles Caïmans"
  - Islas Caimán
  - "ケイマン諸島"
  - Caymaneilanden
  translations:
    en: Cayman Islands
    it: Isole Cayman
    de: Kaimaninseln
    fr: "Îles Caïmans"
    es: Islas Caimán
    ja: "ケイマン諸島"
    nl: Caymaneilanden
    ru: "Каймановы Острова"
    ar: "جزر كايمان"
    be: "Кайманавы Астравы"
  national_destination_code_lengths:
  - 3
  national_number_lengths:
  - 10
  national_prefix: '1'
  number: '136'
  region: Americas
  subregion: Caribbean
  world_region: AMER
  un_locode: KY
  languages:
  - en
  nationality: Caymanian
  postal_code: true
KZ:
  continent: Asia
  alpha2: KZ
  alpha3: KAZ
  country_code: '7'
  currency: KZT
  international_prefix: '810'
  ioc: KAZ
  gec: KZ
  latitude: 48 00 N
  longitude: 68 00 E
  name: Kazakhstan
  names:
  - Kazakhstan
  - Kasachstan
  - Kazajistán
  - "カザフスタン"
  - Kazachstan
  translations:
    en: Kazakhstan
    it: Kazakistan
    de: Kasachstan
    fr: Kazakhstan
    es: Kazajistán
    ja: "カザフスタン"
    nl: Kazachstan
    ru: "Казахстан"
    ar: "كازاخستان"
    be: "Казахстан"
  national_destination_code_lengths:
  - 3
  national_number_lengths:
  - 10
  national_prefix: '8'
  number: '398'
  region: Asia
  subregion: Central Asia
  world_region: EMEA
  un_locode: KZ
  languages:
  - kk
  - ru
  nationality: Kazakhstani
  postal_code: true
LA:
  continent: Asia
  alpha2: LA
  alpha3: LAO
  country_code: '856'
  currency: LAK
  international_prefix: '00'
  ioc: LAO
  gec: LA
  latitude: 18 00 N
  longitude: 105 00 E
  name: Lao People's Democratic Republic
  names:
  - Laos
<<<<<<< HEAD
  - "ラオス人民民主共和国"
=======
  - ラオス人民民主共和国
  - Lao People s Democratic Republic
>>>>>>> 58eb3b86
  translations:
    en: Laos
    it: Laos
    de: Laos
    fr: Laos
    es: Laos
    ja: "ラオス人民民主共和国"
    nl: Laos
    ru: "Лаос"
    ar: "لاوس"
    be: "Лаос"
  national_destination_code_lengths:
  - 2
  national_number_lengths:
  - 8
  national_prefix: '0'
  number: '418'
  region: Asia
  subregion: South-Eastern Asia
  world_region: APAC
  un_locode: LA
  languages:
  - lo
  nationality: Laotian
  postal_code: true
LB:
  continent: Asia
  address_format: |-
    {{recipient}}
    {{street}}
    {{postalcode}} {{city}}
    {{country}}
  alpha2: LB
  alpha3: LBN
  country_code: '961'
  currency: LBP
  international_prefix: '00'
  ioc: LIB
  gec: LE
  latitude: 33 50 N
  longitude: 35 50 E
  name: Lebanon
  names:
  - Lebanon
  - "لبنان"
  - Libanon
  - Liban
  - Líbano
  - "レバノン"
  translations:
    en: Lebanon
    it: Libano
    de: Libanon
    fr: Liban
    es: Líbano
    ja: "レバノン"
    nl: Libanon
    ru: "Ливан"
    ar: "لبنان"
    be: "Ліван"
  national_destination_code_lengths:
  - 2
  national_number_lengths:
  - 8
  national_prefix: '0'
  number: '422'
  region: Asia
  subregion: Western Asia
  world_region: EMEA
  un_locode: LB
  languages:
  - ar
  - fr
  nationality: Lebanese
  postal_code: true
LC:
  continent: North America
  alpha2: LC
  alpha3: LCA
  country_code: '1'
  currency: XCD
  international_prefix: '011'
  ioc: LCA
  gec: ST
  latitude: 13 53 N
  longitude: 60 58 W
  name: Saint Lucia
  names:
  - Saint Lucia
  - Saint-Lucie
  - Santa Lucía
  - "セントルシア"
  translations:
    en: Saint Lucia
    it: Santa Lucia
    de: Saint Lucia
    fr: Saint-Lucie
    es: Santa Lucía
    ja: "セントルシア"
    nl: Saint Lucia
    ru: "Сент-Люсия"
    ar: "سانت لوسيا"
    be: "Сент-Люсія"
  national_destination_code_lengths:
  - 3
  national_number_lengths:
  - 10
  national_prefix: '1'
  number: '662'
  region: Americas
  subregion: Caribbean
  world_region: AMER
  un_locode: LC
  languages:
  - en
  nationality: Saint Lucian
  postal_code: false
LI:
  continent: Europe
  alpha2: LI
  alpha3: LIE
  country_code: '423'
  currency: CHF
  international_prefix: '00'
  ioc: LIE
  gec: LS
  latitude: 47 16 N
  longitude: 9 32 E
  name: Liechtenstein
  names:
  - Liechtenstein
  - "リヒテンシュタイン"
  translations:
    en: Liechtenstein
    it: Liechtenstein
    de: Liechtenstein
    fr: Liechtenstein
    es: Liechtenstein
    ja: "リヒテンシュタイン"
    nl: Liechtenstein
    ru: "Лихтенштейн"
    ar: "ليختنشتاين"
    be: "Ліхтэнштэйн"
  national_destination_code_lengths:
  - 2
  national_number_lengths:
  - 7
  national_prefix: None
  number: '438'
  region: Europe
  subregion: Western Europe
  world_region: EMEA
  un_locode: LI
  languages:
  - de
  nationality: Liechtensteiner
  postal_code: true
LK:
  continent: Asia
  alpha2: LK
  alpha3: LKA
  country_code: '94'
  currency: LKR
  international_prefix: '00'
  ioc: SRI
  gec: CE
  latitude: 7 00 N
  longitude: 81 00 E
  name: Sri Lanka
  names:
  - Sri Lanka
  - "スリランカ"
  translations:
    en: Sri Lanka
    it: Sri Lanka
    de: Sri Lanka
    fr: Sri Lanka
    es: Sri Lanka
    ja: "スリランカ"
    nl: Sri Lanka
    ru: "Шри-Ланка"
    ar: "سيريلانكا"
    be: "Шры-Ланка"
  national_destination_code_lengths:
  - 2
  national_number_lengths:
  - 10
  national_prefix: '0'
  number: '144'
  region: Asia
  subregion: Southern Asia
  world_region: APAC
  un_locode: LK
  languages:
  - si
  - ta
  nationality: Sri Lankan
  postal_code: true
LR:
  continent: Africa
  alpha2: LR
  alpha3: LBR
  country_code: '231'
  currency: LRD
  international_prefix: '00'
  ioc: LBR
  gec: LI
  latitude: 6 30 N
  longitude: 9 30 W
  name: Liberia
  names:
  - Liberia
  - "リベリア"
  translations:
    en: Liberia
    it: Liberia
    de: Liberia
    fr: Liberia
    es: Liberia
    ja: "リベリア"
    nl: Liberia
    ru: "Либерия"
    ar: "ليبيريا"
    be: "Ліберыя"
  national_destination_code_lengths:
  - 2
  national_number_lengths:
  - 6
  - 7
  - 8
  national_prefix: '22'
  number: '430'
  region: Africa
  subregion: Western Africa
  world_region: EMEA
  un_locode: LR
  languages:
  - en
  nationality: Liberian
  postal_code: true
LS:
  continent: Africa
  alpha2: LS
  alpha3: LSO
  alt_currency: ZAR
  country_code: '266'
  currency: LSL
  international_prefix: '00'
  ioc: LES
  gec: LT
  latitude: 29 30 S
  longitude: 28 30 E
  name: Lesotho
  names:
  - Lesotho
  - "レソト"
  translations:
    en: Lesotho
    it: Lesotho
    de: Lesotho
    fr: Lesotho
    es: Lesotho
    ja: "レソト"
    nl: Lesotho
    ru: "Лесото"
    ar: "ليسوتو"
    be: "Лесото"
  national_destination_code_lengths:
  - 2
  national_number_lengths:
  - 8
  national_prefix: None
  number: '426'
  region: Africa
  subregion: Southern Africa
  world_region: EMEA
  un_locode: LS
  languages:
  - en
  - st
  nationality: Mosotho
  postal_code: true
LT:
  continent: Europe
  alpha2: LT
  alpha3: LTU
  country_code: '370'
  currency: EUR
  international_prefix: '00'
  ioc: LTU
  gec: LH
  latitude: 56 00 N
  longitude: 24 00 E
  name: Lithuania
  names:
  - Lithuania
  - Litauen
  - Lituanie
  - Lituania
  - "リトアニア"
  - Litouwen
  - "Літва"
  translations:
    en: Lithuania
    it: Lituania
    de: Litauen
    fr: Lituanie
    es: Lituania
    ja: "リトアニア"
    nl: Litouwen
    ru: "Литва"
    ar: "ليتوانيا"
    be: "Літва"
  national_destination_code_lengths:
  - 2
  national_number_lengths:
  - 8
  national_prefix: '8'
  number: '440'
  region: Europe
  subregion: Northern Europe
  world_region: EMEA
  un_locode: LT
  languages:
  - lt
  nationality: Lithuanian
  eu_member: true
  vat_rates:
    standard: 21
    reduced:
    - 5
    - 9
    super_reduced: 
    parking: 
  postal_code: true
LU:
  continent: Europe
  address_format: |-
    {{recipient}}
    {{street}}
    {{postalcode}} {{city}}
    {{country}}
  alpha2: LU
  alpha3: LUX
  country_code: '352'
  currency: EUR
  international_prefix: '00'
  ioc: LUX
  gec: LU
  latitude: 49 45 N
  longitude: 6 10 E
  name: Luxembourg
  names:
  - Luxembourg
  - Luxemburg
  - Luxemburgo
  - "ルクセンブルク"
  translations:
    en: Luxembourg
    it: Lussemburgo
    de: Luxemburg
    fr: Luxembourg
    es: Luxemburgo
    ja: "ルクセンブルク"
    nl: Luxemburg
    ru: "Люксембург"
    ar: "لوكسمبورج"
    be: "Люксембург"
  national_destination_code_lengths:
  - 2
  national_number_lengths:
  - 9
  national_prefix: None
  number: '442'
  region: Europe
  subregion: Western Europe
  world_region: EMEA
  un_locode: LU
  languages:
  - fr
  - de
  - lb
  nationality: Luxembourger
  eu_member: true
  vat_rates:
    standard: 17
    reduced:
    - 8
    - 14
    super_reduced: 3
    parking: 12
  postal_code: true
LV:
  continent: Europe
  alpha2: LV
  alpha3: LVA
  country_code: '371'
  currency: EUR
  international_prefix: '00'
  ioc: LAT
  gec: LG
  latitude: 57 00 N
  longitude: 25 00 E
  name: Latvia
  names:
  - Latvia
  - Lettland
  - Lettonie
  - Letonia
  - "ラトビア"
  - Letland
  translations:
    en: Latvia
    it: Lettonia
    de: Lettland
    fr: Lettonie
    es: Letonia
    ja: "ラトビア"
    nl: Letland
    ru: "Латвия"
    ar: "لاتفيا"
    be: "Латвія"
  national_destination_code_lengths:
  - 2
  national_number_lengths:
  - 8
  national_prefix: '8'
  number: '428'
  region: Europe
  subregion: Northern Europe
  world_region: EMEA
  un_locode: LV
  languages:
  - lv
  nationality: Latvian
  eu_member: true
  vat_rates:
    standard: 21
    reduced:
    - 12
    super_reduced: 
    parking: 
  postal_code: true
LY:
  continent: Africa
  alpha2: LY
  alpha3: LBY
  country_code: '218'
  currency: LYD
  international_prefix: '00'
  ioc: LBA
  gec: LY
  latitude: 25 00 N
  longitude: 17 00 E
  name: Libya
  names:
  - Libya
  - "ليبيا"
  - Libyen
  - Libye
  - Libia
  - "リビア"
  - Libië
  - Libyan Arab Jamahiriya
  translations:
    en: Libya
    it: Libia
    de: Libyen
    fr: Libye
    es: Libia
    ja: "リビア"
    nl: Libië
    ru: "Ливия"
    ar: "ليبيا"
    be: "Лівія"
  national_destination_code_lengths:
  - 2
  national_number_lengths:
  - 8
  - 9
  national_prefix: '0'
  number: '434'
  region: Africa
  subregion: Northern Africa
  world_region: EMEA
  un_locode: LY
  languages:
  - ar
  nationality: Libyan
  postal_code: true
MA:
  continent: Africa
  alpha2: MA
  alpha3: MAR
  country_code: '212'
  currency: MAD
  international_prefix: '00'
  ioc: MAR
  gec: MO
  latitude: 32 00 N
  longitude: 5 00 W
  name: Morocco
  names:
  - Morocco
  - "المغرب"
  - Marokko
  - Maroc
  - Marruecos
  - "モロッコ"
  translations:
    en: Morocco
    it: Marocco
    de: Marokko
    fr: Maroc
    es: Marruecos
    ja: "モロッコ"
    nl: Marokko
    ru: "Марокко"
    ar: "المغرب"
    be: "Марока"
  national_destination_code_lengths:
  - 2
  national_number_lengths:
  - 8
  national_prefix: '0'
  number: '504'
  region: Africa
  subregion: Northern Africa
  world_region: EMEA
  un_locode: MA
  languages:
  - ar
  nationality: Moroccan
  postal_code: true
MC:
  continent: Europe
  alpha2: MC
  alpha3: MCO
  country_code: '377'
  currency: EUR
  international_prefix: '00'
  ioc: MON
  gec: MN
  latitude: 43 44 N
  longitude: 7 24 E
  name: Monaco
  names:
  - Monaco
  - Mónaco
  - "モナコ"
  translations:
    en: Monaco
    it: Principato di Monaco
    de: Monaco
    fr: Monaco
    es: Mónaco
    ja: "モナコ"
    nl: Monaco
    ru: "Монако"
    ar: "موناكو"
    be: "Манака"
  national_destination_code_lengths:
  - 2
  national_number_lengths:
  - 8
  - 9
  national_prefix: '0'
  number: '492'
  region: Europe
  subregion: Western Europe
  world_region: EMEA
  un_locode: MC
  languages:
  - fr
  nationality: Monegasque
  postal_code: true
MD:
  continent: Europe
  alpha2: MD
  alpha3: MDA
  country_code: '373'
  currency: MDL
  international_prefix: '00'
  ioc: MDA
  gec: MD
  latitude: 47 00 N
  longitude: 29 00 E
  name: Moldova, Republic of
  names:
  - Moldova
  - Moldawien
  - Moldavie
  - Moldavia
  - the Republic of Moldova
  - "モルドバ共和国"
  - Moldavië
  translations:
    en: Moldova
    it: Moldavia
    de: Moldawie
    fr: Moldavie
    es: Moldavia
    ja: "モルドバ共和国"
    nl: Moldavië
    ru: "Молдова"
    ar: "مولدوفا"
    be: "Малдова"
  national_destination_code_lengths:
  - 2
  national_number_lengths:
  - 8
  national_prefix: '0'
  number: '498'
  region: Europe
  subregion: Eastern Europe
  world_region: EMEA
  un_locode: MD
  languages:
  - ro
  nationality: Moldovan
  postal_code: true
ME:
  continent: Europe
  alpha2: ME
  alpha3: MNE
  country_code: '382'
  currency: EUR
  international_prefix: '99'
  ioc: MNE
  gec: MJ
  latitude: 42 30 N
  longitude: 19 18 E
  name: Montenegro
  names:
  - Crna Gora
  - Montenegro
  - "モンテネグロ"
  translations:
    en: Montenegro
    it: Montenegro
    de: Montenegro
    fr: Monténégro
    es: Montenegro
    ja: "モンテネグロ"
    nl: Montenegro
    ru: "Черногория"
    ar: "الجبل الأسود"
    be: "Чарнагорыя"
  national_destination_code_lengths:
  - 2
  national_number_lengths:
  - 8
  national_prefix: '0'
  number: '499'
  region: Europe
  subregion: Southern Europe
  world_region: EMEA
  un_locode: ME
  languages:
  - sr
  - bs
  - sq
  - hr
  nationality: Montenegrin
  postal_code: true
MF:
  continent: North America
  alpha2: MF
  alpha3: MAF
  country_code: '590'
  currency: EUR
  international_prefix: ''
  ioc: 
  gec: RN
  latitude: 18 05 N
  longitude: 63 57 W
  name: Saint Martin
  names:
  - Saint Martin
  - "サン・マルタン（フランス領）"
  - Saint-Martin
  translations:
    en: Saint Martin
    it: Saint Martin
    de: Saint Martin
    fr: Saint-Martin
    es: Saint Martin
    ja: "サン・マルタン（フランス領）"
    nl: Saint-Martin
    ru: "Сен-Мартен"
    ar: "سانت مارتن"
    be: "Востраў Святога Марціна"
  national_destination_code_lengths: []
  national_number_lengths: []
  national_prefix: ''
  number: '663'
  region: Americas
  subregion: Caribbean
  world_region: AMER
  un_locode: 
  languages:
  - en
  - fr
  - nl
  nationality: Saint Martin Islander
  postal_code: true
MG:
  continent: Africa
  alpha2: MG
  alpha3: MDG
  country_code: '261'
  currency: 
  international_prefix: '00'
  ioc: MAD
  gec: MA
  latitude: 20 00 S
  longitude: 47 00 E
  name: Madagascar
  names:
  - Madagascar
  - Madagaskar
  - the Republic of Madagascar
  - "マダガスカル"
  translations:
    en: Madagascar
    it: Madagascar
    de: Madagaskar
    fr: Madagascar
    es: Madagascar
    ja: "マダガスカル"
    nl: Madagaskar
    ru: "Мадагаскар"
    ar: "مدغشقر"
    be: "Мадагаскар"
  national_destination_code_lengths:
  - 2
  national_number_lengths:
  - 9
  national_prefix: None
  number: '450'
  region: Africa
  subregion: Eastern Africa
  world_region: EMEA
  un_locode: MG
  languages:
  - fr
  - mg
  nationality: Malagasy
  postal_code: true
MH:
  continent: Australia
  alpha2: MH
  alpha3: MHL
  country_code: '692'
  currency: USD
  international_prefix: '00'
  ioc: MHL
  gec: RM
  latitude: 9 00 N
  longitude: 168 00 E
  name: Marshall Islands
  names:
  - Marshall Islands
  - Marshallinseln
  - "Îles Marshall"
  - Islas Marshall
  - "マーシャル諸島"
  - Marshalleilanden
  translations:
    en: Marshall Islands
    it: Isole Marshall
    de: Marshallinseln
    fr: "Îles Marshall"
    es: Islas Marshall
    ja: "マーシャル諸島"
    nl: Marshalleilanden
    ru: "Маршалловы острова"
    ar: "جزر مارشال"
    be: "Маршалавы Астравы"
  national_destination_code_lengths:
  - 2
  national_number_lengths:
  - 7
  national_prefix: '1'
  number: '584'
  region: Oceania
  subregion: Micronesia
  world_region: APAC
  un_locode: MH
  languages:
  - en
  - mh
  nationality: Marshallese
  postal_code: true
MK:
  continent: Europe
  address_format: |-
    {{recipient}}
    {{street}}
    {{city}} {{postalcode}}
    {{country}}
  alpha2: MK
  alpha3: MKD
  country_code: '389'
  currency: MKD
  international_prefix: '00'
  ioc: MKD
  gec: MK
  latitude: 41 50 N
  longitude: 22 00 E
  name: Macedonia, the Former Yugoslav Republic Of
  names:
  - Macedonia
  - Mazedonien
  - Macédoine
  - F.Y.R.O.M (Macedonia)
  - "マケドニア旧ユーゴスラビア共和国"
  - Macedonië [FYROM]
  - Macedonia (The Former Yugoslav Republic of)
  translations:
    en: Macedonia
    it: Macedonia
    de: Mazedonien
    fr: Macédoine
    es: Macedonia
    ja: "マケドニア旧ユーゴスラビア共和国"
    nl: Macedonië [FYROM]
    ru: "Македония"
    ar: "مقدونيا"
    be: "Македонія"
  national_destination_code_lengths:
  - 2
  national_number_lengths:
  - 7
  - 8
  national_prefix: '0'
  number: '807'
  region: Europe
  subregion: Southern Europe
  world_region: EMEA
  un_locode: MK
  languages:
  - mk
  nationality: Macedonian
  postal_code: true
ML:
  continent: Africa
  alpha2: ML
  alpha3: MLI
  country_code: '223'
  currency: XOF
  international_prefix: '00'
  ioc: MLI
  gec: ML
  latitude: 17 00 N
  longitude: 4 00 W
  name: Mali
  names:
  - Mali
  - "マリ"
  translations:
    en: Mali
    it: Mali
    de: Mali
    fr: Mali
    es: Mali
    ja: "マリ"
    nl: Mali
    ru: "Мали"
    ar: "مالي"
    be: "Малі"
  national_destination_code_lengths:
  - 2
  national_number_lengths:
  - 8
  national_prefix: '0'
  number: '466'
  region: Africa
  subregion: Western Africa
  world_region: EMEA
  un_locode: ML
  languages:
  - fr
  nationality: Malian
  postal_code: false
MM:
  continent: Asia
  alpha2: MM
  alpha3: MMR
  country_code: '95'
  currency: MMK
  international_prefix: '00'
  ioc: MYA
  gec: BM
  latitude: 22 00 N
  longitude: 98 00 E
  name: Myanmar
  names:
  - Myanmar
  - "ミャンマー"
  translations:
    en: Myanmar
    it: Birmania
    de: Myanmar
    fr: Myanmar
    es: Myanmar
    ja: "ミャンマー"
    nl: Myanmar
    ru: "Мьянма"
    ar: "ميانمار"
    be: "М'янма"
  national_destination_code_lengths:
  - 2
  national_number_lengths:
  - 7
  - 8
  national_prefix: None
  number: '104'
  region: Asia
  subregion: South-Eastern Asia
  world_region: APAC
  un_locode: MM
  languages:
  - my
  nationality: Myanmarian
  postal_code: true
MN:
  continent: Asia
  alpha2: MN
  alpha3: MNG
  country_code: '976'
  currency: MNT
  international_prefix: '001'
  ioc: MGL
  gec: MG
  latitude: 46 00 N
  longitude: 105 00 E
  name: Mongolia
  names:
  - Mongolia
  - Mongolei
  - Mongolie
  - "モンゴル"
  - Mongolië
  translations:
    en: Mongolia
    it: Mongolia
    de: Mongolei
    fr: Mongolie
    es: Mongolia
    ja: "モンゴル"
    nl: Mongolië
    ru: "Монголия"
    ar: "منغوليا"
    be: "Манголія"
  national_destination_code_lengths:
  - 2
  national_number_lengths:
  - 7
  - 8
  - 9
  - 10
  national_prefix: '0'
  number: '496'
  region: Asia
  subregion: Eastern Asia
  world_region: APAC
  un_locode: MN
  languages:
  - mn
  nationality: Mongolian
  postal_code: true
MO:
  continent: Asia
  alpha2: MO
  alpha3: MAC
  country_code: '853'
  currency: 
  international_prefix: '00'
  ioc: 
  gec: MC
  latitude: 22 10 N
  longitude: 113 33 E
  name: Macao
  names:
  - Macao
  - "マカオ"
  translations:
    en: Macao
    it: Macao
    de: Macao
    fr: Macao
    es: Macao
    ja: "マカオ"
    nl: Macao
    ru: "Макао"
    ar: "ماكاو"
    be: "Макаа"
  national_destination_code_lengths:
  - 2
  national_number_lengths:
  - 8
  national_prefix: '0'
  number: '446'
  region: Asia
  subregion: Eastern Asia
  world_region: APAC
  un_locode: MO
  languages:
  - zh
  - pt
  nationality: Chinese
  postal_code: false
MP:
  continent: Australia
  alpha2: MP
  alpha3: MNP
  country_code: '1'
  currency: USD
  international_prefix: '011'
  ioc: 
  gec: CQ
  latitude: 15 12 N
  longitude: 145 45 E
  name: Northern Mariana Islands
  names:
  - Northern Mariana Islands
  - Nördliche Marianen
  - Mariannes du Nord
  - Islas Marianas del Norte
  - "北マリアナ諸島"
  - Noordelijke Marianeneilanden
  translations:
    en: Northern Mariana Islands
    it: Isole Marianne Settentrionali
    de: Nördliche Marianen
    fr: "Îles Mariannes du Nord"
    es: Islas Marianas del Norte
    ja: "北マリアナ諸島"
    nl: Noordelijke Marianeneilanden
    ru: "Северные Марианские Острова"
    ar: "جزر ماريانا الشمالية"
    be: "Паўночныя Марыянскія Астравы"
  national_destination_code_lengths:
  - 3
  national_number_lengths:
  - 10
  national_prefix: '1'
  number: '580'
  region: Oceania
  subregion: Micronesia
  world_region: APAC
  un_locode: MP
  languages:
  - en
  - ch
  nationality: American
  postal_code: true
MQ:
  continent: North America
  alpha2: MQ
  alpha3: MTQ
  country_code: '596'
  currency: EUR
  international_prefix: '00'
  ioc: 
  gec: MB
  latitude: ''
  longitude: ''
  name: Martinique
  names:
  - Martinique
  - Martinica
  - "マルティニーク"
  translations:
    en: Martinique
    it: Martinica
    de: Martinique
    fr: Martinique
    es: Martinica
    ja: "マルティニーク"
    nl: Martinique
    ru: "Мартиника"
    ar: "مارتينيك"
    be: "Марцініка"
  national_destination_code_lengths:
  - 3
  national_number_lengths:
  - 10
  national_prefix: None
  number: '474'
  region: Americas
  subregion: Caribbean
  world_region: AMER
  un_locode: MQ
  languages:
  - fr
  nationality: French
  postal_code: true
MR:
  continent: Africa
  alpha2: MR
  alpha3: MRT
  country_code: '222'
  currency: MRO
  international_prefix: '00'
  ioc: MTN
  gec: MR
  latitude: 20 00 N
  longitude: 12 00 W
  name: Mauritania
  names:
  - Mauritania
  - "موريتانيا"
  - Mauretanien
  - Mauritanie
  - "モーリタニア"
  - Mauritanië
  translations:
    en: Mauritania
    it: Mauritania
    de: Mauretanien
    fr: Mauritanie
    es: Mauritania
    ja: "モーリタニア"
    nl: Mauritanië
    ru: "Мавритания"
    ar: "موريتانيا"
    be: "Маўрытанія"
  national_destination_code_lengths:
  - 2
  national_number_lengths:
  - 7
  national_prefix: '0'
  number: '478'
  region: Africa
  subregion: Western Africa
  world_region: EMEA
  un_locode: MR
  languages:
  - ar
  - fr
  nationality: Mauritanian
  postal_code: false
MS:
  continent: North America
  alpha2: MS
  alpha3: MSR
  country_code: '1'
  currency: XCD
  international_prefix: '011'
  ioc: 
  gec: MH
  latitude: 16 45 N
  longitude: 62 12 W
  name: Montserrat
  names:
  - Montserrat
  - "モントセラト"
  translations:
    en: Montserrat
    it: Montserrat
    de: Montserrat
    fr: Montserrat
    es: Montserrat
    ja: "モントセラト"
    nl: Montserrat
    ru: "Монтсеррат"
    ar: "مونتسرات"
    be: "Мантсерат"
  national_destination_code_lengths:
  - 3
  national_number_lengths:
  - 10
  national_prefix: '1'
  number: '500'
  region: Americas
  subregion: Caribbean
  world_region: EMEA
  un_locode: MS
  languages:
  - en
  nationality: Montserratian
  postal_code: false
MT:
  continent: Europe
  alpha2: MT
  alpha3: MLT
  country_code: '356'
  currency: EUR
  international_prefix: '00'
  ioc: MLT
  gec: MT
  latitude: 35 50 N
  longitude: 14 35 E
  name: Malta
  names:
  - Malta
  - Malte
  - "マルタ"
  translations:
    en: Malta
    it: Malta
    de: Malta
    fr: Malte
    es: Malta
    ja: "マルタ"
    nl: Malta
    ru: "Мальта"
    ar: "مالطا"
    be: "Мальта"
  national_destination_code_lengths:
  - 2
  national_number_lengths:
  - 8
  national_prefix: '21'
  number: '470'
  region: Europe
  subregion: Southern Europe
  world_region: EMEA
  un_locode: MT
  languages:
  - mt
  - en
  nationality: Maltese
  eu_member: true
  vat_rates:
    standard: 18
    reduced:
    - 5
    - 7
    super_reduced: 
    parking: 
  postal_code: true
MU:
  continent: Africa
  alpha2: MU
  alpha3: MUS
  country_code: '230'
  currency: MUR
  international_prefix: '020'
  ioc: MRI
  gec: MP
  latitude: 20 17 S
  longitude: 57 33 E
  name: Mauritius
  names:
  - Mauritius
  - "Île Maurice"
  - Mauricio
  - "モーリシャス"
  translations:
    en: Mauritius
    it: Mauritius
    de: Mauritius
    fr: "Île Maurice"
    es: Mauricio
    ja: "モーリシャス"
    nl: Mauritius
    ru: "Маврикий"
    ar: "موريشيوس"
    be: "Маўрыкій"
  national_destination_code_lengths:
  - 2
  national_number_lengths:
  - 7
  national_prefix: None
  number: '480'
  region: Africa
  subregion: Eastern Africa
  world_region: EMEA
  un_locode: MU
  languages:
  - en
  nationality: Mauritian
  postal_code: false
MV:
  continent: Asia
  alpha2: MV
  alpha3: MDV
  country_code: '960'
  currency: MVR
  international_prefix: '00'
  ioc: MDV
  gec: MV
  latitude: 3 15 N
  longitude: 73 00 E
  name: Maldives
  names:
  - Maldives
  - Malediven
  - Maldivas
  - "モルディブ"
  - Maldiven
  translations:
    en: Maldives
    it: Maldive
    de: Malediven
    fr: Maldives
    es: Maldivas
    ja: "モルディブ"
    nl: Maldiven
    ru: "Мальдивы"
    ar: "جزر المالديف"
    be: "Мальдывы"
  national_destination_code_lengths:
  - 2
  national_number_lengths:
  - 7
  national_prefix: None
  number: '462'
  region: Asia
  subregion: Southern Asia
  world_region: APAC
  un_locode: MV
  languages:
  - dv
  nationality: Maldivan
  postal_code: true
MW:
  continent: Africa
  alpha2: MW
  alpha3: MWI
  country_code: '265'
  currency: MWK
  international_prefix: '00'
  ioc: MAW
  gec: MI
  latitude: 13 30 S
  longitude: 34 00 E
  name: Malawi
  names:
  - Malawi
  - "マラウイ"
  translations:
    en: Malawi
    it: Malawi
    de: Malawi
    fr: Malawi
    es: Malawi
    ja: "マラウイ"
    nl: Malawi
    ru: "Малави"
    ar: "مالاوي"
    be: "Малаві"
  national_destination_code_lengths:
  - 2
  national_number_lengths:
  - 8
  national_prefix: None
  number: '454'
  region: Africa
  subregion: Eastern Africa
  world_region: EMEA
  un_locode: MW
  languages:
  - en
  - ny
  nationality: Malawian
  postal_code: false
MX:
  continent: North America
  address_format: |-
    {{recipient}}
    {{street}}
    {{postalcode}} {{city}} {{region}}
    {{country}}
  alpha2: MX
  alpha3: MEX
  country_code: '52'
  currency: MXN
  international_prefix: '00'
  ioc: MEX
  gec: MX
  latitude: 23 00 N
  longitude: 102 00 W
  name: Mexico
  names:
  - Mexico
  - Mexiko
  - Mexique
  - México
  - "メキシコ"
  translations:
    en: Mexico
    it: Messico
    de: Mexiko
    fr: Mexique
    es: México
    ja: "メキシコ"
    nl: Mexico
    ru: "Мексика"
    ar: "المكسيك"
    be: "Мексіка"
  national_destination_code_lengths:
  - 2
  national_number_lengths:
  - 8
  - 9
  - 10
  national_prefix: '01'
  number: '484'
  region: Americas
  subregion: Central America
  world_region: AMER
  un_locode: MX
  languages:
  - es
  nationality: Mexican
  postal_code: true
MY:
  continent: Asia
  alpha2: MY
  alpha3: MYS
  country_code: '60'
  currency: MYR
  international_prefix: '00'
  ioc: MAS
  gec: MY
  latitude: 2 30 N
  longitude: 112 30 E
  name: Malaysia
  names:
  - Malaysia
  - Malaisie
  - Malasia
  - "マレーシア"
  - Maleisië
  translations:
    en: Malaysia
    it: Malesia
    de: Malaysia
    fr: Malaisie
    es: Malasia
    ja: "マレーシア"
    nl: Maleisië
    ru: "Малайзия"
    ar: "ماليزيا"
    be: "Малайзія"
  national_destination_code_lengths:
  - 2
  national_number_lengths:
  - 9
  - 10
  national_prefix: '0'
  number: '458'
  region: Asia
  subregion: South-Eastern Asia
  world_region: APAC
  un_locode: MY
  languages:
  - ms
  - en
  nationality: Malaysian
  postal_code: true
MZ:
  continent: Africa
  alpha2: MZ
  alpha3: MOZ
  country_code: '258'
  currency: MZN
  international_prefix: '00'
  ioc: MOZ
  gec: MZ
  latitude: 18 15 S
  longitude: 35 00 E
  name: Mozambique
  names:
  - Mozambique
  - Mosambik
  - "モザンビーク"
  translations:
    en: Mozambique
    it: Mozambico
    de: Mosambik
    fr: Mozambique
    es: Mozambique
    ja: "モザンビーク"
    nl: Mozambique
    ru: "Мозамбик"
    ar: "موزمبيق"
    be: "Мазамбік"
  national_destination_code_lengths:
  - 2
  national_number_lengths:
  - 8
  - 9
  national_prefix: '0'
  number: '508'
  region: Africa
  subregion: Eastern Africa
  world_region: EMEA
  un_locode: MZ
  languages:
  - pt
  nationality: Mozambican
  postal_code: true
NA:
  continent: Africa
  alpha2: NA
  alpha3: NAM
  alt_currency: ZAR
  country_code: '264'
  currency: NAD
  international_prefix: '00'
  ioc: NAM
  gec: WA
  latitude: 22 00 S
  longitude: 17 00 E
  name: Namibia
  names:
  - Namibia
  - Namibie
  - "ナミビア"
  - Namibië
  translations:
    en: Namibia
    it: Namibia
    de: Namibia
    fr: Namibie
    es: Namibia
    ja: "ナミビア"
    nl: Namibië
    ru: "Намибия"
    ar: "ناميبيا"
    be: "Намібія"
  national_destination_code_lengths:
  - 2
  national_number_lengths:
  - 6
  - 7
  national_prefix: '0'
  number: '516'
  region: Africa
  subregion: Southern Africa
  world_region: EMEA
  un_locode: NA
  languages:
  - en
  - af
  nationality: Namibian
  postal_code: true
NC:
  continent: Australia
  alpha2: NC
  alpha3: NCL
  country_code: '687'
  currency: XPF
  international_prefix: '00'
  ioc: 
  gec: NC
  latitude: 21 30 S
  longitude: 165 30 E
  name: New Caledonia
  names:
  - New Caledonia
  - Neukaledonien
  - Nouvelle Calédonie
  - Nueva Caledonia
  - "ニューカレドニア"
  - Nieuw-Caledonië
  translations:
    en: New Caledonia
    it: Nuova Caledonia
    de: Neukaledonien
    fr: Nouvelle-Calédonie
    es: Nueva Caledonia
    ja: "ニューカレドニア"
    nl: Nieuw-Caledonië
    ru: "Новая Каледония"
    ar: "كاليدونيا الجديدة"
    be: "Новая Каледонія"
  national_destination_code_lengths:
  - 2
  national_number_lengths:
  - 6
  national_prefix: None
  number: '540'
  region: Oceania
  subregion: Melanesia
  world_region: APAC
  un_locode: NC
  languages:
  - fr
  nationality: New Caledonian
  postal_code: true
NE:
  continent: Africa
  alpha2: NE
  alpha3: NER
  country_code: '227'
  currency: XOF
  international_prefix: '00'
  ioc: NIG
  gec: NG
  latitude: 16 00 N
  longitude: 8 00 E
  name: Niger
  names:
  - Niger
  - Níger
  - "ニジェール"
  translations:
    en: Niger
    it: Niger
    de: Niger
    fr: Niger
    es: Níger
    ja: "ニジェール"
    nl: Niger
    ru: "Нигер"
    ar: "النيجر"
    be: "Нігер"
  national_destination_code_lengths:
  - 2
  national_number_lengths:
  - 8
  national_prefix: '0'
  number: '562'
  region: Africa
  subregion: Western Africa
  world_region: EMEA
  un_locode: NE
  languages:
  - fr
  nationality: Nigerian
  postal_code: true
NF:
  continent: Australia
  alpha2: NF
  alpha3: NFK
  country_code: '672'
  currency: AUD
  international_prefix: '00'
  ioc: 
  gec: NF
  latitude: 29 02 S
  longitude: 167 57 E
  name: Norfolk Island
  names:
  - Norfolk Island
  - Norfolkinsel
  - "Île de Norfolk"
  - Isla de Norfolk
  - "ノーフォーク島"
  - Norfolkeiland
  translations:
    en: Norfolk Island
    it: Isola Norfolk
    de: Norfolkinsel
    fr: "Île de Norfolk"
    es: Isla de Norfolk
    ja: "ノーフォーク島"
    nl: Norfolkeiland
    ru: "Остров Норфолк"
    ar: "جزيرة نورفولك"
    be: "Востраў Норфолк"
  national_destination_code_lengths:
  - 2
  national_number_lengths:
  - 6
  national_prefix: None
  number: '574'
  region: Oceania
  subregion: Australia and New Zealand
  world_region: APAC
  un_locode: NF
  languages:
  - en
  nationality: Norfolk Islander
  postal_code: true
NG:
  continent: Africa
  alpha2: NG
  alpha3: NGA
  country_code: '234'
  currency: NGN
  international_prefix: 009
  ioc: NGR
  gec: NI
  latitude: 10 00 N
  longitude: 8 00 E
  name: Nigeria
  names:
  - Nigeria
  - Nigéria
  - the Federal Republic of Nigeria
  - "ナイジェリア"
  translations:
    en: Nigeria
    it: Nigeria
    de: Nigeria
    fr: Nigéria
    es: Nigeria
    ja: "ナイジェリア"
    nl: Nigeria
    ru: "Нигерия"
    ar: "نيجيريا"
    be: "Нігерыя"
  national_destination_code_lengths:
  - 2
  national_number_lengths:
  - 7
  - 8
  national_prefix: '0'
  number: '566'
  region: Africa
  subregion: Western Africa
  world_region: EMEA
  un_locode: NG
  languages:
  - en
  nationality: Nigerian
  postal_code: true
NI:
  continent: North America
  alpha2: NI
  alpha3: NIC
  country_code: '505'
  currency: NIO
  international_prefix: '00'
  ioc: NCA
  gec: NU
  latitude: 13 00 N
  longitude: 85 00 W
  name: Nicaragua
  names:
  - Nicaragua
  - "ニカラグア"
  translations:
    en: Nicaragua
    it: Nicaragua
    de: Nicaragua
    fr: Nicaragua
    es: Nicaragua
    ja: "ニカラグア"
    nl: Nicaragua
    ru: "Никарагуа"
    ar: "نيكاراغوا"
    be: "Нікарагуа"
  national_destination_code_lengths:
  - 2
  national_number_lengths:
  - 8
  national_prefix: None
  number: '558'
  region: Americas
  subregion: Central America
  world_region: AMER
  un_locode: NI
  languages:
  - es
  nationality: Nicaraguan
  postal_code: true
NL:
  continent: Europe
  address_format: |-
    {{recipient}}
    {{street}}
    {{postalcode}} {{city}}
    {{country}}
  alpha2: NL
  alpha3: NLD
  country_code: '31'
  currency: EUR
  international_prefix: '00'
  ioc: NED
  gec: NL
  latitude: 52 30 N
  longitude: 5 45 E
  name: Netherlands
  names:
  - Netherlands
  - Niederlande
  - Pays-Bas
  - Países Bajos
  - "オランダ"
  - Nederland
  translations:
    en: Netherlands
    it: Paesi Bassi
    de: Niederlande
    fr: Pays-Bas
    es: Países Bajos
    ja: "オランダ"
    nl: Nederland
    ru: "Нидерланды"
    ar: "هولندا"
    be: "Нідэрланды"
  national_destination_code_lengths:
  - 2
  national_number_lengths:
  - 9
  national_prefix: '0'
  number: '528'
  region: Europe
  subregion: Western Europe
  world_region: EMEA
  un_locode: NL
  languages:
  - nl
  nationality: Dutch
  eu_member: true
  vat_rates:
    standard: 21
    reduced:
    - 6
    super_reduced: 
    parking: 
  postal_code: true
'NO':
  continent: Europe
  address_format: |-
    {{recipient}}
    {{street}}
    {{postalcode}} {{city}}
    {{country}}
  alpha2: 'NO'
  alpha3: NOR
  country_code: '47'
  currency: NOK
  international_prefix: '00'
  ioc: NOR
  gec: 
  latitude: 62 00 N
  longitude: 10 00 E
  name: Norway
  names:
  - Norway
  - Norwegen
  - Norvège
  - Noruega
  - "ノルウェー"
  - Noorwegen
  translations:
    en: Norway
    it: Norvegia
    de: Norwegen
    fr: Norvège
    es: Noruega
    ja: "ノルウェー"
    nl: Noorwegen
    ru: "Норвегия"
    ar: "النرويج"
    be: "Нарвегія"
  national_destination_code_lengths:
  - 2
  national_number_lengths:
  - 8
  national_prefix: None
  number: '578'
  region: Europe
  subregion: Northern Europe
  world_region: EMEA
  un_locode: NL
  languages:
  - 'no'
  nationality: Norwegian
  postal_code: true
NP:
  continent: Asia
  alpha2: NP
  alpha3: NPL
  country_code: '977'
  currency: NPR
  international_prefix: '00'
  ioc: NEP
  gec: NP
  latitude: 28 00 N
  longitude: 84 00 E
  name: Nepal
  names:
  - Nepal
  - Népal
  - the Federal Democratic Republic of Nepal
  - "ネパール"
  translations:
    en: Nepal
    it: Nepal
    de: Népal
    fr: Nepal
    es: Nepal
    ja: "ネパール"
    nl: Nepal
    ru: "Непал"
    ar: "نيبال"
    be: "Непал"
  national_destination_code_lengths:
  - 2
  national_number_lengths:
  - 7
  - 8
  national_prefix: '0'
  number: '524'
  region: Asia
  subregion: Southern Asia
  world_region: APAC
  un_locode: NP
  languages:
  - ne
  nationality: Nepalese
  postal_code: true
NR:
  continent: Australia
  alpha2: NR
  alpha3: NRU
  country_code: '674'
  currency: AUD
  international_prefix: '00'
  ioc: NRU
  gec: NR
  latitude: 0 32 S
  longitude: 166 55 E
  name: Nauru
  names:
  - Nauru
  - "ナウル"
  translations:
    en: Nauru
    it: Nauru
    de: Nauru
    fr: Nauru
    es: Nauru
    ja: "ナウル"
    nl: Nauru
    ru: "Науру"
    ar: "ناورو"
    be: "Науру"
  national_destination_code_lengths:
  - 2
  national_number_lengths:
  - 7
  national_prefix: '0'
  number: '520'
  region: Oceania
  subregion: Micronesia
  world_region: APAC
  un_locode: NR
  languages:
  - en
  - na
  nationality: Nauruan
  postal_code: false
NU:
  continent: Australia
  alpha2: NU
  alpha3: NIU
  country_code: '683'
  currency: 
  international_prefix: '00'
  ioc: 
  gec: NE
  latitude: 19 02 S
  longitude: 169 52 W
  name: Niue
  names:
  - Niue
  - "ニウエ"
  translations:
    en: Niue
    it: Niue
    de: Niue
    fr: Niue
    es: Niue
    ja: "ニウエ"
    nl: Niue
    ru: "Ниуэ"
    ar: "نيوي"
    be: "Ніуэ"
  national_destination_code_lengths:
  - 2
  national_number_lengths:
  - 4
  national_prefix: None
  number: '570'
  region: Oceania
  subregion: Polynesia
  world_region: APAC
  un_locode: NU
  languages:
  - en
  nationality: Niuean
  postal_code: false
NZ:
  continent: Australia
  address_format: |-
    {{recipient}}
    {{street}}
    {{region}}
    {{city}} {{postalcode}}
    {{country}}
  alpha2: NZ
  alpha3: NZL
  country_code: '64'
  currency: NZD
  international_prefix: '00'
  ioc: NZL
  gec: NZ
  latitude: 41 00 S
  longitude: 174 00 E
  name: New Zealand
  names:
  - New Zealand
  - Neuseeland
  - Nouvelle ZÃ©lande
  - Nueva Zelanda
  - "ニュージーランド"
  - Nieuw-Zeeland
  translations:
    en: New Zealand
    it: Nuova Zelanda
    de: Neuseeland
    fr: Nouvelle-Zélande
    es: Nueva Zelanda
    ja: "ニュージーランド"
    nl: Nieuw-Zeeland
    ru: "Новая Зеландия"
    ar: "نيوزيلندا"
    be: "Новая Зеландыя"
  national_destination_code_lengths:
  - 1
  national_number_lengths:
  - 8
  - 9
  national_prefix: '0'
  number: '554'
  region: Oceania
  subregion: Australia and New Zealand
  world_region: APAC
  un_locode: NZ
  languages:
  - en
  nationality: New Zealander
  postal_code: true
OM:
  continent: Asia
  address_format: |-
    {{recipient}}
    {{street}}
    {{postalcode}} {{city}}
    {{region}}
    {{country}}
  alpha2: OM
  alpha3: OMN
  country_code: '968'
  currency: OMR
  international_prefix: '00'
  ioc: OMA
  gec: MU
  latitude: 21 00 N
  longitude: 57 00 E
  name: Oman
  names:
  - Oman
  - "عمان"
  - Omán
  - "オマーン"
  translations:
    en: Oman
    it: oman
    de: Oman
    fr: Oman
    es: Omán
    ja: "オマーン"
    nl: Oman
    ru: "Оман"
    ar: "سلطنة عمان"
    be: "Аман"
  national_destination_code_lengths:
  - 2
  national_number_lengths:
  - 8
  national_prefix: None
  number: '512'
  region: Asia
  subregion: Western Asia
  world_region: EMEA
  un_locode: OM
  languages:
  - ar
  nationality: Omani
  postal_code: true
PA:
  continent: North America
  alpha2: PA
  alpha3: PAN
  alt_currency: USD
  country_code: '507'
  currency: PAB
  international_prefix: '00'
  ioc: PAN
  gec: PM
  latitude: 9 00 N
  longitude: 80 00 W
  name: Panama
  names:
  - Panama
  - Panamá
  - "パナマ"
  translations:
    en: Panama
    it: Panama
    de: Panama
    fr: Panama
    es: Panamá
    ja: "パナマ"
    nl: Panama
    ru: "Панама"
    ar: "بنما"
    be: "Панама"
  national_destination_code_lengths:
  - 2
  national_number_lengths:
  - 7
  national_prefix: None
  number: '591'
  region: Americas
  subregion: Central America
  world_region: AMER
  un_locode: PA
  languages:
  - es
  nationality: Panamanian
  postal_code: false
PE:
  continent: South America
  alpha2: PE
  alpha3: PER
  country_code: '51'
  currency: PEN
  international_prefix: '00'
  ioc: PER
  gec: PE
  latitude: 10 00 S
  longitude: 76 00 W
  name: Peru
  names:
  - Peru
  - Pérou
  - Perú
  - "ペルー"
  translations:
    en: Peru
    it: Perù
    de: Peru
    fr: Pérou
    es: Perú
    ja: "ペルー"
    nl: Peru
    ru: "Перу"
    ar: "بيرو"
    be: "Перу"
  national_destination_code_lengths:
  - 2
  national_number_lengths:
  - 8
  - 9
  national_prefix: '0'
  number: '604'
  region: Americas
  subregion: South America
  world_region: AMER
  un_locode: PE
  languages:
  - es
  nationality: Peruvian
  postal_code: true
PF:
  continent: Australia
  alpha2: PF
  alpha3: PYF
  country_code: '689'
  currency: XPF
  international_prefix: '00'
  ioc: 
  gec: FP
  latitude: 15 00 S
  longitude: 140 00 W
  name: French Polynesia
  names:
  - French Polynesia
  - Französisch-Polynesien
  - Polynésie Française
  - Polinesia Francesa
  - "フランス領ポリネシア"
  - Frans-Polynesië
  translations:
    en: French Polynesia
    it: Polinesia Francese
    de: Französisch-Polynesien
    fr: Polynésie Française
    es: Polinesia Francesa
    ja: "フランス領ポリネシア"
    nl: Frans-Polynesië
    ru: "Французская Полинезия"
    ar: "بولينيزيا الفرنسية"
    be: "Французская Палінэзія"
  national_destination_code_lengths:
  - 2
  national_number_lengths:
  - 6
  national_prefix: None
  number: '258'
  region: Oceania
  subregion: Polynesia
  world_region: APAC
  un_locode: PF
  languages:
  - fr
  nationality: French Polynesian
  postal_code: true
PG:
  continent: Australia
  alpha2: PG
  alpha3: PNG
  country_code: '675'
  currency: PGK
  international_prefix: '05'
  ioc: PNG
  gec: PP
  latitude: 6 00 S
  longitude: 147 00 E
  name: Papua New Guinea
  names:
  - Papua New Guinea
  - Papua-Neuguinea
  - Papouasie Nouvelle-Guinée
  - Papúa Nueva Guinea
  - "パプアニューギニア"
  - Papoea-Nieuw-Guinea
  translations:
    en: Papua New Guinea
    it: Papua Nuova Guinea
    de: Papua-Neuguinea
    fr: Papouasie Nouvelle-Guinée
    es: Papúa Nueva Guinea
    ja: "パプアニューギニア"
    nl: Papoea-Nieuw-Guinea
    ru: "Папуа-Новая Гвинея"
    ar: "بابوا غينيا الجديدة"
    be: "Папуа-Новая Гвінея"
  national_destination_code_lengths:
  - 2
  national_number_lengths:
  - 7
  national_prefix: None
  number: '598'
  region: Oceania
  subregion: Melanesia
  world_region: APAC
  un_locode: PG
  languages:
  - en
  nationality: Papua New Guinean
  postal_code: true
PH:
  continent: Asia
  address_format: |-
    {{recipient}}
    {{street}} {{region}}
    {{postalcode}} {{city}}
    {{country}}
  alpha2: PH
  alpha3: PHL
  country_code: '63'
  currency: PHP
  international_prefix: '00'
  ioc: PHI
  gec: RP
  latitude: 13 00 N
  longitude: 122 00 E
  name: Philippines
  names:
  - Philippines
  - Philippinen
  - Filipinas
  - "フィリピン"
  - Filipijnen
  translations:
    en: Philippines
    it: Filippine
    de: Philippinen
    fr: Philippines
    es: Filipinas
    ja: "フィリピン"
    nl: Filipijnen
    ru: "Филиппины"
    ar: "الفلبين"
    be: "Філіпіны"
  national_destination_code_lengths:
  - 2
  national_number_lengths:
  - 8
  - 9
  - 10
  national_prefix: '0'
  number: '608'
  region: Asia
  subregion: South-Eastern Asia
  world_region: APAC
  un_locode: PH
  languages:
  - tl
  - en
  nationality: Filipino
  postal_code: true
PK:
  continent: Asia
  alpha2: PK
  alpha3: PAK
  country_code: '92'
  currency: PKR
  international_prefix: '00'
  ioc: PAK
  gec: PK
  latitude: 30 00 N
  longitude: 70 00 E
  name: Pakistan
  names:
  - Pakistan
  - Paquistán
  - "パキスタン"
  translations:
    en: Pakistan
    it: Pakistan
    de: Pakistan
    fr: Paquistan
    es: Pakistán
    ja: "パキスタン"
    nl: Pakistan
    ru: "Пакистан"
    ar: "باكستان"
    be: "Пакістан"
  national_destination_code_lengths:
  - 2
  national_number_lengths:
  - 9
  - 10
  national_prefix: '0'
  number: '586'
  region: Asia
  subregion: Southern Asia
  world_region: APAC
  un_locode: PK
  languages:
  - en
  - ur
  nationality: Pakistani
  postal_code: true
PL:
  continent: Europe
  address_format: |-
    {{recipient}}
    {{street}}
    {{postalcode}} {{city}}
    {{region}}
    {{country}}
  alpha2: PL
  alpha3: POL
  country_code: '48'
  currency: PLN
  international_prefix: '00'
  ioc: POL
  gec: PL
  latitude: 52 00 N
  longitude: 20 00 E
  name: Poland
  names:
  - Poland
  - Polen
  - Pologne
  - Polonia
  - "ポーランド"
  translations:
    en: Poland
    it: Polonia
    de: Polen
    fr: Pologne
    es: Polonia
    ja: "ポーランド"
    nl: Polen
    ru: "Польша"
    ar: "بولندا"
    be: "Польшча"
  national_destination_code_lengths:
  - 2
  national_number_lengths:
  - 9
  national_prefix: '0'
  number: '616'
  region: Europe
  subregion: Eastern Europe
  world_region: EMEA
  un_locode: PL
  languages:
  - pl
  nationality: Polish
  eu_member: true
  vat_rates:
    standard: 23
    reduced:
    - 5
    - 8
    super_reduced: 
    parking: 
  postal_code: true
PM:
  continent: North America
  alpha2: PM
  alpha3: SPM
  country_code: '508'
  currency: EUR
  international_prefix: '00'
  ioc: 
  gec: SB
  latitude: 46 50 N
  longitude: 56 20 W
  name: Saint Pierre And Miquelon
  names:
  - Saint Pierre and Miquelon
  - Saint-Pierre und Miquelon
  - Saint-Pierre-et-Miquelon
  - San Pedro y Miquelón
  - "サンピエール島・ミクロン島"
  - Saint Pierre en Miquelon
  translations:
    en: Saint Pierre and Miquelon
    it: Saint-Pierre e Miquelon
    de: Saint-Pierre und Miquelon
    fr: Saint-Pierre-et-Miquelon
    es: San Pedro y Miquelón
    ja: "サンピエール島・ミクロン島"
    nl: Saint Pierre en Miquelon
    ru: "Сен-Пьер и Микелон"
    ar: "سان بيار وميكلون"
    be: "Сен-П'ер і Мікелон"
  national_destination_code_lengths:
  - 2
  national_number_lengths:
  - 6
  national_prefix: '0'
  number: '666'
  region: Americas
  subregion: Northern America
  world_region: AMER
  un_locode: PM
  languages:
  - fr
  nationality: French
  postal_code: true
PN:
  continent: Australia
  alpha2: PN
  alpha3: PCN
  country_code: ''
  currency: NZD
  international_prefix: '00'
  ioc: 
  gec: PC
  latitude: 25 04 S
  longitude: 130 06 W
  name: Pitcairn
  names:
  - Pitcairn
  - "ピトケアン"
  - Pitcairneilanden
  translations:
    en: Pitcairn
    it: Isole Pitcairn
    de: Pitcairn
    fr: "Îles Pitcairn"
    es: Islas Pitcairn
    ja: "ピトケアン"
    nl: Pitcairneilanden
    ru: "Острова Питкэрн"
    ar: "جزر بيتكيرن"
    be: "Астравы Піткэрн"
  national_destination_code_lengths: []
  national_number_lengths:
  - 9
  national_prefix: '0'
  number: '612'
  region: Oceania
  subregion: Polynesia
  world_region: APAC
  un_locode: PN
  languages:
  - en
  nationality: Pitcairn Islander
  postal_code: true
PR:
  continent: North America
  alpha2: PR
  alpha3: PRI
  country_code: '1'
  currency: USD
  international_prefix: '011'
  ioc: PUR
  gec: RQ
  latitude: 18 15 N
  longitude: 66 30 W
  name: Puerto Rico
  names:
  - Puerto Rico
  - "プエルトリコ"
  translations:
    en: Puerto Rico
    it: Porto Rico
    de: Puerto Rico
    fr: Porto Rico
    es: Puerto Rico
    ja: "プエルトリコ"
    nl: Puerto Rico
    ru: "Пуэрто-Рико"
    ar: "بورتوريكو"
    be: "Пуэрта-Рыка"
  national_destination_code_lengths:
  - 3
  national_number_lengths:
  - 10
  national_prefix: '1'
  number: '630'
  region: Americas
  subregion: Caribbean
  world_region: AMER
  un_locode: PR
  languages:
  - es
  - en
  nationality: Puerto Rican
  postal_code: true
PS:
  continent: Asia
  alpha2: PS
  alpha3: PSE
  country_code: '970'
  currency: 
  international_prefix: '00'
  ioc: PLE
  gec: WE
  latitude: ''
  longitude: ''
  name: Palestine, State of
  names:
  - Palestine
  - "فلسطين"
  - Palästina
  - Palestina
  - the Occupied Palestinian Territory
  - "パレスチナ"
  - Palestijnse gebieden
  - Palestinian Territory Occupied
  translations:
    en: Palestine
    it: Palestina
    de: Palästina
    fr: Palestina
    es: Palestina
    ja: "パレスチナ"
    nl: Palestijnse gebieden
    ru: "Палестина"
    ar: "فلسطين"
    be: "Палестына"
  national_destination_code_lengths:
  - 2
  national_number_lengths:
  - 8
  national_prefix: '0'
  number: '275'
  region: Asia
  subregion: Western Asia
  world_region: EMEA
  un_locode: 
  languages:
  - ar
  - he
  - en
  nationality: Palestinian
  postal_code: true
PT:
  continent: Europe
  address_format: |-
    {{recipient}}
    {{street}}
    {{postalcode}} {{city}} {{region}}
    {{country}}
  alpha2: PT
  alpha3: PRT
  country_code: '351'
  currency: EUR
  international_prefix: '00'
  ioc: POR
  gec: PO
  latitude: 39 30 N
  longitude: 8 00 W
  name: Portugal
  names:
  - Portugal
  - "ポルトガル"
  translations:
    en: Portugal
    it: Portogallo
    de: Portugal
    fr: Portugal
    es: Portugal
    ja: "ポルトガル"
    nl: Portugal
    ru: "Португалия"
    ar: "البرتغال"
    be: "Партугалія"
  national_destination_code_lengths:
  - 2
  national_number_lengths:
  - 9
  national_prefix: None
  number: '620'
  region: Europe
  subregion: Southern Europe
  world_region: EMEA
  un_locode: PT
  languages:
  - pt
  nationality: Portuguese
  eu_member: true
  vat_rates:
    standard: 23
    reduced:
    - 6
    - 13
    super_reduced: 
    parking: 13
  postal_code: true
PW:
  continent: Australia
  alpha2: PW
  alpha3: PLW
  country_code: '680'
  currency: USD
  international_prefix: '00'
  ioc: PLW
  gec: PS
  latitude: 7 30 N
  longitude: 134 30 E
  name: Palau
  names:
  - Palau
  - "パラオ"
  translations:
    en: Palau
    it: Palau
    de: Palau
    fr: Palaos
    es: Palau
    ja: "パラオ"
    nl: Palau
    ru: "Палау"
    ar: "بالاو"
    be: "Палау"
  national_destination_code_lengths:
  - 2
  national_number_lengths:
  - 7
  national_prefix: None
  number: '585'
  region: Oceania
  subregion: Micronesia
  world_region: APAC
  un_locode: PW
  languages:
  - en
  nationality: Palauan
  postal_code: true
PY:
  continent: South America
  alpha2: PY
  alpha3: PRY
  country_code: '595'
  currency: PYG
  international_prefix: '002'
  ioc: PAR
  gec: PA
  latitude: 23 00 S
  longitude: 58 00 W
  name: Paraguay
  names:
  - Paraguay
  - "パラグアイ"
  translations:
    en: Paraguay
    it: Paraguay
    de: Paraguay
    fr: Paraguay
    es: Paraguay
    ja: "パラグアイ"
    nl: Paraguay
    ru: "Парагвай"
    ar: "باراجواي"
    be: "Парагвай"
  national_destination_code_lengths:
  - 2
  national_number_lengths:
  - 9
  national_prefix: '0'
  number: '600'
  region: Americas
  subregion: South America
  world_region: AMER
  un_locode: PY
  languages:
  - es
  - gn
  nationality: Paraguayan
  postal_code: true
QA:
  continent: Asia
  address_format: |-
    {{recipient}}
    {{street}}
    {{postalcode}} {{city}}
    {{country}}
  alpha2: QA
  alpha3: QAT
  country_code: '974'
  currency: QAR
  international_prefix: '00'
  ioc: QAT
  gec: QA
  latitude: 25 30 N
  longitude: 51 15 E
  name: Qatar
  names:
  - Qatar
  - "قطر"
  - Katar
  - "カタール"
  translations:
    en: Qatar
    it: Qatar
    de: Katar
    fr: Qatar
    es: Catar
    ja: "カタール"
    nl: Qatar
    ru: "Катар"
    ar: "قطر"
    be: "Катар"
  national_destination_code_lengths:
  - 2
  national_number_lengths:
  - 7
  national_prefix: None
  number: '634'
  region: Asia
  subregion: Western Asia
  world_region: EMEA
  un_locode: QA
  languages:
  - ar
  nationality: Qatari
  postal_code: false
RE:
  continent: Africa
  alpha2: RE
  alpha3: REU
  country_code: '262'
  currency: EUR
  international_prefix: '00'
  ioc: 
  gec: RE
  latitude: ''
  longitude: ''
  name: Réunion
  names:
  - Réunion
  - Reunión
<<<<<<< HEAD
  - Reunion
  - "レユニオン"
=======
  - レユニオン
  - Reunion
>>>>>>> 58eb3b86
  translations:
    en: Réunion
    it: Riunione
    de: Réunion
    fr: Réunion
    es: Reunión
    ja: "レユニオン"
    nl: Réunion
    ru: "Реюньон"
    ar: "ريونيون"
    be: "Рэюньён"
  national_destination_code_lengths:
  - 2
  national_number_lengths:
  - 10
  national_prefix: None
  number: '638'
  region: Africa
  subregion: Eastern Africa
  world_region: EMEA
  un_locode: RE
  languages:
  - fr
  nationality: French
  postal_code: true
RO:
  continent: Europe
  address_format: |-
    {{recipient}}
    {{street}}
    {{postalcode}} {{city}}
    {{country}}
  alpha2: RO
  alpha3: ROU
  country_code: '40'
  currency: RON
  international_prefix: '00'
  ioc: ROU
  gec: RO
  latitude: 46 00 N
  longitude: 25 00 E
  name: Romania
  names:
  - Romania
  - Rumänien
  - Roumanie
  - Rumania
  - "ルーマニア"
  - Roemenië
  translations:
    en: Romania
    it: Romania
    de: Rumänien
    fr: Roumanie
    es: Rumania
    ja: "ルーマニア"
    nl: Roemenië
    ru: "Румыния"
    ar: "رومانيا"
    be: "Румынія"
  national_destination_code_lengths:
  - 2
  national_number_lengths:
  - 9
  national_prefix: '0'
  number: '642'
  region: Europe
  subregion: Eastern Europe
  world_region: EMEA
  un_locode: RO
  languages:
  - ro
  nationality: Romanian
  eu_member: true
  vat_rates:
    standard: 24
    reduced:
    - 5
    - 9
    super_reduced: 
    parking: 
  postal_code: true
RS:
  continent: Europe
  alpha2: RS
  alpha3: SRB
  country_code: '381'
  currency: RSD
  international_prefix: '99'
  ioc: SRB
  gec: RI
  latitude: 44 00 N
  longitude: 21 00 E
  name: Serbia
  names:
  - Serbia
  - Serbien
  - Serbie
  - "セルビア"
  - Servië
  translations:
    en: Serbia
    it: Serbia
    de: Serbien
    fr: Serbie
    es: Serbia
    ja: "セルビア"
    nl: Servië
    ru: "Сербия"
    ar: "صربيا"
    be: "Сербія"
  national_destination_code_lengths:
  - 2
  national_number_lengths:
  - 9
  national_prefix: '0'
  number: '688'
  region: Europe
  subregion: Southern Europe
  world_region: EMEA
  un_locode: RS
  languages:
  - sr
  nationality: Serbian
  postal_code: true
RU:
  continent: Europe
  address_format: |-
    {{recipient}}
    {{postalcode}} {{city}}
    {{street}}
    {{country}}
  alpha2: RU
  alpha3: RUS
  country_code: '7'
  currency: RUB
  international_prefix: '810'
  ioc: RUS
  gec: RS
  latitude: 60 00 N
  longitude: 100 00 E
  name: Russian Federation
  names:
  - Russia
  - Russland
  - Russie
  - Rusia
  - "ロシア連邦"
  - Rusland
  - "Россия"
  - "Расія"
  translations:
    en: Russian Federation
    ru: "Российская Федерация"
    it: Russia
    de: Russland
    fr: Russie
    es: Rusia
    ja: "ロシア連邦"
    nl: Rusland
    ar: "روسيا"
    be: "Расія"
  national_destination_code_lengths:
  - 3
  national_number_lengths:
  - 10
  national_prefix: '8'
  number: '643'
  region: Europe
  subregion: Eastern Europe
  world_region: EMEA
  un_locode: RU
  languages:
  - ru
  nationality: Russian
  postal_code: true
RW:
  continent: Africa
  alpha2: RW
  alpha3: RWA
  country_code: '250'
  currency: RWF
  international_prefix: '00'
  ioc: RWA
  gec: RW
  latitude: 2 00 S
  longitude: 30 00 E
  name: Rwanda
  names:
  - Rwanda
  - Ruanda
  - "ルワンダ"
  translations:
    en: Rwanda
    it: Ruanda
    de: Ruanda
    fr: Rwanda
    es: Ruanda
    ja: "ルワンダ"
    nl: Rwanda
    ru: "Руанда"
    ar: "رواندا"
    be: "Руанда"
  national_destination_code_lengths:
  - 2
  national_number_lengths:
  - 8
  - 9
  national_prefix: '0'
  number: '646'
  region: Africa
  subregion: Eastern Africa
  world_region: EMEA
  un_locode: RW
  languages:
  - rw
  - en
  - fr
  nationality: Rwandan
  postal_code: false
SA:
  continent: Asia
  address_format: |-
    {{recipient}}
    {{street}}
    {{postalcode}} {{city}}
    {{country}}
  alpha2: SA
  alpha3: SAU
  country_code: '966'
  currency: SAR
  international_prefix: '00'
  ioc: KSA
  gec: SA
  latitude: 25 00 N
  longitude: 45 00 E
  name: Saudi Arabia
  names:
  - Saudi Arabia
  - "السعودية"
  - Saudi-Arabien
  - Arabie Saoudite
  - Arabia Saudí
  - "サウジアラビア"
  - Saoedi-Arabië
  translations:
    en: Saudi Arabia
    it: Arabia Saudita
    de: Saudi-Arabien
    fr: Arabie Saoudite
    es: Arabia Saudí
    ja: "サウジアラビア"
    nl: Saoedi-Arabië
    ru: "Саудовская Аравия"
    ar: "السعودية"
    be: "Саудаўская Аравія"
  national_destination_code_lengths:
  - 2
  national_number_lengths:
  - 8
  - 9
  national_prefix: '0'
  number: '682'
  region: Asia
  subregion: Western Asia
  world_region: EMEA
  un_locode: SA
  languages:
  - ar
  nationality: Saudi Arabian
  postal_code: false
SB:
  continent: Australia
  alpha2: SB
  alpha3: SLB
  country_code: '677'
  currency: SBD
  international_prefix: '00'
  ioc: SOL
  gec: BP
  latitude: 8 00 S
  longitude: 159 00 E
  name: Solomon Islands
  names:
  - Solomon Islands
  - Salomonen
  - "Îles Salomon"
  - Islas Salomón
  - "ソロモン諸島"
  - Salomonseilanden
  translations:
    en: Solomon Islands
    it: Isole Salomone
    de: Salomonen
    fr: "Îles Salomon"
    es: Islas Salomón
    ja: "ソロモン諸島"
    nl: Salomonseilanden
    ru: "Соломон Исланд"
    ar: "جزر سليمان"
    be: "Саламонавы Астравы"
  national_destination_code_lengths:
  - 2
  national_number_lengths:
  - 5
  national_prefix: None
  number: 090
  region: Oceania
  subregion: Melanesia
  world_region: APAC
  un_locode: SB
  languages:
  - en
  nationality: Solomon Islander
  postal_code: false
SC:
  continent: Africa
  alpha2: SC
  alpha3: SYC
  country_code: '248'
  currency: SCR
  international_prefix: '00'
  ioc: SEY
  gec: SE
  latitude: 4 35 S
  longitude: 55 40 E
  name: Seychelles
  names:
  - Seychelles
  - Seychellen
  - "セーシェル"
  translations:
    en: Seychelles
    it: Seychelles
    de: Seychellen
    fr: Seychelles
    es: Seychelles
    ja: "セーシェル"
    nl: Seychellen
    ru: "Сейшельские острова"
    ar: "سيشيل"
    be: "Сейшэльскія Астравы"
  national_destination_code_lengths:
  - 2
  national_number_lengths:
  - 6
  national_prefix: None
  number: '690'
  region: Africa
  subregion: Eastern Africa
  world_region: EMEA
  un_locode: SC
  languages:
  - fr
  - en
  nationality: Seychellois
  postal_code: false
SD:
  continent: Africa
  alpha2: SD
  alpha3: SDN
  country_code: '249'
  currency: SDG
  international_prefix: '00'
  ioc: SUD
  gec: SU
  latitude: 15 00 N
  longitude: 30 00 E
  name: Sudan
  names:
  - Sudan
  - "السودان"
  - Soudan
  - Sudán
  - "スーダン"
  - Soedan
  translations:
    en: Sudan
    it: Sudan
    de: Sudan
    fr: Soudan
    es: Sudán
    ja: "スーダン"
    nl: Soedan
    ru: "Судан"
    ar: "السودان"
    be: "Судан"
  national_destination_code_lengths:
  - 2
  national_number_lengths:
  - 9
  national_prefix: '0'
  number: '729'
  region: Africa
  subregion: Northern Africa
  world_region: EMEA
  un_locode: SD
  languages:
  - ar
  - en
  nationality: Sudanese
  postal_code: true
SE:
  continent: Europe
  address_format: |-
    {{recipient}}
    {{street}}
    {{postalcode}} {{city}}
    {{country}}
  alpha2: SE
  alpha3: SWE
  country_code: '46'
  currency: SEK
  international_prefix: '00'
  ioc: SWE
  gec: SW
  latitude: 62 00 N
  longitude: 15 00 E
  name: Sweden
  names:
  - Sweden
  - Schweden
  - Suède
  - Suecia
  - "スウェーデン"
  - Zweden
  translations:
    en: Sweden
    it: Svezia
    de: Schweden
    fr: Suède
    es: Suecia
    ja: "スウェーデン"
    nl: Zweden
    ru: "Швеция"
    ar: "السويد"
    be: "Швецыя"
  national_destination_code_lengths:
  - 2
  national_number_lengths:
  - 9
  national_prefix: '0'
  number: '752'
  region: Europe
  subregion: Northern Europe
  world_region: EMEA
  un_locode: SE
  languages:
  - sv
  nationality: Swedish
  eu_member: true
  vat_rates:
    standard: 25
    reduced:
    - 6
    - 12
    super_reduced: 
    parking: 
  postal_code: true
SG:
  continent: Asia
  address_format: |-
    {{recipient}}
    {{street}}
    {{city}} {{postalcode}}
    {{country}}
  alpha2: SG
  alpha3: SGP
  country_code: '65'
  currency: SGD
  international_prefix: '001'
  ioc: SIN
  gec: SN
  latitude: 1 22 N
  longitude: 103 48 E
  name: Singapore
  names:
  - Singapore
  - Singapur
  - Singapour
  - "シンガポール"
  translations:
    en: Singapore
    it: Singapore
    de: Singapur
    fr: Singapour
    es: Singapur
    ja: "シンガポール"
    nl: Singapore
    ru: "Сингапур"
    ar: "سنغافورة"
    be: "Сінгапур"
  national_destination_code_lengths:
  - 2
  national_number_lengths:
  - 8
  - 9
  national_prefix: None
  number: '702'
  region: Asia
  subregion: South-Eastern Asia
  world_region: APAC
  un_locode: SG
  languages:
  - en
  - ms
  - ta
  nationality: Singaporean
  postal_code: true
SH:
  continent: Africa
  alpha2: SH
  alpha3: SHN
  country_code: '290'
  currency: SHP
  international_prefix: '00'
  ioc: 
  gec: SH
  latitude: 15 57 S
  longitude: 5 42 W
  name: Saint Helena
  names:
  - Saint Helena
  - Sankt Helena
  - Sainte Hélène
  - Santa Helena
  - "セントヘレナ・アセンションおよびトリスタンダクーニャ"
  - Sint-Helena
  translations:
    en: Saint Helena
    it: Sant'Elena
    de: Sankt Helena
    fr: Sainte-Hélène
    es: Santa Helena
    ja: "セントヘレナ・アセンションおよびトリスタンダクーニャ"
    nl: Sint-Helena
    ru: "Остров Святой Елены"
    ar: "سانت هيلينا"
    be: "Востраў Святой Алены"
  national_destination_code_lengths:
  - 2
  national_number_lengths:
  - 4
  national_prefix: None
  number: '654'
  region: Africa
  subregion: Western Africa
  world_region: APAC
  un_locode: SH
  languages:
  - en
  nationality: Saint Helenian
  postal_code: true
SI:
  continent: Europe
  address_format: |-
    {{recipient}}
    {{street}}
    {{postalcode}} {{city}}
    {{country}}
  alpha2: SI
  alpha3: SVN
  country_code: '386'
  currency: EUR
  international_prefix: '00'
  ioc: SLO
  gec: SI
  latitude: 46 07 N
  longitude: 14 49 E
  name: Slovenia
  names:
  - Slovenia
  - Slowenien
  - Slovénie
  - Eslovenia
  - "スロベニア"
  - Slovenië
  translations:
    en: Slovenia
    it: Slovenia
    de: Slowenien
    fr: Slovénie
    es: Eslovenia
    ja: "スロベニア"
    nl: Slovenië
    ru: "Словения"
    ar: "سلوفينيا"
    be: "Славенія"
  national_destination_code_lengths:
  - 2
  national_number_lengths:
  - 8
  national_prefix: '0'
  number: '705'
  region: Europe
  subregion: Southern Europe
  world_region: EMEA
  un_locode: SI
  languages:
  - sl
  nationality: Slovene
  eu_member: true
  vat_rates:
    standard: 22
    reduced:
    - 9.5
    super_reduced: 
    parking: 
  postal_code: true
SJ:
  continent: Europe
  alpha2: SJ
  alpha3: SJM
  country_code: '47'
  currency: NOK
  international_prefix: '00'
  ioc: 
  gec: SV
  latitude: 78 00 N
  longitude: 20 00 E
  name: Svalbard And Jan Mayen
  names:
  - Svalbard and Jan Mayen
  - Svalbard und Jan Mayen
  - "Îles Svalbard et Jan Mayen"
  - Islas Svalbard y Jan Mayen
  - "スヴァールバル諸島およびヤンマイエン島"
  - Svalbard en Jan Mayen
  translations:
    en: Svalbard and Jan Mayen
    it: Svalbard e Jan Mayen
    de: Svalbard und Jan Mayen
    fr: "Îles Svalbard et Jan Mayen"
    es: Islas Svalbard y Jan Mayen
    ja: "スヴァールバル諸島およびヤンマイエン島"
    nl: Svalbard en Jan Mayen
    ru: "Шпицберген и Ян-Майен"
    ar: "جزر ماريانا الشمالية"
    be: "Шпіцберген і Ян-Маен"
  national_destination_code_lengths:
  - 2
  national_number_lengths:
  - 8
  national_prefix: None
  number: '744'
  region: Europe
  subregion: Northern Europe
  world_region: EMEA
  un_locode: SJ
  languages:
  - 'no'
  nationality: Norwegian
  postal_code: true
SK:
  continent: Europe
  address_format: |-
    {{recipient}}
    {{street}}
    {{postalcode}} {{city}}
    {{country}}
  alpha2: SK
  alpha3: SVK
  country_code: '421'
  currency: EUR
  international_prefix: '00'
  ioc: SVK
  gec: LO
  latitude: 48 40 N
  longitude: 19 30 E
  name: Slovakia
  names:
  - Slovakia
  - Slowakei
  - Slovaquie
  - República Eslovaca
  - "スロバキア"
  - Slowakije
  translations:
    en: Slovakia
    it: Slovacchia
    de: Slowakei
    fr: Slovaquie
    es: República Eslovaca
    ja: "スロバキア"
    nl: Slowakije
    ru: "Словакия"
    ar: "سلوفاكيا"
    be: "Славакія"
  national_destination_code_lengths:
  - 2
  national_number_lengths:
  - 9
  national_prefix: '0'
  number: '703'
  region: Europe
  subregion: Eastern Europe
  world_region: EMEA
  un_locode: SK
  languages:
  - sk
  nationality: Slovak
  eu_member: true
  vat_rates:
    standard: 20
    reduced:
    - 10
    super_reduced: 
    parking: 
  postal_code: true
SL:
  continent: Africa
  alpha2: SL
  alpha3: SLE
  country_code: '232'
  currency: SLL
  international_prefix: '00'
  ioc: SLE
  gec: SL
  latitude: 8 30 N
  longitude: 11 30 W
  name: Sierra Leone
  names:
  - Sierra Leone
  - "シエラレオネ"
  translations:
    en: Sierra Leone
    it: Sierra Leone
    de: Sierra Leone
    fr: Sierra Leone
    es: Sierra Leone
    ja: "シエラレオネ"
    nl: Sierra Leone
    ru: "Сьерра-Леоне"
    ar: "سيراليون"
    be: "Сьера-Леонэ"
  national_destination_code_lengths:
  - 2
  national_number_lengths:
  - 8
  national_prefix: '0'
  number: '694'
  region: Africa
  subregion: Western Africa
  world_region: EMEA
  un_locode: SL
  languages:
  - en
  nationality: Sierra Leonean
  postal_code: false
SM:
  continent: Europe
  alpha2: SM
  alpha3: SMR
  country_code: '378'
  currency: EUR
  international_prefix: '00'
  ioc: SMR
  gec: SM
  latitude: 43 46 N
  longitude: 12 25 E
  name: San Marino
  names:
  - San Marino
  - Saint-Marin
  - "サンマリノ"
  translations:
    en: San Marino
    it: San Marino
    de: San Marino
    fr: Saint-Marin
    es: San Marino
    ja: "サンマリノ"
    nl: San Marino
    ru: "Сан-Марино"
    ar: "سان مارينو"
    be: "Сан-Марына"
  national_destination_code_lengths:
  - 2
  national_number_lengths:
  - 9
  - 10
  - 11
  - 12
  national_prefix: None
  number: '674'
  region: Europe
  subregion: Southern Europe
  world_region: EMEA
  un_locode: SM
  languages:
  - it
  nationality: Sammarinese
  postal_code: true
SN:
  continent: Africa
  alpha2: SN
  alpha3: SEN
  country_code: '221'
  currency: XOF
  international_prefix: '00'
  ioc: SEN
  gec: SG
  latitude: 14 00 N
  longitude: 14 00 W
  name: Senegal
  names:
  - Senegal
  - Sénégal
  - "セネガル"
  translations:
    en: Senegal
    it: Senegal
    de: Senegal
    fr: Sénégal
    es: Senegal
    ja: "セネガル"
    nl: Senegal
    ru: "Сенегал"
    ar: "السنغال"
    be: "Сенегал"
  national_destination_code_lengths:
  - 2
  national_number_lengths:
  - 7
  national_prefix: None
  number: '686'
  region: Africa
  subregion: Western Africa
  world_region: EMEA
  un_locode: SN
  languages:
  - fr
  nationality: Senegalese
  postal_code: true
SO:
  continent: Africa
  alpha2: SO
  alpha3: SOM
  country_code: '252'
  currency: SOS
  international_prefix: '00'
  ioc: SOM
  gec: SO
  latitude: 10 00 N
  longitude: 49 00 E
  name: Somalia
  names:
  - Somalia
  - "الصومال"
  - "ソマリア"
  - Somalië
  translations:
    en: Somalia
    it: Somalia
    de: Somalia
    fr: Somalie
    es: Somalia
    ja: "ソマリア"
    nl: Somalië
    ru: "Сомали"
    ar: "الصومال"
    be: "Самалі"
  national_destination_code_lengths:
  - 2
  national_number_lengths:
  - 7
  - 8
  national_prefix: None
  number: '706'
  region: Africa
  subregion: Eastern Africa
  world_region: EMEA
  un_locode: SO
  languages:
  - so
  - ar
  nationality: Somali
  postal_code: false
SR:
  continent: South America
  alpha2: SR
  alpha3: SUR
  country_code: '597'
  currency: SRD
  international_prefix: '00'
  ioc: SUR
  gec: NS
  latitude: 4 00 N
  longitude: 56 00 W
  name: Suriname
  names:
  - Suriname
  - Surinam
  - "スリナム"
  translations:
    en: Suriname
    it: Suriname
    de: Suriname
    fr: Surinam
    es: Surinam
    ja: "スリナム"
    nl: Suriname
    ru: "Суринам"
    ar: "سورينام"
    be: "Сурынам"
  national_destination_code_lengths:
  - 2
  national_number_lengths:
  - 6
  national_prefix: '0'
  number: '740'
  region: Americas
  subregion: South America
  world_region: AMER
  un_locode: SR
  languages:
  - nl
  nationality: Surinamer
  postal_code: false
SS:
  continent: Africa
  alpha2: SS
  alpha3: SSD
  country_code: '211'
  currency: SSP
  international_prefix: '0'
  ioc: 
  gec: OD
  latitude: 7 00 N
  longitude: 30 00 E
  name: South Sudan
  names:
  - South Sudan
  - Südsudan
  - "南スーダン"
  - Zuid-Soedan
  translations:
    en: South Sudan
    it: Sudan del sud
    de: Südsudan
    fr: Soudan du Sud
    es: Sudán del Sur
    ja: "南スーダン"
    nl: Zuid-Soedan
    ru: "Южный Судан"
    ar: "جنوب السودان"
    be: "Паўднёвы Судан"
  national_destination_code_lengths:
  - 2
  national_number_lengths:
  - 9
  national_prefix: '0'
  number: '728'
  region: Africa
  subregion: Northern Africa
  world_region: EMEA
  languages:
  - ar
  - en
  nationality: South Sudanese
  postal_code: true
ST:
  continent: Africa
  alpha2: ST
  alpha3: STP
  country_code: '239'
  currency: STD
  international_prefix: '00'
  ioc: STP
  gec: TP
  latitude: 1 00 N
  longitude: 7 00 E
  name: Sao Tome and Principe
  names:
  - São Tomé and Príncipe
  - São Tomé und Príncipe
  - São Tomé et Príncipe
  - Santo Tomé y Príncipe
  - "サントメ・プリンシペ"
  - Sao Tomé en Principe
  translations:
    en: São Tomé and Príncipe
    it: São Tomé e Príncipe
    de: São Tomé und Príncipe
    fr: Sao Tomé-et-Principe
    es: Santo Tomé y Príncipe
    ja: "サントメ・プリンシペ"
    nl: Sao Tomé en Principe
    ru: "Сан-Томе и Принсипи"
    ar: "ساو تومي وبرينسيب"
    be: "Сан-Тамэ і Прынсіпі"
  national_destination_code_lengths:
  - 2
  national_number_lengths:
  - 6
  - 7
  national_prefix: '0'
  number: '678'
  region: Africa
  subregion: Middle Africa
  world_region: EMEA
  un_locode: ST
  languages:
  - pt
  nationality: Sao Tomean
  postal_code: false
SV:
  continent: North America
  alpha2: SV
  alpha3: SLV
  country_code: '503'
  currency: USD
  international_prefix: '00'
  ioc: ESA
  gec: ES
  latitude: 13 50 N
  longitude: 88 55 W
  name: El Salvador
  names:
  - El Salvador
  - Salvador
  - "エルサルバドル"
  translations:
    en: El Salvador
    it: El Salvador
    de: El Salvador
    fr: Salvador
    es: El Salvador
    ja: "エルサルバドル"
    nl: El Salvador
    ru: "Эль-Сальвадор"
    ar: "السلفادور"
    be: "Сальвадор"
  national_destination_code_lengths:
  - 2
  national_number_lengths:
  - 8
  national_prefix: None
  number: '222'
  region: Americas
  subregion: Central America
  world_region: AMER
  un_locode: SV
  languages:
  - es
  nationality: Salvadoran
  postal_code: true
SX:
  continent: North America
  alpha2: SX
  alpha3: SXM
  country_code: '1'
  currency: ANG
  international_prefix: '011'
  ioc: 
  gec: NN
  latitude: ''
  longitude: ''
  name: Sint Maarten
  names:
  - Sint Maarten
  - "セント・マーチン島"
  translations:
    en: Sint Maarten
    de: Sint Maarten
    ja: "セント・マーチン島"
    nl: Sint Maarten
    ru: "Синт-Мартен"
    ar: "سينت مارتن"
    be: "Сінт-Мартэн"
  national_destination_code_lengths:
  - 3
  national_number_lengths:
  - 10
  national_prefix: '0'
  number: '534'
  region: Americas
  subregion: Caribbean
  world_region: AMER
  un_locode: SX
  languages:
  - nl
  - en
  nationality: Dutch
  postal_code: true
SY:
  continent: Asia
  address_format: |-
    {{recipient}}
    {{street}}
    {{postalcode}} {{city}}
    {{country}}
  alpha2: SY
  alpha3: SYR
  country_code: '963'
  currency: SYP
  international_prefix: '00'
  ioc: SYR
  gec: SY
  latitude: 35 00 N
  longitude: 38 00 E
  name: Syrian Arab Republic
  names:
  - Syria
  - "سوريا"
  - "سورية"
  - Syrien
  - Syrie
  - Siria
  - "シリア・アラブ共和国"
  - Syrië
  translations:
    en: Syria
    it: Siria
    de: Syrien
    fr: Syrie
    es: Siria
    ja: "シリア・アラブ共和国"
    nl: Syrië
    ru: "Сирия"
    ar: "سوريا"
    be: "Сірыя"
  national_destination_code_lengths:
  - 2
  national_number_lengths:
  - 7
  - 8
  national_prefix: '0'
  number: '760'
  region: Asia
  subregion: Western Asia
  world_region: EMEA
  un_locode: SY
  languages:
  - ar
  nationality: Syrian
  postal_code: false
SZ:
  continent: Africa
  alpha2: SZ
  alpha3: SWZ
  country_code: '268'
  currency: SZL
  international_prefix: '00'
  ioc: SWZ
  gec: WZ
  latitude: 26 30 S
  longitude: 31 30 E
  name: Swaziland
  names:
  - Swaziland
  - Swasiland
  - Suazilandia
  - "スワジランド"
  translations:
    en: Swaziland
    it: Swaziland
    de: Swasiland
    fr: Swaziland
    es: Suazilandia
    ja: "スワジランド"
    nl: Swaziland
    ru: "Свазиленд"
    ar: "سوازيلاند"
    be: "Свазіленд"
  national_destination_code_lengths:
  - 2
  national_number_lengths:
  - 7
  national_prefix: None
  number: '748'
  region: Africa
  subregion: Southern Africa
  world_region: EMEA
  un_locode: SZ
  languages:
  - en
  - ss
  nationality: Swazi
  postal_code: true
TC:
  continent: North America
  alpha2: TC
  alpha3: TCA
  country_code: '1'
  currency: USD
  international_prefix: '011'
  ioc: 
  gec: TK
  latitude: 21 45 N
  longitude: 71 35 W
  name: Turks and Caicos Islands
  names:
  - Turks and Caicos Islands
  - Turks- und Caicosinseln
  - "Îles Turks et Caïcos"
  - Islas Turks y Caicos
  - "タークス・カイコス諸島"
  - Turks- en Caicoseilanden
  translations:
    en: Turks and Caicos Islands
    it: Isole Turks e Caicos
    de: Turks- und Caicosinseln
    fr: "Îles Turques-et-Caïques"
    es: Islas Turks y Caicos
    ja: "タークス・カイコス諸島"
    nl: Turks- en Caicoseilanden
    ru: "Острова Теркс и Кайкос"
    ar: "جزر توركس وكايكوس"
    be: "Цёркс і Кайкас"
  national_destination_code_lengths:
  - 3
  national_number_lengths:
  - 10
  national_prefix: '1'
  number: '796'
  region: Americas
  subregion: Caribbean
  world_region: APAC
  un_locode: TC
  languages:
  - en
  nationality: Turks and Caicos Islander
  postal_code: true
TD:
  continent: Africa
  alpha2: TD
  alpha3: TCD
  country_code: '235'
  currency: XAF
  international_prefix: '15'
  ioc: CHA
  gec: CD
  latitude: 15 00 N
  longitude: 19 00 E
  name: Chad
  names:
  - Chad
  - "تشاد"
  - Tschad
  - Tchad
  - "チャド"
  - Tsjaad
  translations:
    en: Chad
    it: Ciad
    de: Tschad
    fr: Tchad
    es: chad
    ja: "チャド"
    nl: Tsjaad
    ru: "Чад"
    ar: "تشاد"
    be: "Чад"
  national_destination_code_lengths:
  - 2
  national_number_lengths:
  - 7
  national_prefix: None
  number: '148'
  region: Africa
  subregion: Middle Africa
  world_region: EMEA
  un_locode: TD
  languages:
  - ar
  - fr
  nationality: Chadian
  postal_code: true
TF:
  continent: Antarctica
  alpha2: TF
  alpha3: ATF
  country_code: ''
  currency: EUR
  international_prefix: ''
  ioc: 
  gec: FS
  latitude: ''
  longitude: ''
  name: French Southern Territories
  names:
  - French Southern Territories
  - Französische Süd- und Antarktisgebiete
  - Terres Australes Françaises
  - Territorios Franceses del Sur
  - "フランス領南方・南極地域"
  - Franse Gebieden in de zuidelijke Indische Oceaan
  translations:
    en: French Southern Territories
    it: Territori Francesi del Sud
    de: Französische Süd- und Antarktisgebiete
    fr: Terres Australes Françaises
    es: Territorios Franceses del Sur
    ja: "フランス領南方・南極地域"
    nl: Franse Gebieden in de zuidelijke Indische Oceaan
    ru: "Французские Южные и Антарктические территории"
    ar: "الأراض الفرنسية الجنوبية"
    be: "Французскія Паўднёвыя і Антарктычныя Тэрыторыі"
  national_destination_code_lengths: []
  national_number_lengths: []
  national_prefix: ''
  number: '260'
  region: ''
  subregion: ''
  un_locode: 
  languages:
  - fr
  nationality: French
  postal_code: false
  world_region: APAC
TG:
  continent: Africa
  alpha2: TG
  alpha3: TGO
  country_code: '228'
  currency: XOF
  international_prefix: '00'
  ioc: TOG
  gec: TO
  latitude: 8 00 N
  longitude: 1 10 E
  name: Togo
  names:
  - Togo
  - "トーゴ"
  translations:
    en: Togo
    it: Togo
    de: Togo
    fr: Togo
    es: Togo
    ja: "トーゴ"
    nl: Togo
    ru: "Того"
    ar: "توغو"
    be: "Тога"
  national_destination_code_lengths:
  - 2
  national_number_lengths:
  - 7
  national_prefix: None
  number: '768'
  region: Africa
  subregion: Western Africa
  world_region: EMEA
  un_locode: TG
  languages:
  - fr
  nationality: Togolese
  postal_code: true
TH:
  continent: Asia
  alpha2: TH
  alpha3: THA
  country_code: '66'
  currency: THB
  international_prefix: '001'
  ioc: THA
  gec: TH
  latitude: 15 00 N
  longitude: 100 00 E
  name: Thailand
  names:
  - Thailand
  - Thaïlande
  - Tailandia
  - "タイ"
  translations:
    en: Thailand
    it: Tailandia
    de: Thailand
    fr: Thaïlande
    es: Tailandia
    ja: "タイ"
    nl: Thailand
    ru: "Таиланд"
    ar: "تايلاند"
    be: "Тайланд"
  national_destination_code_lengths:
  - 2
  national_number_lengths:
  - 9
  - 10
  national_prefix: '0'
  number: '764'
  region: Asia
  subregion: South-Eastern Asia
  world_region: APAC
  un_locode: TH
  languages:
  - th
  nationality: Thai
  postal_code: true
TJ:
  continent: Asia
  alpha2: TJ
  alpha3: TJK
  alt_currency: RUB
  country_code: '992'
  currency: TJS
  international_prefix: '810'
  ioc: TJK
  gec: TI
  latitude: 39 00 N
  longitude: 71 00 E
  name: Tajikistan
  names:
  - Tajikistan
  - Tadschikistan
  - Tayikistán
  - "タジキスタン"
  - Tadzjikistan
  - Tajikstan
  translations:
    en: Tajikistan
    it: Tagikistan
    de: Tadschikistan
    fr: Tadjikistan
    es: Tayikistán
    ja: "タジキスタン"
    nl: Tadzjikistan
    ru: "Таджикистан"
    ar: "طاجيكستان"
    be: "Таджыкістан"
  national_destination_code_lengths:
  - 2
  national_number_lengths:
  - 9
  national_prefix: '8'
  number: '762'
  region: Asia
  subregion: Central Asia
  world_region: EMEA
  un_locode: TJ
  languages:
  - tg
  - ru
  nationality: Tadzhik
  postal_code: true
TK:
  continent: Australia
  alpha2: TK
  alpha3: TKL
  country_code: '690'
  currency: NZD
  international_prefix: '00'
  ioc: 
  gec: TL
  latitude: 9 00 S
  longitude: 172 00 W
  name: Tokelau
  names:
  - Tokelau
  - "Îles Tokelau"
  - Islas Tokelau
  - "トケラウ"
  translations:
    en: Tokelau
    it: Isole Tokelau
    de: Tokelau
    fr: "Îles Tokelau"
    es: Islas Tokelau
    ja: "トケラウ"
    nl: Tokelau
    ru: "Токелау"
    ar: "توكلو"
    be: "Такелау"
  national_destination_code_lengths:
  - 2
  national_number_lengths:
  - 4
  national_prefix: None
  number: '772'
  region: Oceania
  subregion: Polynesia
  world_region: APAC
  un_locode: TK
  languages:
  - en
  nationality: Tokelauan
  postal_code: false
TL:
  continent: Asia
  alpha2: TL
  alpha3: TLS
  country_code: '670'
  currency: IDR
  international_prefix: None
  ioc: TLS
  gec: TT
  latitude: 8 50 S
  longitude: 125 55 E
  name: Timor-Leste
  names:
  - East Timor
  - Timor-Leste
  - Timor oriental
  - Timor Oriental
  - "東ティモール"
  - Oost-Timor
  translations:
    en: East Timor
    it: Timor Est
    de: Timor-Leste
    fr: Timor oriental
    es: Timor Oriental
    ja: "東ティモール"
    nl: Oost-Timor
    ru: "Тимор-Лешти"
    ar: "تيمور الشرقية"
    be: "Усходні Тымор"
  national_destination_code_lengths:
  - 2
  national_number_lengths:
  - 7
  national_prefix: None
  number: '626'
  region: Asia
  subregion: South-Eastern Asia
  world_region: APAC
  un_locode: 
  languages:
  - pt
  nationality: East Timorese
  postal_code: false
TM:
  continent: Asia
  alpha2: TM
  alpha3: TKM
  country_code: '993'
  currency: 
  international_prefix: '810'
  ioc: TKM
  gec: TX
  latitude: 40 00 N
  longitude: 60 00 E
  name: Turkmenistan
  names:
  - Turkmenistan
  - Turkménistan
  - Turkmenistán
  - "トルクメニスタン"
  translations:
    en: Turkmenistan
    it: Turkmenistan
    de: Turkmenistan
    fr: Turkménistan
    es: Turkmenistán
    ja: "トルクメニスタン"
    nl: Turkmenistan
    ru: "Туркменистан"
    ar: "تركمانستان"
    be: "Туркменістан"
  national_destination_code_lengths:
  - 2
  national_number_lengths:
  - 8
  national_prefix: '8'
  number: '795'
  region: Asia
  subregion: Central Asia
  world_region: EMEA
  un_locode: TM
  languages:
  - tk
  - ru
  nationality: Turkmen
  postal_code: true
TN:
  continent: Africa
  alpha2: TN
  alpha3: TUN
  country_code: '216'
  currency: TND
  international_prefix: '00'
  ioc: TUN
  gec: TS
  latitude: 34 00 N
  longitude: 9 00 E
  name: Tunisia
  names:
  - Tunisia
  - "تونس"
  - Tunesien
  - Tunisie
  - Túnez
  - "チュニジア"
  - Tunesië
  translations:
    en: Tunisia
    it: Tunisia
    de: Tunesien
    fr: Tunisie
    es: Túnez
    ja: "チュニジア"
    nl: Tunesië
    ru: "Тунис"
    ar: "تونس"
    be: "Туніс"
  national_destination_code_lengths:
  - 2
  national_number_lengths:
  - 8
  national_prefix: None
  number: '788'
  region: Africa
  subregion: Northern Africa
  world_region: EMEA
  un_locode: TN
  languages:
  - ar
  - fr
  nationality: Tunisian
  postal_code: true
TO:
  continent: Australia
  alpha2: TO
  alpha3: TON
  country_code: '676'
  currency: TOP
  international_prefix: '00'
  ioc: TGA
  gec: TN
  latitude: 20 00 S
  longitude: 175 00 W
  name: Tonga
  names:
  - Tonga
  - "トンガ"
  translations:
    en: Tonga
    it: Tonga
    de: Tonga
    fr: Tonga
    es: Tonga
    ja: "トンガ"
    nl: Tonga
    ru: "Тонга"
    ar: "تونجا"
  national_destination_code_lengths:
  - 2
  national_number_lengths:
  - 5
  - 6
  - 7
  national_prefix: None
  number: '776'
  region: Oceania
  subregion: Polynesia
  world_region: APAC
  un_locode: TO
  languages:
  - en
  - to
  nationality: Tongan
  postal_code: false
TR:
  continent: Europe
  address_format: |-
    {{recipient}}
    {{street}}
    {{postalcode}} {{city}}
    {{country}}
  alpha2: TR
  alpha3: TUR
  country_code: '90'
  currency: TRY
  international_prefix: '00'
  ioc: TUR
  gec: TU
  latitude: 39 00 N
  longitude: 35 00 E
  name: Turkey
  names:
  - Turkey
  - Türkei
  - Turquie
  - Turquía
  - "トルコ"
  - Turkije
  translations:
    en: Turkey
    it: Turchia
    de: Türkei
    fr: Turquie
    es: Turquía
    ja: "トルコ"
    nl: Turkije
    ru: "Турция"
    ar: "تركيا"
    be: "Турцыя"
  national_destination_code_lengths:
  - 2
  national_number_lengths:
  - 10
  national_prefix: '0'
  number: '792'
  region: Asia
  subregion: Western Asia
  world_region: EMEA
  un_locode: TR
  languages:
  - tr
  nationality: Turkish
  postal_code: true
TT:
  continent: North America
  alpha2: TT
  alpha3: TTO
  country_code: '1'
  currency: TTD
  international_prefix: '011'
  ioc: TRI
  gec: TD
  latitude: 11 00 N
  longitude: 61 00 W
  name: Trinidad and Tobago
  names:
  - Trinidad and Tobago
  - Trinidad und Tobago
  - Trinité et Tobago
  - Trinidad y Tobago
  - "トリニダード・トバゴ"
  - Trinidad en Tobago
  translations:
    en: Trinidad and Tobago
    it: Trinidad e Tobago
    de: Trinidad und Tobago
    fr: Trinité et Tobago
    es: Trinidad y Tobago
    ja: "トリニダード・トバゴ"
    nl: Trinidad en Tobago
    ru: "Тринидад и Тобаго"
    ar: "ترينيداد وتوباغو"
    be: "Трыніндад і Табага"
  national_destination_code_lengths:
  - 3
  national_number_lengths:
  - 10
  national_prefix: '1'
  number: '780'
  region: Americas
  subregion: Caribbean
  world_region: AMER
  un_locode: TT
  languages:
  - en
  nationality: Trinidadian
  postal_code: false
TV:
  continent: Australia
  alpha2: TV
  alpha3: TUV
  country_code: '688'
  currency: TVD
  international_prefix: '00'
  ioc: TUV
  gec: TV
  latitude: 8 00 S
  longitude: 178 00 E
  name: Tuvalu
  names:
  - Tuvalu
  - "ツバル"
  translations:
    en: Tuvalu
    it: Tuvalu
    de: Tuvalu
    fr: Tuvalu
    es: Tuvalu
    ja: "ツバル"
    nl: Tuvalu
    ru: "Тувалу"
    ar: "توفالو"
    be: "Тувалу"
  national_destination_code_lengths:
  - 2
  national_number_lengths:
  - 5
  national_prefix: None
  number: '798'
  region: Oceania
  subregion: Polynesia
  world_region: APAC
  un_locode: TV
  languages:
  - en
  nationality: Tuvaluan
  postal_code: false
TW:
  continent: Asia
  address_format: |-
    {{recipient}}
    {{street}}
    {{city}} {{region}} {{postalcode}}
    {{country}}
  alpha2: TW
  alpha3: TWN
  country_code: '886'
  currency: TWD
  international_prefix: '002'
  ioc: TPE
  gec: TW
  latitude: 23 30 N
  longitude: 121 00 E
  name: Taiwan, Republic Of China
  names:
  - Taiwan
  - Taiwán
  - "台湾"
  translations:
    en: Taiwan
    it: Taiwan
    de: Taiwan
    fr: Taïwan
    es: Taiwán
    ja: "台湾"
    nl: Taiwan
    ru: "Тайвань"
    ar: "تايوان"
    be: "Тайвань"
  national_destination_code_lengths:
  - 2
  national_number_lengths:
  - 7
  - 8
  national_prefix: None
  number: '158'
  region: Asia
  subregion: Eastern Asia
  world_region: APAC
  un_locode: TW
  languages:
  - zh
  nationality: Taiwanese
  postal_code: true
TZ:
  continent: Africa
  alpha2: TZ
  alpha3: TZA
  country_code: '255'
  currency: TZS
  international_prefix: '000'
  ioc: TAN
  gec: TZ
  latitude: 6 00 S
  longitude: 35 00 E
  name: Tanzania, United Republic of
  names:
  - Tanzania
  - Tansania
  - Tanzanie
<<<<<<< HEAD
  - "タンザニア"
=======
  - タンザニア
  - Tanzania United Republic
>>>>>>> 58eb3b86
  translations:
    en: Tanzania
    it: Tanzania
    de: Tansania
    fr: Tanzanie
    es: Tanzania
    ja: "タンザニア"
    nl: Tanzania
    ru: "Танзания"
    ar: "تنزانيا"
    be: "Танзанія"
  national_destination_code_lengths:
  - 2
  national_number_lengths:
  - 9
  national_prefix: '0'
  number: '834'
  region: Africa
  subregion: Eastern Africa
  world_region: EMEA
  un_locode: TZ
  languages:
  - sw
  - en
  nationality: Tanzanian
  postal_code: false
UA:
  continent: Europe
  address_format: |-
    {{recipient}}
    {{street}}
    {{city}} {{region}}
    {{postalcode}}
    {{country}}
  alpha2: UA
  alpha3: UKR
  country_code: '380'
  currency: UAH
  international_prefix: '810'
  ioc: UKR
  gec: UP
  latitude: 49 00 N
  longitude: 32 00 E
  name: Ukraine
  names:
  - Ukraine
  - Ucrania
  - "ウクライナ"
  - Oekraïne
  - "Украина"
  - "Україна"
  - "Украіна"
  translations:
    en: Ukraine
    it: Ucraina
    de: Ukraine
    fr: Ukraine
    es: Ucrania
    ja: "ウクライナ"
    nl: Oekraïne
    ru: "Украина"
    ar: "أوكرانيا"
    be: "Украіна"
  national_destination_code_lengths:
  - 2
  national_number_lengths:
  - 8
  - 9
  national_prefix: '8'
  number: '804'
  region: Europe
  subregion: Eastern Europe
  world_region: EMEA
  un_locode: UA
  languages:
  - uk
  nationality: Ukrainian
  postal_code: true
UG:
  continent: Africa
  alpha2: UG
  alpha3: UGA
  country_code: '256'
  currency: UGX
  international_prefix: '000'
  ioc: UGA
  gec: UG
  latitude: 1 00 N
  longitude: 32 00 E
  name: Uganda
  names:
  - Uganda
  - "ウガンダ"
  - Oeganda
  translations:
    en: Uganda
    it: Uganda
    de: Uganda
    fr: Uganda
    es: Uganda
    ja: "ウガンダ"
    nl: Oeganda
    ru: "Уганда"
    ar: "أوغندا"
    be: "Уганда"
  national_destination_code_lengths:
  - 2
  national_number_lengths:
  - 9
  national_prefix: '0'
  number: '800'
  region: Africa
  subregion: Eastern Africa
  world_region: EMEA
  un_locode: UG
  languages:
  - en
  - sw
  nationality: Ugandan
  postal_code: false
UM:
  continent: Australia
  alpha2: UM
  alpha3: UMI
  country_code: ''
  currency: USD
  international_prefix: ''
  ioc: 
  gec: 
  latitude: ''
  longitude: ''
  name: United States Minor Outlying Islands
  names:
  - United States Minor Outlying Islands
  - US-Amerikanische Hoheitsgebiete
  - Dépendances américaines
  - Islas menores de Estados Unidos
  - "合衆国領有小離島"
  - Kleine afgelegen eilanden van de Verenigde Staten
  translations:
    en: United States Minor Outlying Islands
    it: Isole minori esterne degli Stati Uniti d'America
    de: US-Amerikanische Hoheitsgebiete
    fr: Dépendances américaines
    es: Islas menores de Estados Unidos
    ja: "合衆国領有小離島"
    nl: Kleine afgelegen eilanden van de Verenigde Staten
    ru: "Внешние Малые Острова США"
    ar: "جزر الولايات المتحدة الصغيرة النائية"
    be: "Знешнія Малыя Астравы (ЗША)"
  national_destination_code_lengths: []
  national_number_lengths: []
  national_prefix: ''
  number: '581'
  region: Americas
  subregion: Northern America
  world_region: AMER
  un_locode: UM
  languages:
  - en
  nationality: American
  postal_code: true
US:
  continent: North America
  address_format: |-
    {{recipient}}
    {{street}}
    {{city}} {{region}} {{postalcode}}
    {{country}}
  alpha2: US
  alpha3: USA
  country_code: '1'
  currency: USD
  international_prefix: '011'
  ioc: USA
  gec: US
  latitude: 38 00 N
  longitude: 97 00 W
  name: United States
  names:
  - United States of America
  - Vereinigte Staaten von Amerika
  - "États-Unis"
  - Estados Unidos
  - "アメリカ合衆国"
  - Verenigde Staten
  translations:
    en: United States of America
    it: Stati Uniti D'America
    de: Vereinigte Staaten von Amerika
    fr: "États-Unis"
    es: Estados Unidos
    ja: "アメリカ合衆国"
    nl: Verenigde Staten
    ru: "Соединенные Штаты Америки"
    ar: "الولايات المتحدة الأمريكية"
    be: "Злучаныя Штаты Амерыкі"
  national_destination_code_lengths:
  - 3
  national_number_lengths:
  - 10
  national_prefix: '1'
  number: '840'
  region: Americas
  subregion: Northern America
  world_region: AMER
  un_locode: US
  languages:
  - en
  nationality: American
  postal_code: true
UY:
  continent: South America
  alpha2: UY
  alpha3: URY
  country_code: '598'
  currency: UYU
  international_prefix: '00'
  ioc: URU
  gec: UY
  latitude: 33 00 S
  longitude: 56 00 W
  name: Uruguay
  names:
  - Uruguay
  - "ウルグアイ"
  translations:
    en: Uruguay
    it: Uruguay
    de: Uruguay
    fr: Uruguay
    es: Uruguay
    ja: "ウルグアイ"
    nl: Uruguay
    ru: "Уругвай"
    ar: "أوروجواي"
    be: "Уругвай"
  national_destination_code_lengths:
  - 2
  national_number_lengths:
  - 7
  - 8
  national_prefix: '0'
  number: '858'
  region: Americas
  subregion: South America
  world_region: AMER
  un_locode: UY
  languages:
  - es
  nationality: Uruguayan
  postal_code: true
UZ:
  continent: Asia
  alpha2: UZ
  alpha3: UZB
  country_code: '998'
  currency: UZS
  international_prefix: '810'
  ioc: UZB
  gec: UZ
  latitude: 41 00 N
  longitude: 64 00 E
  name: Uzbekistan
  names:
  - Uzbekistan
  - Usbekistan
  - Ouzbékistan
  - Uzbekistán
  - "ウズベキスタン"
  - Oezbekistan
  translations:
    en: Uzbekistan
    it: Uzbekistan
    de: Usbekistan
    fr: Ouzbékistan
    es: Uzbekistán
    ja: "ウズベキスタン"
    nl: Oezbekistan
    ru: "Узбекистан"
    ar: "أوزبكستان"
    be: "Узбекістан"
  national_destination_code_lengths:
  - 2
  national_number_lengths:
  - 9
  national_prefix: '8'
  number: '860'
  region: Asia
  subregion: Central Asia
  world_region: EMEA
  un_locode: UZ
  languages:
  - uz
  - ru
  nationality: Uzbekistani
  postal_code: true
VA:
  continent: Europe
  alpha2: VA
  alpha3: VAT
  country_code: '39'
  currency: EUR
  international_prefix: '00'
  ioc: 
  gec: VT
  latitude: 41 54 N
  longitude: 12 27 E
  name: Holy See (Vatican City State)
  names:
  - Vatican City
  - Vatikan
  - Cité du Vatican
  - Ciudad del Vaticano
  - "バチカン市国"
  - Vaticaanstad
  - Vatican City State (Holy See)
  translations:
    en: Vatican City
    it: Città del Vaticano
    de: Vatikan
    fr: Cité du Vatican
    es: Ciudad del Vaticano
    ja: "バチカン市国"
    nl: Vaticaanstad
    ru: "Ватикан"
    ar: "الفاتيكان"
    be: "Ватыкан"
  national_destination_code_lengths:
  - 3
  national_number_lengths:
  - 9
  national_prefix: None
  number: '336'
  region: Europe
  subregion: Southern Europe
  world_region: EMEA
  un_locode: VA
  languages:
  - it
  - la
  nationality: Italian
  postal_code: true
VC:
  continent: North America
  alpha2: VC
  alpha3: VCT
  country_code: '1'
  currency: XCD
  international_prefix: '011'
  ioc: VIN
  gec: VC
  latitude: 13 15 N
  longitude: 61 12 W
  name: Saint Vincent And The Grenedines
  names:
  - Saint Vincent and the Grenadines
  - Saint Vincent und die Grenadinen
  - Saint-Vincent et les Grenadines
  - San Vicente y Granadinas
  - "セントビンセントおよびグレナディーン諸島"
  - Saint Vincent en de Grenadines
  translations:
    en: Saint Vincent and the Grenadines
    it: Saint Vincent e Grenadine
    de: Saint Vincent und die Grenadinen
    fr: Saint-Vincent-et-les-Grenadines
    es: San Vicente y Granadinas
    ja: "セントビンセントおよびグレナディーン諸島"
    nl: Saint Vincent en de Grenadines
    ru: "Сент-Винсент и Гренадины"
    ar: "سانت فنسنت والجرينادين"
    be: "Сент-Вінсент і Грэнадзіны"
  national_destination_code_lengths:
  - 3
  national_number_lengths:
  - 10
  national_prefix: '1'
  number: '670'
  region: Americas
  subregion: Caribbean
  world_region: AMER
  un_locode: VC
  languages:
  - en
  nationality: Saint Vincentian
  postal_code: true
VE:
  continent: South America
  alpha2: VE
  alpha3: VEN
  country_code: '58'
  currency: VEF
  international_prefix: '00'
  ioc: VEN
  gec: VE
  latitude: 8 00 N
  longitude: 66 00 W
  name: Venezuela, Bolivarian Republic of
  names:
  - Venezuela
  - "ベネズエラ・ボリバル共和国"
  translations:
    en: Venezuela
    it: Venezuela
    de: Venezuela
    fr: Venezuela
    es: Venezuela
    ja: "ベネズエラ・ボリバル共和国"
    nl: Venezuela
    ru: "Венесуэла"
    ar: "فنزويلا"
    be: "Венесуэла"
  national_destination_code_lengths:
  - 2
  national_number_lengths:
  - 10
  national_prefix: '0'
  number: '862'
  region: Americas
  subregion: South America
  world_region: AMER
  un_locode: VE
  languages:
  - es
  nationality: Venezuelan
  postal_code: true
VG:
  continent: North America
  alpha2: VG
  alpha3: VGB
  country_code: '1'
  currency: USD
  international_prefix: '011'
  ioc: IVB
  gec: VI
  latitude: ''
  longitude: ''
  name: Virgin Islands, British
  names:
  - British Virgin Islands
  - Britische Jungferninseln
  - "Îles Vierges britanniques"
  - Islas Vírgenes del Reino Unido
  - "イギリス領ヴァージン諸島"
  - Britse Maagdeneilanden
  - Virgin Islands (British)
  translations:
    en: British Virgin Islands
    it: Isole Vergini Britanniche
    de: Britische Jungferninseln
    fr: "Îles Vierges britanniques"
    es: Islas Vírgenes del Reino Unido
    ja: "イギリス領ヴァージン諸島"
    nl: Britse Maagdeneilanden
    ru: "Британские Виргинские Острова"
    ar: "جزر العذراء البريطانية"
    be: "Брытанскія Віргінскія Астравы"
  national_destination_code_lengths:
  - 3
  national_number_lengths:
  - 10
  national_prefix: '1'
  number: 092
  region: Americas
  subregion: Caribbean
  world_region: AMER
  un_locode: VG
  languages:
  - en
  nationality: Virgin Islander
  postal_code: true
VI:
  continent: North America
  alpha2: VI
  alpha3: VIR
  country_code: '1'
  currency: USD
  international_prefix: '011'
  ioc: ISV
  gec: VQ
  latitude: ''
  longitude: ''
  name: Virgin Islands, U.S.
  names:
  - Virgin Islands of the United States
  - Amerikanische Jungferninseln
  - "Îles Vierges américaines"
  - Islas Vírgenes de los Estados Unidos
  - "アメリカ領ヴァージン諸島"
  - Amerikaanse Maagdeneilanden
  - Virgin Islands (U.S.)
  translations:
    en: Virgin Islands of the United States
    it: Isole Vergini americane
    de: Amerikanische Jungferninseln
    fr: "Îles Vierges américaines"
    es: Islas Vírgenes de los Estados Unidos
    ja: "アメリカ領ヴァージン諸島"
    nl: Amerikaanse Maagdeneilanden
    ru: "Виргинские Острова, США"
    ar: "جزر العذراء"
    be: "Амерыканскія Віргінскія Астравы"
  national_destination_code_lengths:
  - 3
  national_number_lengths:
  - 10
  national_prefix: '1'
  number: '850'
  region: Americas
  subregion: Caribbean
  world_region: AMER
  un_locode: VI
  languages:
  - en
  nationality: Virgin Islander
  postal_code: true
VN:
  continent: Asia
  alpha2: VN
  alpha3: VNM
  country_code: '84'
  currency: VND
  international_prefix: '00'
  ioc: VIE
  gec: VM
  latitude: 16 10 N
  longitude: 107 50 E
  name: Vietnam
  names:
  - Vietnam
  - "ベトナム"
  - Viet Nam
  translations:
    en: Vietnam
    it: Vietnam
    de: Vietnam
    fr: Viêt Nam
    es: Vietnam
    ja: "ベトナム"
    nl: Vietnam
    ru: "Вьетнам"
    ar: "فيتنام"
    be: "В'етнам"
  national_destination_code_lengths:
  - 2
  national_number_lengths:
  - 7
  - 8
  - 9
  - 10
  national_prefix: '0'
  number: '704'
  region: Asia
  subregion: South-Eastern Asia
  world_region: APAC
  un_locode: VN
  languages:
  - vi
  nationality: Vietnamese
  postal_code: true
VU:
  continent: Australia
  alpha2: VU
  alpha3: VUT
  country_code: '678'
  currency: 
  international_prefix: '00'
  ioc: VAN
  gec: NH
  latitude: 16 00 S
  longitude: 167 00 E
  name: Vanuatu
  names:
  - Vanuatu
  - "バヌアツ"
  translations:
    en: Vanuatu
    it: Vanuatu
    de: Vanuatu
    fr: Vanuatu
    es: Vanuatu
    ja: "バヌアツ"
    nl: Vanuatu
    ru: "Вануату"
    ar: "فانواتو"
    be: "Вануату"
  national_destination_code_lengths:
  - 2
  national_number_lengths:
  - 5
  - 6
  - 7
  national_prefix: None
  number: '548'
  region: Oceania
  subregion: Melanesia
  world_region: APAC
  un_locode: VU
  languages:
  - bi
  - en
  - fr
  nationality: Ni-Vanuatu
  postal_code: false
WF:
  continent: Australia
  alpha2: WF
  alpha3: WLF
  country_code: '681'
  currency: XPF
  international_prefix: '19'
  ioc: 
  gec: WF
  latitude: 13 18 S
  longitude: 176 12 W
  name: Wallis and Futuna
  names:
  - Wallis and Futuna
  - Wallis und Futuna
  - Wallis et Futuna
  - Wallis y Futuna
  - "ウォリス・フツナ"
  - Wallis en Futuna
  translations:
    en: Wallis and Futuna
    it: Wallis e Futuna
    de: Wallis und Futuna
    fr: Wallis-et-Futuna
    es: Wallis y Futuna
    ja: "ウォリス・フツナ"
    nl: Wallis en Futuna
    ru: "Уоллис и Футуна"
    ar: "والس وفوتونا"
    be: "Уоліс і Футуна"
  national_destination_code_lengths:
  - 2
  national_number_lengths:
  - 6
  national_prefix: None
  number: '876'
  region: Oceania
  subregion: Polynesia
  world_region: APAC
  un_locode: WF
  languages:
  - fr
  nationality: Wallis and Futuna Islander
  postal_code: true
WS:
  continent: Australia
  alpha2: WS
  alpha3: WSM
  country_code: '685'
  currency: USD
  international_prefix: '00'
  ioc: SAM
  gec: WS
  latitude: 13 35 S
  longitude: 172 20 W
  name: Samoa
  names:
  - Samoa
  - "サモア"
  translations:
    en: Samoa
    it: Samoa
    de: Samoa
    fr: Samoa
    es: Samoa
    ja: "サモア"
    nl: Samoa
    ru: "Самоа"
    ar: "ساموا"
    be: "Самоа"
  national_destination_code_lengths:
  - 2
  national_number_lengths:
  - 6
  - 7
  national_prefix: None
  number: '882'
  region: Oceania
  subregion: Polynesia
  world_region: APAC
  un_locode: WS
  languages:
  - sm
  - en
  nationality: Samoan
  postal_code: true
YE:
  continent: Asia
  address_format: |-
    {{recipient}}
    {{street}}
    {{postalcode}} {{city}}
    {{country}}
  alpha2: YE
  alpha3: YEM
  country_code: '967'
  currency: YER
  international_prefix: '00'
  ioc: YEM
  gec: YM
  latitude: 15 00 N
  longitude: 48 00 E
  name: Yemen
  names:
  - Yemen
  - "اليمن"
  - Jemen
  - Yémen
  - "イエメン"
  translations:
    en: Yemen
    it: Yemen
    de: Jemen
    fr: Yémen
    es: Yemen
    ja: "イエメン"
    nl: Jemen
    ru: "Йемен"
    ar: "اليمن"
    be: "Емен"
  national_destination_code_lengths:
  - 2
  national_number_lengths:
  - 7
  - 8
  - 9
  national_prefix: '0'
  number: '887'
  region: Asia
  subregion: Western Asia
  world_region: EMEA
  un_locode: YE
  languages:
  - ar
  nationality: Yemeni
  postal_code: false
YT:
  continent: Africa
  alpha2: YT
  alpha3: MYT
  country_code: '262'
  currency: EUR
  international_prefix: '00'
  ioc: 
  gec: MF
  latitude: 12 50 S
  longitude: 45 10 E
  name: Mayotte
  names:
  - Mayotte
  - "マヨット"
  translations:
    en: Mayotte
    it: Mayotte
    de: Mayotte
    fr: Mayotte
    es: Mayotte
    ja: "マヨット"
    nl: Mayotte
    ru: "Майотта"
    ar: "مايوت"
    be: "Маёта"
  national_destination_code_lengths:
  - 2
  national_number_lengths:
  - 7
  national_prefix: None
  number: '175'
  region: Africa
  subregion: Eastern Africa
  world_region: EMEA
  un_locode: YT
  languages:
  - fr
  nationality: French
  postal_code: true
ZA:
  continent: Africa
  address_format: |-
    {{recipient}}
    {{street}}
    {{city}}
    {{region}}
    {{postalcode}}
    {{country}}
  alpha2: ZA
  alpha3: ZAF
  country_code: '27'
  currency: ZAR
  international_prefix: 09
  ioc: RSA
  gec: SF
  latitude: 29 00 S
  longitude: 24 00 E
  name: South Africa
  names:
  - South Africa
  - Republik Südafrika
  - Afrique du Sud
  - República de Sudáfrica
  - "南アフリカ"
  - Zuid-Afrika
  translations:
    en: South Africa
    it: Sud Africa
    de: Republik Südafrika
    fr: Afrique du Sud
    es: República de Sudáfrica
    ja: "南アフリカ"
    nl: Zuid-Afrika
    ru: "Республика Южная Африка"
    ar: "جنوب أفريقيا"
    be: "Паўднёва-Афрыканская Рэспубліка"
  national_destination_code_lengths:
  - 2
  national_number_lengths:
  - 9
  national_prefix: '0'
  number: '710'
  region: Africa
  subregion: Southern Africa
  world_region: EMEA
  un_locode: ZA
  languages:
  - af
  - en
  - nr
  - st
  - ss
  - tn
  - ts
  - ve
  - xh
  - zu
  nationality: South African
  postal_code: false
ZM:
  continent: Africa
  alpha2: ZM
  alpha3: ZMB
  country_code: '260'
  currency: ZMK
  international_prefix: '00'
  ioc: ZAM
  gec: ZA
  latitude: 15 00 S
  longitude: 30 00 E
  name: Zambia
  names:
  - Zambia
  - Sambia
  - Zambie
  - "ザンビア"
  translations:
    en: Zambia
    it: Zambia
    de: Sambia
    fr: Zambie
    es: Zambia
    ja: "ザンビア"
    nl: Zambia
    ru: "Замбия"
    ar: "زامبيا"
    be: "Замбія"
  national_destination_code_lengths:
  - 2
  national_number_lengths:
  - 9
  national_prefix: '0'
  number: '894'
  region: Africa
  subregion: Eastern Africa
  world_region: EMEA
  un_locode: ZM
  languages:
  - en
  nationality: Zambian
  postal_code: true
ZW:
  continent: Africa
  alpha2: ZW
  alpha3: ZWE
  country_code: '263'
  currency: ZWD
  international_prefix: '00'
  ioc: ZIM
  gec: ZI
  latitude: 20 00 S
  longitude: 30 00 E
  name: Zimbabwe
  names:
  - Zimbabwe
  - Simbabwe
  - Zimbabue
  - "ジンバブエ"
  translations:
    en: Zimbabwe
    it: Zimbabwe
    de: Simbabwe
    fr: Zimbabwe
    es: Zimbabue
    ja: "ジンバブエ"
    nl: Zimbabwe
    ru: "Зимбабве"
    ar: "زيمبابوي"
    be: "Зімбабвэ"
  national_destination_code_lengths:
  - 2
  national_number_lengths:
  - 8
  - 9
  - 10
  - 11
  national_prefix: '0'
  number: '716'
  region: Africa
  subregion: Eastern Africa
  world_region: EMEA
  un_locode: ZW
  languages:
  - en
  - sn
  - nd
  nationality: Zimbabwean
  postal_code: false<|MERGE_RESOLUTION|>--- conflicted
+++ resolved
@@ -1993,11 +1993,8 @@
   - Elfenbeinküste
   - "コートジボワール"
   - Ivoorkust
-<<<<<<< HEAD
   - Cote D'Ivoire (Ivory Coast)
-=======
   - Cote d Ivoire (Ivory Coast)
->>>>>>> 58eb3b86
   translations:
     en: Côte D'Ivoire
     it: Costa D'Avorio
@@ -4946,13 +4943,9 @@
   names:
   - Iran
   - Irán
-<<<<<<< HEAD
   - Iran (Islamic Republic Of)
-  - "イラン・イスラム共和国"
-=======
   - イラン・イスラム共和国
   - Islamic Republic of Iran
->>>>>>> 58eb3b86
   translations:
     en: Iran
     de: Iran
@@ -5544,11 +5537,8 @@
   - Corea del Norte
   - "朝鮮民主主義人民共和国"
   - Noord-Korea
-<<<<<<< HEAD
   - Korea Democratic People's Republic
-=======
   - Korea (Democratic People s Republic of)
->>>>>>> 58eb3b86
   translations:
     en: Korea (North)
     it: Corea del Nord
@@ -5778,12 +5768,8 @@
   name: Lao People's Democratic Republic
   names:
   - Laos
-<<<<<<< HEAD
   - "ラオス人民民主共和国"
-=======
-  - ラオス人民民主共和国
   - Lao People s Democratic Republic
->>>>>>> 58eb3b86
   translations:
     en: Laos
     it: Laos
@@ -8559,13 +8545,8 @@
   names:
   - Réunion
   - Reunión
-<<<<<<< HEAD
   - Reunion
   - "レユニオン"
-=======
-  - レユニオン
-  - Reunion
->>>>>>> 58eb3b86
   translations:
     en: Réunion
     it: Riunione
@@ -10419,12 +10400,8 @@
   - Tanzania
   - Tansania
   - Tanzanie
-<<<<<<< HEAD
-  - "タンザニア"
-=======
   - タンザニア
   - Tanzania United Republic
->>>>>>> 58eb3b86
   translations:
     en: Tanzania
     it: Tanzania
