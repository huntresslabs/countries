--- conflicted
+++ resolved
@@ -23,7 +23,6 @@
     max_latitude: -34.5166646
     max_longitude: -56.2833322
   name: Canelones
-<<<<<<< HEAD
 CO:
   unofficial_names: Colonia
   translations:
@@ -32,11 +31,10 @@
     latitude: -34.4607
     longitude: -57.8339
     min_latitude: -35.5012
-    min_longitude: 	-56.7844
+    min_longitude: -56.7844
     max_latitude: -34.4517
     max_longitude: -57.7667
   name: Colonia
-=======
 CL:
   unofficial_names: Cerro Lago
   translations:
@@ -48,8 +46,7 @@
     min_longitude: -53.517
     max_latitude: -32.483
     max_longitude: -54.183330
-  name: Cerro Lago  
->>>>>>> 48913c79
+  name: Cerro Lago
 DU:
   unofficial_names: Durazno
   translations:
