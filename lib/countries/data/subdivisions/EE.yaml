---
'37':
<<<<<<< HEAD
  name: Harjumaa
  code:
  unofficial_names: Harjumaa
  geo:
    latitude: 59.33342390000001
    longitude: 25.2466973
    min_latitude: 58.989357
    min_longitude: 23.7301295
    max_latitude: 59.68570260000001
    max_longitude: 25.9551028
=======
  unofficial_names:
  - Harjumaa
  - Harju
>>>>>>> 085da454
  translations:
    ar: مقاطعة هاريو
    bg: Харю
    bn: হার্জু কাউন্টি
    ca: Comtat de Harju
    cs: Harjumaa
    da: Harjumaa
    de: Kreis Harju
    el: Επαρχία Χάργιου
    en: Harju County
    es: Condado de Harju
    et: Harju maakond
    eu: Harju konderria
    fa: شهرستان هاریو
    fi: Harjumaa
    fr: Comté de Harju
    gl: Condado de Harju
    gu: હાર્જુ કાઉન્ટી
    he: האריו
    hi: हरजू काउंटी
    hr: Okrug Harjumaa
    hu: Harjumaa
    hy: Հարյումաա
    id: County Harju
    it: Harjumaa
    ja: ハリュ県
    ka: ჰარიუმაა
    kn: ಹರ್ಜು ಕೌಂಟಿ
    ko: 하리우 주
    lt: Harju apskritis
    lv: Harju apriņķis
    mr: हरजू काउंटी
    ms: County Harju
    nb: Harju
    nl: Harjumaa
    pl: Harjumaa
    pt: Harjumaa
    ro: Regiunea Harju
    ru: Харьюмаа
    si: හර්ජු ප්‍රාන්තය
    sk: Harju maakond
    sr: Харју
    sv: Harju län
    ta: அர்ஜு கவுண்டி
    te: హార్జు కౌంటీ
    th: ฮาร์ยู
    tr: Harju ili
    uk: Гарʼюмаа
    ur: ہاریو کاؤنٹی
    vi: Harju
    zh: 哈留縣
<<<<<<< HEAD
    ceb: Harjumaa
    sr_Latn: Harju
    ccp: "\U00011126\U00011122\U00011134\U0001110E\U0001112A"
    ga: Harjumaa
    bs: Okrug Harjumaa
    mk: Харју
    'no': Harju
  comments:
=======
  geo:
    latitude: 59.33342390000001
    longitude: 25.2466973
    min_latitude: 58.989357
    min_longitude: 23.7301295
    max_latitude: 59.68570260000001
    max_longitude: 25.9551028
  name: Harju County
>>>>>>> 085da454
'39':
  name: Hiiumaa
  code:
  unofficial_names:
  - Dagden
  - Dagö
<<<<<<< HEAD
  geo:
    latitude: 58.9239553
    longitude: 22.5919468
    min_latitude: 58.6870921
    min_longitude: 22.0388167
    max_latitude: 59.09294079999999
    max_longitude: 23.1801319
=======
  - Hiiu
  - Hiiumaa
>>>>>>> 085da454
  translations:
    ar: مقاطعة هيو
    be: Павет Хійу
    bg: Хииу
    bn: হিউ কাউন্টি
    ca: Comtat de Hiiu
    cs: Hiiumaa
    da: Hiiu County
    de: Kreis Hiiu
    el: Επαρχία Χιίου
    en: Hiiu County
    es: Condado de Hiiu
    et: Hiiu maakond
    eu: Hiiu konderria
    fa: شهرستان هیو
    fi: Hiidenmaa
    fr: Comté de Hiiu
    gl: Condado de Hiiu
    gu: હીઉ કાઉન્ટી
    he: היו
    hi: हायुउ काउंटी
    hr: Okrug Hiiumaa
    hu: Hiiumaa
    hy: Հիյումաա
    id: County Hiiu
    it: Hiiumaa
    ja: ヒーウ県
    ka: ჰიიუმაა
    kn: ಹೈಯು ಕೌಂಟಿ
    ko: 히우 주
    lt: Hyju apskritis
    lv: Hījumā apriņķis
    mr: हायियू काउंटी
    ms: County Hiiu
    nb: Hiiu
    nl: Hiiumaa
    pl: Hiiumaa
    pt: Hiiumaa
    ro: Regiunea Hiiu
    ru: Хийумаа
    si: හියු ප්‍රාන්තය
    sr: Хију
    sv: Hiiu län
    ta: ஹியு கவுண்டி
    te: హయూ కౌంటీ
    th: ฮียู คันทรี่
    tr: Hiiu ili
    uk: Хіюмаа
    ur: ہییو کاؤنٹی
    vi: Hiiu
<<<<<<< HEAD
    ceb: Hiiumaa
    sr_Latn: Hiju
    zh: 希尤縣
    ccp: "\U00011126\U00011128\U00011105\U0001112A"
    ga: Hiiumaa
    bs: Okrug Hiiumaa
    mk: Хују
    'no': Hiiu
  comments:
'44':
  name: Ida-Virumaa
  code:
  unofficial_names: Ida-Virumaa
  geo:
    latitude: 59.25926629999999
    longitude: 27.4136535
    min_latitude: 58.86563799999999
    min_longitude: 26.7023311
    max_latitude: 59.5005651
    max_longitude: 28.2090051
=======
  geo:
    latitude: 58.9239553
    longitude: 22.5919468
    min_latitude: 58.6870921
    min_longitude: 22.0388167
    max_latitude: 59.09294079999999
    max_longitude: 23.1801319
  name: Hiiu County
'44':
  unofficial_names:
  - Ida-Virumaa
  - Ida-Viru
  - И́да-Ви́руский уезд
>>>>>>> 085da454
  translations:
    ar: مقاطعة إيدا فيرو
    be: павет Іда-Віру
    bg: Ида-Виру
    bn: ইদা-ভিরু কাউন্টি
    ca: Comtat d’Ida-Viru
    cs: Ida-Virumaa
    da: Ida-Virumaa
    de: Kreis Ida-Viru
    el: Επαρχία Ίντα-Βίρου
    en: Ida-Viru County
    es: Condado de Ida-Viru
    et: Ida-Viru maakond
    eu: Ida-Viru konderria
    fa: شهرستان ایدا-ویرو
    fi: Itä-Virumaa
    fr: Comté de Viru-Est
    gl: Condado de Ida-Viru
    gu: ઇદા-વીરુ કાઉન્ટી
    he: אידה-וירו
    hi: आइडा-विरु काउंटी
    hr: Okrug Ida-Virumaa
    hu: Ida-Virumaa
    hy: Իդա-Վիրումաա
    id: County Ida-Viru
    it: Ida-Virumaa
    ka: იდა-ვირუმაა
    kn: ಇಡಾ-ವೀರು ಕೌಂಟಿ
    ko: 이다비루 주
    lt: Rytų Viru apskritis
    lv: Austrumviru apriņķis
    mr: आयडा-वीरू काउंटी
    ms: County Ida-Viru
    nb: Ida-Viru
    nl: Ida-Virumaa
    pl: Ida-Virumaa
    pt: Ida-Virumaa
    ro: Regiunea Ida-Viru
    ru: И́да-Ви́румаа
    si: ඉඩා-විරු ප්‍රාන්තය
    sr: Ида-Виру
    sv: Ida-Viru län
    ta: ஐடா -விறு கவுண்டி
    te: ఇడా-వీరు కౌంటీ
    th: ไอดา วิรู
    tr: Ida-Viru ili
    uk: Іда-Вірумаа
    ur: ایدا-ویرو کاؤنٹی
    vi: Hạt Ida-Viru
<<<<<<< HEAD
    ceb: Ida-Virumaa
    sr_Latn: Ida-Viru
    zh: 東維魯縣
    ccp: "\U00011103\U00011128\U00011113-\U0001111E\U00011128\U00011122\U0001112A"
    ga: Virumaa Thoir
    bs: Okrug Ida-Virumaa
    mk: Ида-Виру
    'no': Ida-Viru
  comments:
=======
  geo:
    latitude: 59.25926629999999
    longitude: 27.4136535
    min_latitude: 58.86563799999999
    min_longitude: 26.7023311
    max_latitude: 59.5005651
    max_longitude: 28.2090051
  name: Ida-Viru County
>>>>>>> 085da454
'49':
  name: Jõgevamaa
  code:
  unofficial_names:
  - Jogevamaa
<<<<<<< HEAD
  geo:
    latitude: 58.6947229
    longitude: 26.3902301
    min_latitude: 58.4708678
    min_longitude: 25.750229
    max_latitude: 58.96892199999999
    max_longitude: 27.1633907
=======
  - Jõgeva
>>>>>>> 085da454
  translations:
    ar: مقاطعة يوجيفا
    be: Павет Йыгева
    bg: Йъгева
    bn: জোগেভা
    ca: Comtat de Jõgeva
    cs: Jõgevamaa
    da: Jõgevamaa
    de: Kreis Jõgeva
    el: Επαρχία Γιογκέβα
    en: Jõgeva County
    es: Condado de Jõgeva
    et: Jõgeva maakond
    fa: شهرستان یوگوا
    fi: Jõgevamaa
    fr: Comté de Jõgeva
    gl: Condado de Jõgeva
    gu: જોજેવા કાઉન્ટી
    he: מחוז ייגבה
    hi: जोगेवा काउंटी
    hr: Okrug Jõgevamaa
    hu: Jõgevamaa
    hy: Յիգևամաա
    id: County Jõgeva
    it: Jõgevamaa
    ja: ヨゲヴァ県
    ka: იიგევამაა
    kn: ಜೊಗ್ವಾ ಕೌಂಟಿ
    ko: 여게바 주
    lt: Jegevos apskritis
    lv: Jegevas apriņķis
    mr: जोएव्वा काउंटी
    ms: County Jõgeva
    nb: Jõgeva
    nl: Jõgevamaa
    pl: Jõgevamaa
    pt: Jõgevamaa
    ro: Regiunea Jõgeva
    ru: Йыгевамаа
    si: ජෝගේවා ප්‍රාන්තය
    sr: Јигева
    sv: Jõgeva län
    ta: ஜோகேவா கவுண்டி
    te: జోగేవా కౌంటీ
    th: โจเกวา
    tr: Jõgeva ili
    uk: Йиґевамаа
    ur: یوگاوا کاؤنٹی
    vi: Hạt Jogeva
<<<<<<< HEAD
    ceb: Jõgevamaa
    sr_Latn: Jigeva
    zh: 約格瓦縣
    ccp: "\U0001110E\U0001112E\U00011109\U0001112C\U0001111E"
    ga: Jõgevamaa
    bs: Okrug Jõgevamaa
    mk: Јигева
    'no': Jõgeva
  comments:
'51':
  name: Järvamaa
  code:
  unofficial_names: Järvamaa
  geo:
    latitude: 58.8866713
    longitude: 25.5000625
    min_latitude: 58.6061109
    min_longitude: 25.1950171
    max_latitude: 59.2696539
    max_longitude: 26.1688011
=======
  geo:
    latitude: 58.6947229
    longitude: 26.3902301
    min_latitude: 58.4708678
    min_longitude: 25.750229
    max_latitude: 58.96892199999999
    max_longitude: 27.1633907
  name: Jõgeva County
'51':
  unofficial_names:
  - Järvamaa
  - Järva
  - Jerwen
>>>>>>> 085da454
  translations:
    ar: مقاطعة يارفا
    be: Павет Ярва
    bg: Ярва
    bn: জাভা কাউন্টি
    ca: Comtat de Järva
    cs: Järvamaa
    da: Järvamaa
    de: Kreis Järva
    el: Επαρχία Γιέρβα
    en: Järva County
    es: Condado de Järva
    et: Järva maakond
    eu: Järva konderria
    fa: شهرستان یاروا
    fi: Järvamaa
    fr: Comté de Järva
    gl: Condado de Järva
    gu: જાર્વા કાઉન્ટી
    he: יארבה
    hi: जार्वा काउंटी
    hr: Okrug Järvamaa
    hu: Järvamaa
    hy: Յարվամաա
    id: County Järva
    it: Järvamaa
    ja: イェルヴァ県
    ka: იარვამაა
    kn: ಜಾರ್ವಾ ಕೌಂಟಿ
    ko: 얘르바 주
    la: Jervia
    lt: Jervos apskritis
    lv: Jervas apriņķis
    mr: ज्वाला काउंटी
    ms: County Järva
    nb: Järva
    nl: Järvamaa
    pl: Järvamaa
    pt: Järvamaa
    ro: Regiunea Järva
    ru: Ярвамаа
    si: ජාවා ප්‍රාන්තය
    sr: Харва
    sv: Järvamaa
    ta: ஜெர்வா கவுண்டி
    te: జార్వా కౌంటీ
    th: มณฑลแยร์วา
    tr: Järva ili
    uk: Ярвамаа
    ur: جاروا کاؤنٹی
    vi: Hạt Jarva
<<<<<<< HEAD
    ceb: Järvamaa
    sr_Latn: Harva
    zh: 耶爾瓦縣
    ccp: "\U0001110E\U00011122\U00011134\U0001111E"
    ga: Järvamaa
    bs: Okrug Järvamaa
    mk: Јерва
    'no': Järva
  comments:
'57':
  name: Läänemaa
  code:
  unofficial_names: Läänemaa
  geo:
    latitude: 58.89071850000001
    longitude: 23.7925806
    min_latitude: 58.534504
    min_longitude: 23.0778348
    max_latitude: 59.304363
    max_longitude: 24.1925961
=======
  geo:
    latitude: 58.8866713
    longitude: 25.5000625
    min_latitude: 58.6061109
    min_longitude: 25.1950171
    max_latitude: 59.2696539
    max_longitude: 26.1688011
  name: Järva County
'57':
  unofficial_names:
  - Läänemaa
  - Lääne
  - Wiek
  - Wieck
>>>>>>> 085da454
  translations:
    ar: مقاطعة لانا
    be: Павет Ляэнэ
    bg: Ляяне
    bn: লাআন কাউন্টি
    ca: Comtat de Lääne
    cs: Läänemaa
    da: Läänemaa
    de: Kreis Lääne
    el: Επαρχία Λέενε
    en: Lääne County
    es: Condado de Lääne
    et: Lääne maakond
    fa: شهرستان لنه
    fi: Läänemaa
    fr: Comté de Lääne
    gl: Condado de Lääne
    gu: લાન કાઉન્ટી
    he: לאנה
    hi: लाने काउंटी
    hr: Okrug Läänemaa
    hu: Läänemaa
    hy: Լյաենեմաա
    id: County Lääne
    it: Läänemaa
    ja: レーネ県
    ka: ლიაენემაა
    kn: ಲಾನ್ ಕೌಂಟಿ
    ko: 래네 주
    la: Rotalia
    lt: Lenės apskritis
    lv: Lēnes apriņķis
    mr: लोन काउंटी
    ms: County Lääne
    nb: Lääne
    nl: Läänemaa
    pl: Läänemaa
    pt: Läänemaa
    ro: Lääne
    ru: Ляэнемаа
    si: ලානේ ප්‍රාන්තය
    sr: Ланема
    sv: Lääne län
    ta: லானே கவுண்டி
    te: లానె కౌంటీ
    th: เมืองลาเน
    tr: Lääne ili
    uk: Ляянемаа
    ur: لانی کاؤنٹی
    vi: Hạt Laane
<<<<<<< HEAD
    ceb: Läänemaa
    sr_Latn: Lanema
    zh: 萊內縣
    ccp: "\U00011123\U0001111A\U0001112C"
    ga: Läänemaa
    bs: Okrug Läänemaa
    mk: Лене
    'no': Lääne
  comments:
'59':
  name: Lääne-Virumaa
  code:
  unofficial_names: Lääne-Virumaa
  geo:
    latitude: 59.30188159999999
    longitude: 26.3280312
    min_latitude: 58.8769299
    min_longitude: 25.5363979
    max_latitude: 59.822016
    max_longitude: 26.9527359
=======
  geo:
    latitude: 58.89071850000001
    longitude: 23.7925806
    min_latitude: 58.534504
    min_longitude: 23.0778348
    max_latitude: 59.304363
    max_longitude: 24.1925961
  name: Lääne County
'59':
  unofficial_names:
  - Lääne-Virumaa
  - Lääne-Viru
>>>>>>> 085da454
  translations:
    ar: مقاطعة لين-فيرو
    be: Павет Ляэнэ-Віру
    bg: Ляяне-Виру
    bn: লাআনে-ভিরু কাউন্টি
    ca: Comtat de Lääne-Viru
    cs: Lääne-Virumaa
    da: Lääne-Virumaa
    de: Kreis Lääne-Viru
    el: Επαρχία Λέενε-Βίρου
    en: Lääne-Viru County
    es: Condado de Lääne-Viru
    et: Lääne-Viru maakond
    fa: شهرستان لنه-ویرو
    fi: Länsi-Virumaa
    fr: Comté de Viru-Ouest
    gl: Condado de Lääne-Viru
    gu: લાને-વીરુ કાઉન્ટી
    he: לאנה-וירו
    hi: लाएन-विरु काउंटी
    hr: Okrug Lääne-Virumaa
    hu: Lääne-Virumaa
    hy: Լյաենե-Վիրումաա
    id: County Lääne-Viru
    it: Lääne-Virumaa
    ka: ლიაენე-ვირუმაა
    kn: ಲಾನ್-ವಿರು ಕೌಂಟಿ
    ko: 래네비루 주
    lt: Vakarų Viru apskritis
    lv: Rietumviru apriņķis
    mr: लोन-विरु काउंटी
    ms: County Lääne-Viru
    nb: Lääne-Viru
    nl: Lääne-Virumaa
    pl: Lääne-Virumaa
    pt: Lääne-Virumaa
    ro: Regiunea Lääne-Viru
    ru: Ляэне-Вирумаа
    si: ලානේ -විරූ කලාපය
    sr: Љаене-Виру
    sv: Väst-Virumaa län
    ta: ளானே -விறு கவுண்டி
    te: లానే-వీరు కౌంటీ
    th: เขตลานวิรุน
    tr: Lääne-Viru ili
    uk: Ляяне-Вірумаа
    ur: لانی-ویرو کاؤنٹی
    vi: Hạt Laane-Viru
<<<<<<< HEAD
    ceb: Lääne-Virumaa
    sr_Latn: Ljaene-Viru
    zh: 西維魯縣
    ccp: "\U00011123\U0001111A\U0001112C-\U0001111E\U00011128\U00011122\U0001112A"
    ga: Virumaa Thiar
    bs: Okrug Lääne-Virumaa
    mk: Лене-Виру
    'no': Lääne-Viru
  comments:
=======
  geo:
    latitude: 59.30188159999999
    longitude: 26.3280312
    min_latitude: 58.8769299
    min_longitude: 25.5363979
    max_latitude: 59.822016
    max_longitude: 26.9527359
  name: Lääne-Viru County
>>>>>>> 085da454
'65':
  name: Põlvamaa
  code:
  unofficial_names:
  - Polvamaa
<<<<<<< HEAD
  geo:
    latitude: 58.11606219999999
    longitude: 27.2066395
    min_latitude: 57.81740799999999
    min_longitude: 26.566258
    max_latitude: 58.2682399
    max_longitude: 27.8189979
=======
  - Põlva County
>>>>>>> 085da454
  translations:
    ar: مقاطعة بولفا
    be: Павет Пылва
    bg: Пълва
    bn: পোল্ভা কাউন্টি
    ca: Comtat de Põlva
    cs: Põlvamaa
    da: Põlvamaa
    de: Kreis Põlva
    el: Επαρχία Πόλβα
    en: Põlva County
    es: Condado de Põlva
    et: Põlva maakond
    fa: شهرستان پولوا
    fi: Põlvamaa
    fr: Comté de Põlva
    gl: Condado de Põlva
    gu: પોલવા કાઉન્ટી
    he: מחוז פילבה
    hi: पोलावा काउंटी
    hr: Okrug Põlvamaa
    hu: Põlvamaa
    hy: Պիլվամաա
    id: County Põlva
    it: Põlvamaa
    ja: ポルヴァ県
    ka: პილვამაა
    kn: ಪೊಲ್ವಾ ಕೌಂಟಿ
    ko: 펄바 주
    lt: Pelvos apskritis
    lv: Pelvas apriņķis
    mr: पोलाव्ह काउंटी
    ms: County Põlva
    nb: Põlva
    nl: Põlvamaa
    pl: Põlvamaa
    pt: Põlvamaa
    ro: Regiunea Põlva
    ru: Пылвамаа
    si: පෝල්වා ප්‍රාන්තය
    sr: Пилва
    sv: Põlva län
    ta: போல்வா கவுண்டி
    te: పోల్వా కౌంటీ
    th: โพลวา
    tr: Põlva ili
    uk: Пилвамаа
    ur: پولوا کاؤنٹی
    vi: Hạt Polva
<<<<<<< HEAD
    ceb: Põlvamaa
    sr_Latn: Pilva
    zh: 珀爾瓦縣
    ccp: "\U0001111B\U0001112E\U00011123\U00011134\U0001111E"
    ga: Põlvamaa
    bs: Okrug Põlvamaa
    mk: Пилва
    'no': Põlva
  comments:
'67':
  name: Pärnumaa
  code:
  unofficial_names: Pärnumaa
  geo:
    latitude: 58.46634429999999
    longitude: 24.69612
    min_latitude: 57.8645448
    min_longitude: 23.6090122
    max_latitude: 58.7569807
    max_longitude: 25.3071801
=======
  geo:
    latitude: 58.11606219999999
    longitude: 27.2066395
    min_latitude: 57.81740799999999
    min_longitude: 26.566258
    max_latitude: 58.2682399
    max_longitude: 27.8189979
  name: Põlva County
'67':
  unofficial_names:
  - Pärnumaa
  - Pärnu
>>>>>>> 085da454
  translations:
    ar: مقاطعة بارنو
    be: Павет Пярну
    bg: Пярну
    bn: পারনু কাউন্টি
    ca: Comtat de Pärnu
    cs: Pärnumaa
    da: Pärnumaa
    de: Kreis Pernau
    el: Επαρχία Πάρνου
    en: Pärnu County
    es: Condado de Pärnu
    et: Pärnu maakond
    eu: Pärnu konderria
    fa: شهرستان پارنو
    fi: Pärnumaa
    fr: Comté de Pärnu
    gl: Condado de Pärnu
    gu: પરનુ કાઉન્ટી
    he: מחוז פרנו
    hi: पार्नू काउंटी
    hr: Okrug Pärnumaa
    hu: Pärnumaa
    hy: Պյարնումաա
    id: County Pärnu
    it: Pärnumaa
    ja: ペルヌ県
    ka: პიარნუმაა
    kn: ಪರ್ನು ಕೌಂಟಿ
    ko: 패르누 주
    lt: Pernu apskritis
    lv: Pērnavas apriņķis
    mr: परनु काउंटी
    ms: County Pärnu
    nb: Pärnu
    nl: Pärnumaa
    pl: Pärnumaa
    pt: Pärnumaa
    ro: Regiunea Pärnu
    ru: Пярнумаа
    si: පාමු ප්‍රාන්තය
    sl: Okrožje Pärnu
    sr: Парнума
    sv: Pärnu län
    ta: பார்னு கவுண்டி
    te: పార్ను కౌంటీ
    th: เมืองแปร์นู
    tr: Pärnu ili
    uk: Пярнумаа
    ur: پارنو کاؤنٹی
    vi: Pärnu
<<<<<<< HEAD
    ceb: Pärnumaa
    sr_Latn: Parnuma
    zh: 派爾努縣
    ccp: "\U0001111B\U00011122\U00011134\U0001111A\U0001112A"
    ga: Pärnumaa
    bs: Okrug Pärnumaa
    mk: Перну
    'no': Pärnu
  comments:
'70':
  name: Raplamaa
  code:
  unofficial_names: Raplamaa
  geo:
    latitude: 58.8492625
    longitude: 24.7346568
    min_latitude: 58.65556099999999
    min_longitude: 24.0706308
    max_latitude: 59.22798409999999
    max_longitude: 25.3339442
=======
  geo:
    latitude: 58.46634429999999
    longitude: 24.69612
    min_latitude: 57.8645448
    min_longitude: 23.6090122
    max_latitude: 58.7569807
    max_longitude: 25.3071801
  name: Pärnu County
'70':
  unofficial_names:
  - Raplamaa
  - Rapla
>>>>>>> 085da454
  translations:
    ar: مقاطعة رابلا
    az: Raplamaa
    be: Павет Рапла
    bg: Рапла
    bn: রাপ্লা কাউন্টি
    ca: Comtat de Rapla
    cs: Raplamaa
    da: Raplamaa
    de: Kreis Rapla
    el: Επαρχία Ράπλα
    en: Rapla County
    es: Condado de Rapla
    et: Rapla maakond
    fa: شهرستان رپلا
    fi: Raplamaa
    fr: Comté de Rapla
    gl: Condado de Rapla
    gu: રેપલ કાઉન્ટી
    he: ראפלה
    hi: रापला काउंटी
    hr: Okrug Raplamaa
    hu: Raplamaa
    hy: Ռապլամաա
    id: County Rapla
    it: Raplamaa
    ja: ラプラ県
    ka: რაპლამაა
    kn: ರಾಪ್ಲಾ ಕೌಂಟಿ
    ko: 라플라 주
    lt: Raplos apskritis
    lv: Raplas apriņķis
    mr: रॅपल काउंटी
    ms: County Rapla
    nb: Rapla
    nl: Raplamaa
    pl: Raplamaa
    pt: Raplamaa
    ro: Regiunea Rapla
    ru: Рапламаа
    si: රප්ලා ප්‍රාන්තය
    sr: Рапла
    sv: Rapla län
    ta: ராப்லா கவுண்டி
    te: రాప్లా కౌంటీ
    th: ลาพรา คันทรี่
    tr: Rapla ili
    uk: Рапламаа
    ur: رپلا کاؤنٹی
    vi: Hạt Rapla
<<<<<<< HEAD
    ceb: Raplamaa
    sr_Latn: Rapla
    zh: 拉普拉縣
    ccp: "\U00011122\U0001111B\U00011134\U00011123"
    ga: Raplamaa
    bs: Okrug Raplamaa
    mk: Рапла
    'no': Rapla
  comments:
=======
  geo:
    latitude: 58.8492625
    longitude: 24.7346568
    min_latitude: 58.65556099999999
    min_longitude: 24.0706308
    max_latitude: 59.22798409999999
    max_longitude: 25.3339442
  name: Rapla County
>>>>>>> 085da454
'74':
  name: Saaremaa
  code:
  unofficial_names:
  - Saare
<<<<<<< HEAD
  - Ösel
  geo:
    latitude: 58.4849721
    longitude: 22.6136407
    min_latitude: 57.9044003
    min_longitude: 21.8281004
    max_latitude: 58.64212449999999
    max_longitude: 23.328579
=======
  - Oesel
  - Saaremaa
>>>>>>> 085da454
  translations:
    be: Павет Саарэ
    bg: Сааре
    ca: Comtat de Saare
    cs: Saaremaa
    da: Saare maakond
    de: Kreis Ösel
    el: Επαρχία Σάαρε
    en: Saare County
    es: Condado de Saare
    et: Saare maakond
    fa: شهرستان ساره
    fi: Saarenmaa
    fr: Comté de Saare
    gl: Condado de Saare
    he: מחוז סארה
    hr: Okrug Saaremaa
    hu: Saaremaa
    hy: Սաարեմաա
    id: County Saare
    it: Saaremaa
    ja: サーレ県
    ka: საარემაა
    ko: 사레 주
    la: Oesel
    lt: Sarės apskritis
    lv: Sāremā apriņķis
    ms: County Saare
    nb: Saare
    nl: Saaremaa
    pl: Saaremaa
    ro: Regiunea Saare
    ru: Сааремаа
    sr: Саре
    sv: Saare län
    tr: Saare ili
    uk: Сааремаа
    ur: سارے کاؤنٹی
<<<<<<< HEAD
    ceb: Saaremaa
    sr_Latn: Sare
    vi: Saare
    zh: 薩雷縣
    ccp: "\U00011125\U00011122\U0001112C"
    ga: Saaremaa
    bs: Okrug Saaremaa
    mk: Саре
    'no': Saare
  comments:
'78':
  name: Tartumaa
  code:
  unofficial_names: Tartumaa
  geo:
    latitude: 58.40571279999999
    longitude: 26.8015761
    min_latitude: 58.113041
    min_longitude: 26.078548
    max_latitude: 58.682793
    max_longitude: 27.5323021
=======
  geo:
    latitude: 58.4849721
    longitude: 22.6136407
    min_latitude: 57.9044003
    min_longitude: 21.8281004
    max_latitude: 58.64212449999999
    max_longitude: 23.328579
  name: Saare County
'78':
  unofficial_names:
  - Tartumaa
  - Tartu
>>>>>>> 085da454
  translations:
    ar: مقاطعة تارتو
    be: павет Тарту
    bg: Тарту
    bn: তার্তু কাউন্টি
    ca: Comtat de Tartu
    cs: Tartumaa
    da: Tartumaa
    de: Kreis Dorpat
    el: Επαρχία Τάρτου
    en: Tartu County
    es: Condado de Tartu
    et: Tartu maakond
    fa: شهرستان تارتو
    fi: Tartumaa
    fr: Comté de Tartu
    gl: Condado de Tartu
    gu: ટાર્ટુ કાઉન્ટી
    he: מחוז טרטו
    hi: टर्टू काउंटी
    hr: Okrug Tartumaa
    hy: Տարտումաա
    id: County Tartu
    it: Tartumaa
    ja: タルトゥ県
    ka: ტარტუმაა
    kn: ಟಾರ್ಟು ಕೌಂಟಿ
    ko: 타르투 주
    lt: Tartu apskritis
    lv: Tartu apriņķis
    mr: टार्टू काउंटी
    ms: County Tartu
    nb: Tartu
    nl: Tartumaa
    pl: Tartumaa
    pt: Tartumaa
    ro: Regiunea Tartu
    ru: Тартумаа
    si: ටර්ටු ප්‍රාන්තය
    sr: Тарту
    sv: Tartu län
    ta: டார்டு கவுண்டி
    te: టార్టు కౌంటీ
    th: มณฑลตาร์ตู
    tr: Tartu ili
    uk: Тартумаа
    ur: تارتو کاؤنٹی
    vi: Hạt Tartu
<<<<<<< HEAD
    ceb: Tartumaa
    sr_Latn: Tartu
    zh: 塔爾圖縣
    ccp: "\U00011111\U00011122\U00011134\U00011111\U0001112A"
    ga: Tartumaa
    hu: Tartumaa
    kk: Тартумаа
    bs: Okrug Tartumaa
    mk: Тарту
    'no': Tartu
  comments:
'82':
  name: Valgamaa
  code:
  unofficial_names: Valgamaa
  geo:
    latitude: 57.9103441
    longitude: 26.1601819
    min_latitude: 57.57223490000001
    min_longitude: 25.5805171
    max_latitude: 58.184323
    max_longitude: 26.6250823
=======
  geo:
    latitude: 58.40571279999999
    longitude: 26.8015761
    min_latitude: 58.113041
    min_longitude: 26.078548
    max_latitude: 58.682793
    max_longitude: 27.5323021
  name: Tartu County
'82':
  unofficial_names:
  - Valgamaa
  - Valga
>>>>>>> 085da454
  translations:
    ar: مقاطعة فالغا
    be: Павет Валга
    bg: Валга
    bn: ওয়াগা কাউন্টি
    ca: Comtat de Valga
    cs: Valgamaa
    da: Valgamaa
    de: Kreis Valga
    el: Επαρχία Βάλγκα
    en: Valga County
    es: Condado de Valga
    et: Valga maakond
    fa: شهرستان والگا
    fi: Valgamaa
    fr: Comté de Valga
    gl: Condado de Valga
    gu: વાલ્ગા કાઉન્ટી
    he: מחוז ולגה
    hi: वल्गा काउंटी
    hr: Okrug Valgamaa
    hu: Valgamaa
    hy: Վալգամաա
    id: County Valga
    it: Valgamaa
    ja: ヴァルガ県
    ka: ვალგამაა
    kn: ವ್ಯಾಲ್ಗಾ ಕೌಂಟಿ
    ko: 발가 주
    lt: Valgos apskritis
    lv: Valgas apriņķis
    mr: वाल्गा काउंटी
    ms: County Valga
    nb: Valga
    nl: Valgamaa
    pl: Valgamaa
    pt: Valgamaa
    ro: Regiunea Valga
    ru: Валгамаа
    si: වල්ගා ප්‍රාන්තය
    sr: Валга
    sv: Valga län
    ta: வாகா கவுண்டி
    te: వాాల్గా కౌంటీ
    th: วัลก้า คันทรี่
    tr: Valga ili
    uk: Валгамаа
    ur: والگا کاؤنٹی
    vi: Hạt Valga
<<<<<<< HEAD
    ceb: Valgamaa
    sr_Latn: Valga
    zh: 瓦爾加縣
    ccp: "\U0001111E\U00011123\U00011134\U00011109"
    ga: Valgamaa
    bs: Okrug Valgamaa
    mk: Валга
    'no': Valga
  comments:
'84':
  name: Viljandimaa
  code:
  unofficial_names: Viljandimaa
  geo:
    latitude: 58.2821746
    longitude: 25.5752233
    min_latitude: 57.9559418
    min_longitude: 24.9719397
    max_latitude: 58.69011700000001
    max_longitude: 26.190842
=======
  geo:
    latitude: 57.9103441
    longitude: 26.1601819
    min_latitude: 57.57223490000001
    min_longitude: 25.5805171
    max_latitude: 58.184323
    max_longitude: 26.6250823
  name: Valga County
'84':
  unofficial_names:
  - Viljandimaa
  - Viljandi
>>>>>>> 085da454
  translations:
    ar: مقاطعة فيلياندي
    be: Павет Вільяндзі
    bg: Вилянди
    bn: ভিলজান্ডি কাউন্টি
    ca: Comtat de Viljandi
    cs: Viljandimaa
    da: Viljandimaa
    de: Kreis Viljandi
    el: Επαρχία Βιλγιάντι
    en: Viljandi County
    es: Condado de Viljandi
    et: Viljandi maakond
    fa: شهرستان ویلیاندی
    fi: Viljandimaa
    fr: Comté de Viljandi
    gl: Condado de Viljandi
    gu: વિલ્જાન્ડી કાઉન્ટી
    he: מחוז ויליאנדי
    hi: वियांदी काउंटी
    hr: Okrug Viljandimaa
    hu: Viljandimaa
    hy: Վիլյանդիմաա
    id: County Viljandi
    it: Viljandimaa
    ja: ヴィリャンディ県
    ka: ვილიანდიმაა
    kn: ವಿಲ್ಜಂಡಿ ಕೌಂಟಿ
    ko: 빌리안디 주
    lt: Viljandžio apskritis
    lv: Viljandi apriņķis
    mr: विलजानंदी काउंटी
    ms: County Viljandi
    nb: Viljandi
    nl: Viljandimaa
    pl: Viljandimaa
    pt: Viljandimaa
    ro: Regiunea Viljandi
    ru: Вильяндимаа
    si: විල්ජන්ඩි ප්‍රාන්තය
    sr: Виљанди
    sv: Viljandi län
    ta: விலஜாண்டி கவுண்டி
    te: విల్జండి కౌంటీ
    th: วิลจันดี
    tr: Viljandi ili
    uk: Вільяндімаа
    ur: ویلیاندی کاؤنٹی
    vi: Hạt Viljandi
<<<<<<< HEAD
    ceb: Viljandimaa
    sr_Latn: Viljandi
    zh: 維爾揚迪縣
    ccp: "\U0001111E\U00011128\U00011123\U00011134\U0001110E\U0001111A\U00011134\U00011113\U00011128"
    ga: Viljandimaa
    kk: Вильяндимаа
    bs: Okrug Viljandimaa
    mk: Вилјанди
    'no': Viljandi
  comments:
=======
  geo:
    latitude: 58.2821746
    longitude: 25.5752233
    min_latitude: 57.9559418
    min_longitude: 24.9719397
    max_latitude: 58.69011700000001
    max_longitude: 26.190842
  name: Viljandi County
>>>>>>> 085da454
'86':
  name: Võrumaa
  code:
  unofficial_names:
<<<<<<< HEAD
  - Vorumaa
  geo:
    latitude: 57.80381070000001
    longitude: 26.8524025
    min_latitude: 57.50931600000001
    min_longitude: 26.3708779
    max_latitude: 57.9571869
    max_longitude: 27.554923
=======
  - Võrumaa
  - Võru
>>>>>>> 085da454
  translations:
    ar: مقاطعة فورو
    be: Павет Выру
    bg: Въру
    bn: ভোঁরু কাউন্টি
    ca: Comtat de Võru
    cs: Võrumaa
    da: Võrumaa
    de: Kreis Võru
    el: Επαρχία Βόρου
    en: Võru County
    es: Condado de Võru
    et: Võru maakond
    fa: شهرستان وورو
    fi: Võrumaa
    fr: Comté de Võru
    gl: Condado de Võru
    gu: વોરુ કાઉન્ટી
    he: מחוז וורו
    hi: वोरू काउंटी
    hr: Okrug Võrumaa
    hu: Võrumaa
    hy: Վիրումաա
    id: County Võru
    it: Võrumaa
    ja: ヴォル県
    ka: ვირუმაა
    kn: ಕೌಂಟಿ ಕೌಂಟಿ
    ko: 버루 주
    lt: Veru apskritis
    lv: Veru apriņķis
    mr: वोरु काउंटी
    ms: County Võru
    nb: Võru
    nl: Võrumaa
    pl: Võrumaa
    pt: Võrumaa
    ro: Regiunea Võru
    ru: Вырумаа
    si: වෝරු ප්‍රාන්තය
    sr: Виру
    sv: Võru län
    ta: வொரு கவுண்டி
    te: వోరు కౌంటీ
    th: เทศมณฑลโวรู
    tr: Võru ili
    uk: Вирумаа
    ur: وورو کاؤنٹی
    vi: Hạt Voru
<<<<<<< HEAD
    ceb: Võrumaa
    sr_Latn: Viru
    zh: 沃魯縣
    ccp: "\U0001111E\U0001112E\U00011122\U0001112A"
    ga: Võrumaa
    bs: Okrug Võrumaa
    mk: Виру
    'no': Võru
  comments:
'45':
  translations:
    en: Ida-Virumaa
'50':
  translations:
    en: Jõgevamaa
'52':
  translations:
    en: Järvamaa
'56':
  translations:
    en: Läänemaa
'60':
  translations:
    en: Lääne-Virumaa
'64':
  translations:
    en: Põlvamaa
'68':
  translations:
    en: Pärnumaa
'71':
  translations:
    en: Raplamaa
'79':
  translations:
    en: Tartumaa
'81':
  translations:
    en: Valgamaa
'87':
  translations:
    en: Võrumaa
'130':
  translations:
    en: Alutaguse
'141':
  translations:
    en: Anija
'142':
  translations:
    en: Antsla
'171':
  translations:
    en: Elva
'184':
  translations:
    en: Haapsalu
'191':
  translations:
    en: Haljala
'198':
  translations:
    en: Harku
'205':
  translations:
    en: Hiiumaa
'214':
  translations:
    en: Häädemeeste
'245':
  translations:
    en: Jõelähtme
'247':
  translations:
    en: Jõgeva
'251':
  translations:
    en: Jõhvi
'255':
  translations:
    en: Järva
'272':
  translations:
    en: Kadrina
'283':
  translations:
    en: Kambja
'284':
  translations:
    en: Kanepi
'291':
  translations:
    en: Kastre
'293':
  translations:
    en: Kehtna
'296':
  translations:
    en: Keila
'303':
  translations:
    en: Kihnu
'305':
  translations:
    en: Kiili
'317':
  translations:
    en: Kohila
'321':
  translations:
    en: Kohtla-Järve
'338':
  translations:
    en: Kose
'353':
  translations:
    en: Kuusalu
'424':
  translations:
    en: Loksa
'430':
  translations:
    en: Lääneranna
'431':
  translations:
    en: Lääne-Harju
'432':
  translations:
    en: Luunja
'441':
  translations:
    en: Lääne-Nigula
'442':
  translations:
    en: Lüganuse
'446':
  translations:
    en: Maardu
'478':
  translations:
    en: Muhu
'480':
  translations:
    en: Mulgi
'486':
  translations:
    en: Mustvee
'503':
  translations:
    en: Märjamaa
'511':
  translations:
    en: Narva
'514':
  translations:
    en: Narva-Jõesuu
'528':
  translations:
    en: Nõo
'557':
  translations:
    en: Otepää
'567':
  translations:
    en: Paide
'586':
  translations:
    en: Peipsiääre
'615':
  translations:
    en: Põhja-Sakala
'618':
  translations:
    en: Põltsamaa
'622':
  translations:
    en: Põlva
'624':
  translations:
    en: Pärnu
'638':
  translations:
    en: Põhja-Pärnumaa
'651':
  translations:
    en: Raasiku
'653':
  translations:
    en: Rae
'661':
  translations:
    en: Rakvere
'663':
  translations:
    en: Rakvere
'668':
  translations:
    en: Rapla
'689':
  translations:
    en: Ruhnu
'698':
  translations:
    en: Rõuge
'708':
  translations:
    en: Räpina
'712':
  translations:
    en: Saarde
'714':
  translations:
    en: Saaremaa
'719':
  translations:
    en: Saku
'726':
  translations:
    en: Saue
'732':
  translations:
    en: Setomaa
'735':
  translations:
    en: Sillamäe
'784':
  translations:
    en: Tallinn
'792':
  translations:
    en: Tapa
'793':
  translations:
    en: Tartu
'796':
  translations:
    en: Tartu
'803':
  translations:
    en: Toila
'809':
  translations:
    en: Tori
'824':
  translations:
    en: Tõrva
'834':
  translations:
    en: Türi
'855':
  translations:
    en: Valga
'890':
  translations:
    en: Viimsi
'897':
  translations:
    en: Viljandi
'899':
  translations:
    en: Viljandi
'901':
  translations:
    en: Vinni
'903':
  translations:
    en: Viru-Nigula
'907':
  translations:
    en: Vormsi
'917':
  translations:
    en: Võru
'919':
  translations:
    en: Võru
'928':
  translations:
    en: Väike-Maarja
=======
  geo:
    latitude: 57.80381070000001
    longitude: 26.8524025
    min_latitude: 57.50931600000001
    min_longitude: 26.3708779
    max_latitude: 57.9571869
    max_longitude: 27.554923
  name: Võru County
>>>>>>> 085da454
<|MERGE_RESOLUTION|>--- conflicted
+++ resolved
@@ -1,9 +1,10 @@
 ---
 '37':
-<<<<<<< HEAD
   name: Harjumaa
   code:
-  unofficial_names: Harjumaa
+  unofficial_names:
+  - Harjumaa
+  - Harju
   geo:
     latitude: 59.33342390000001
     longitude: 25.2466973
@@ -11,16 +12,15 @@
     min_longitude: 23.7301295
     max_latitude: 59.68570260000001
     max_longitude: 25.9551028
-=======
-  unofficial_names:
-  - Harjumaa
-  - Harju
->>>>>>> 085da454
-  translations:
+  translations:
+    'no': Harju
     ar: مقاطعة هاريو
     bg: Харю
     bn: হার্জু কাউন্টি
+    bs: Okrug Harjumaa
     ca: Comtat de Harju
+    ccp: "\U00011126\U00011122\U00011134\U0001110E\U0001112A"
+    ceb: Harjumaa
     cs: Harjumaa
     da: Harjumaa
     de: Kreis Harju
@@ -47,6 +47,7 @@
     ko: 하리우 주
     lt: Harju apskritis
     lv: Harju apriņķis
+    mk: Харју
     mr: हरजू काउंटी
     ms: County Harju
     nb: Harju
@@ -57,6 +58,7 @@
     ru: Харьюмаа
     si: හර්ජු ප්‍රාන්තය
     sk: Harju maakond
+    sr_Latn: Harju
     sr: Харју
     sv: Harju län
     ta: அர்ஜு கவுண்டி
@@ -67,32 +69,15 @@
     ur: ہاریو کاؤنٹی
     vi: Harju
     zh: 哈留縣
-<<<<<<< HEAD
-    ceb: Harjumaa
-    sr_Latn: Harju
-    ccp: "\U00011126\U00011122\U00011134\U0001110E\U0001112A"
-    ga: Harjumaa
-    bs: Okrug Harjumaa
-    mk: Харју
-    'no': Harju
-  comments:
-=======
-  geo:
-    latitude: 59.33342390000001
-    longitude: 25.2466973
-    min_latitude: 58.989357
-    min_longitude: 23.7301295
-    max_latitude: 59.68570260000001
-    max_longitude: 25.9551028
-  name: Harju County
->>>>>>> 085da454
+  comments:
 '39':
   name: Hiiumaa
   code:
   unofficial_names:
   - Dagden
   - Dagö
-<<<<<<< HEAD
+  - Hiiu
+  - Hiiumaa
   geo:
     latitude: 58.9239553
     longitude: 22.5919468
@@ -100,16 +85,16 @@
     min_longitude: 22.0388167
     max_latitude: 59.09294079999999
     max_longitude: 23.1801319
-=======
-  - Hiiu
-  - Hiiumaa
->>>>>>> 085da454
-  translations:
+  translations:
+    'no': Hiiu
     ar: مقاطعة هيو
     be: Павет Хійу
     bg: Хииу
     bn: হিউ কাউন্টি
+    bs: Okrug Hiiumaa
     ca: Comtat de Hiiu
+    ccp: "\U00011126\U00011128\U00011105\U0001112A"
+    ceb: Hiiumaa
     cs: Hiiumaa
     da: Hiiu County
     de: Kreis Hiiu
@@ -121,6 +106,7 @@
     fa: شهرستان هیو
     fi: Hiidenmaa
     fr: Comté de Hiiu
+    ga: Hiiumaa
     gl: Condado de Hiiu
     gu: હીઉ કાઉન્ટી
     he: היו
@@ -136,6 +122,7 @@
     ko: 히우 주
     lt: Hyju apskritis
     lv: Hījumā apriņķis
+    mk: Хују
     mr: हायियू काउंटी
     ms: County Hiiu
     nb: Hiiu
@@ -145,6 +132,7 @@
     ro: Regiunea Hiiu
     ru: Хийумаа
     si: හියු ප්‍රාන්තය
+    sr_Latn: Hiju
     sr: Хију
     sv: Hiiu län
     ta: ஹியு கவுண்டி
@@ -154,20 +142,15 @@
     uk: Хіюмаа
     ur: ہییو کاؤنٹی
     vi: Hiiu
-<<<<<<< HEAD
-    ceb: Hiiumaa
-    sr_Latn: Hiju
     zh: 希尤縣
-    ccp: "\U00011126\U00011128\U00011105\U0001112A"
-    ga: Hiiumaa
-    bs: Okrug Hiiumaa
-    mk: Хују
-    'no': Hiiu
-  comments:
-'44':
+  comments:
+'45':
   name: Ida-Virumaa
   code:
-  unofficial_names: Ida-Virumaa
+  unofficial_names:
+  - Ida-Virumaa
+  - Ida-Viru
+  - И́да-Ви́руский уезд
   geo:
     latitude: 59.25926629999999
     longitude: 27.4136535
@@ -175,21 +158,6 @@
     min_longitude: 26.7023311
     max_latitude: 59.5005651
     max_longitude: 28.2090051
-=======
-  geo:
-    latitude: 58.9239553
-    longitude: 22.5919468
-    min_latitude: 58.6870921
-    min_longitude: 22.0388167
-    max_latitude: 59.09294079999999
-    max_longitude: 23.1801319
-  name: Hiiu County
-'44':
-  unofficial_names:
-  - Ida-Virumaa
-  - Ida-Viru
-  - И́да-Ви́руский уезд
->>>>>>> 085da454
   translations:
     ar: مقاطعة إيدا فيرو
     be: павет Іда-Віру
@@ -239,7 +207,6 @@
     uk: Іда-Вірумаа
     ur: ایدا-ویرو کاؤنٹی
     vi: Hạt Ida-Viru
-<<<<<<< HEAD
     ceb: Ida-Virumaa
     sr_Latn: Ida-Viru
     zh: 東維魯縣
@@ -249,22 +216,11 @@
     mk: Ида-Виру
     'no': Ida-Viru
   comments:
-=======
-  geo:
-    latitude: 59.25926629999999
-    longitude: 27.4136535
-    min_latitude: 58.86563799999999
-    min_longitude: 26.7023311
-    max_latitude: 59.5005651
-    max_longitude: 28.2090051
-  name: Ida-Viru County
->>>>>>> 085da454
-'49':
+'50':
   name: Jõgevamaa
   code:
   unofficial_names:
   - Jogevamaa
-<<<<<<< HEAD
   geo:
     latitude: 58.6947229
     longitude: 26.3902301
@@ -272,9 +228,6 @@
     min_longitude: 25.750229
     max_latitude: 58.96892199999999
     max_longitude: 27.1633907
-=======
-  - Jõgeva
->>>>>>> 085da454
   translations:
     ar: مقاطعة يوجيفا
     be: Павет Йыгева
@@ -324,7 +277,6 @@
     uk: Йиґевамаа
     ur: یوگاوا کاؤنٹی
     vi: Hạt Jogeva
-<<<<<<< HEAD
     ceb: Jõgevamaa
     sr_Latn: Jigeva
     zh: 約格瓦縣
@@ -334,10 +286,13 @@
     mk: Јигева
     'no': Jõgeva
   comments:
-'51':
+'52':
   name: Järvamaa
   code:
-  unofficial_names: Järvamaa
+  unofficial_names:
+  - Järvamaa
+  - Järva
+  - Jerwen
   geo:
     latitude: 58.8866713
     longitude: 25.5000625
@@ -345,21 +300,6 @@
     min_longitude: 25.1950171
     max_latitude: 59.2696539
     max_longitude: 26.1688011
-=======
-  geo:
-    latitude: 58.6947229
-    longitude: 26.3902301
-    min_latitude: 58.4708678
-    min_longitude: 25.750229
-    max_latitude: 58.96892199999999
-    max_longitude: 27.1633907
-  name: Jõgeva County
-'51':
-  unofficial_names:
-  - Järvamaa
-  - Järva
-  - Jerwen
->>>>>>> 085da454
   translations:
     ar: مقاطعة يارفا
     be: Павет Ярва
@@ -411,7 +351,6 @@
     uk: Ярвамаа
     ur: جاروا کاؤنٹی
     vi: Hạt Jarva
-<<<<<<< HEAD
     ceb: Järvamaa
     sr_Latn: Harva
     zh: 耶爾瓦縣
@@ -421,10 +360,14 @@
     mk: Јерва
     'no': Järva
   comments:
-'57':
+'56':
   name: Läänemaa
   code:
-  unofficial_names: Läänemaa
+  unofficial_names:
+  - Läänemaa
+  - Lääne
+  - Wiek
+  - Wieck
   geo:
     latitude: 58.89071850000001
     longitude: 23.7925806
@@ -432,22 +375,6 @@
     min_longitude: 23.0778348
     max_latitude: 59.304363
     max_longitude: 24.1925961
-=======
-  geo:
-    latitude: 58.8866713
-    longitude: 25.5000625
-    min_latitude: 58.6061109
-    min_longitude: 25.1950171
-    max_latitude: 59.2696539
-    max_longitude: 26.1688011
-  name: Järva County
-'57':
-  unofficial_names:
-  - Läänemaa
-  - Lääne
-  - Wiek
-  - Wieck
->>>>>>> 085da454
   translations:
     ar: مقاطعة لانا
     be: Павет Ляэнэ
@@ -498,7 +425,6 @@
     uk: Ляянемаа
     ur: لانی کاؤنٹی
     vi: Hạt Laane
-<<<<<<< HEAD
     ceb: Läänemaa
     sr_Latn: Lanema
     zh: 萊內縣
@@ -508,10 +434,12 @@
     mk: Лене
     'no': Lääne
   comments:
-'59':
+'60':
   name: Lääne-Virumaa
   code:
-  unofficial_names: Lääne-Virumaa
+  unofficial_names:
+  - Lääne-Virumaa
+  - Lääne-Viru
   geo:
     latitude: 59.30188159999999
     longitude: 26.3280312
@@ -519,20 +447,6 @@
     min_longitude: 25.5363979
     max_latitude: 59.822016
     max_longitude: 26.9527359
-=======
-  geo:
-    latitude: 58.89071850000001
-    longitude: 23.7925806
-    min_latitude: 58.534504
-    min_longitude: 23.0778348
-    max_latitude: 59.304363
-    max_longitude: 24.1925961
-  name: Lääne County
-'59':
-  unofficial_names:
-  - Lääne-Virumaa
-  - Lääne-Viru
->>>>>>> 085da454
   translations:
     ar: مقاطعة لين-فيرو
     be: Павет Ляэнэ-Віру
@@ -581,7 +495,6 @@
     uk: Ляяне-Вірумаа
     ur: لانی-ویرو کاؤنٹی
     vi: Hạt Laane-Viru
-<<<<<<< HEAD
     ceb: Lääne-Virumaa
     sr_Latn: Ljaene-Viru
     zh: 西維魯縣
@@ -591,22 +504,12 @@
     mk: Лене-Виру
     'no': Lääne-Viru
   comments:
-=======
-  geo:
-    latitude: 59.30188159999999
-    longitude: 26.3280312
-    min_latitude: 58.8769299
-    min_longitude: 25.5363979
-    max_latitude: 59.822016
-    max_longitude: 26.9527359
-  name: Lääne-Viru County
->>>>>>> 085da454
-'65':
+'64':
   name: Põlvamaa
   code:
   unofficial_names:
   - Polvamaa
-<<<<<<< HEAD
+  - Põlva County
   geo:
     latitude: 58.11606219999999
     longitude: 27.2066395
@@ -614,9 +517,6 @@
     min_longitude: 26.566258
     max_latitude: 58.2682399
     max_longitude: 27.8189979
-=======
-  - Põlva County
->>>>>>> 085da454
   translations:
     ar: مقاطعة بولفا
     be: Павет Пылва
@@ -666,7 +566,6 @@
     uk: Пилвамаа
     ur: پولوا کاؤنٹی
     vi: Hạt Polva
-<<<<<<< HEAD
     ceb: Põlvamaa
     sr_Latn: Pilva
     zh: 珀爾瓦縣
@@ -676,10 +575,12 @@
     mk: Пилва
     'no': Põlva
   comments:
-'67':
+'68':
   name: Pärnumaa
   code:
-  unofficial_names: Pärnumaa
+  unofficial_names:
+  - Pärnumaa
+  - Pärnu
   geo:
     latitude: 58.46634429999999
     longitude: 24.69612
@@ -687,20 +588,6 @@
     min_longitude: 23.6090122
     max_latitude: 58.7569807
     max_longitude: 25.3071801
-=======
-  geo:
-    latitude: 58.11606219999999
-    longitude: 27.2066395
-    min_latitude: 57.81740799999999
-    min_longitude: 26.566258
-    max_latitude: 58.2682399
-    max_longitude: 27.8189979
-  name: Põlva County
-'67':
-  unofficial_names:
-  - Pärnumaa
-  - Pärnu
->>>>>>> 085da454
   translations:
     ar: مقاطعة بارنو
     be: Павет Пярну
@@ -752,7 +639,6 @@
     uk: Пярнумаа
     ur: پارنو کاؤنٹی
     vi: Pärnu
-<<<<<<< HEAD
     ceb: Pärnumaa
     sr_Latn: Parnuma
     zh: 派爾努縣
@@ -762,10 +648,12 @@
     mk: Перну
     'no': Pärnu
   comments:
-'70':
+'71':
   name: Raplamaa
   code:
-  unofficial_names: Raplamaa
+  unofficial_names:
+  - Raplamaa
+  - Rapla
   geo:
     latitude: 58.8492625
     longitude: 24.7346568
@@ -773,20 +661,6 @@
     min_longitude: 24.0706308
     max_latitude: 59.22798409999999
     max_longitude: 25.3339442
-=======
-  geo:
-    latitude: 58.46634429999999
-    longitude: 24.69612
-    min_latitude: 57.8645448
-    min_longitude: 23.6090122
-    max_latitude: 58.7569807
-    max_longitude: 25.3071801
-  name: Pärnu County
-'70':
-  unofficial_names:
-  - Raplamaa
-  - Rapla
->>>>>>> 085da454
   translations:
     ar: مقاطعة رابلا
     az: Raplamaa
@@ -837,7 +711,6 @@
     uk: Рапламаа
     ur: رپلا کاؤنٹی
     vi: Hạt Rapla
-<<<<<<< HEAD
     ceb: Raplamaa
     sr_Latn: Rapla
     zh: 拉普拉縣
@@ -847,23 +720,13 @@
     mk: Рапла
     'no': Rapla
   comments:
-=======
-  geo:
-    latitude: 58.8492625
-    longitude: 24.7346568
-    min_latitude: 58.65556099999999
-    min_longitude: 24.0706308
-    max_latitude: 59.22798409999999
-    max_longitude: 25.3339442
-  name: Rapla County
->>>>>>> 085da454
 '74':
   name: Saaremaa
   code:
   unofficial_names:
   - Saare
-<<<<<<< HEAD
   - Ösel
+  - Oesel
   geo:
     latitude: 58.4849721
     longitude: 22.6136407
@@ -871,10 +734,6 @@
     min_longitude: 21.8281004
     max_latitude: 58.64212449999999
     max_longitude: 23.328579
-=======
-  - Oesel
-  - Saaremaa
->>>>>>> 085da454
   translations:
     be: Павет Саарэ
     bg: Сааре
@@ -913,7 +772,6 @@
     tr: Saare ili
     uk: Сааремаа
     ur: سارے کاؤنٹی
-<<<<<<< HEAD
     ceb: Saaremaa
     sr_Latn: Sare
     vi: Saare
@@ -924,10 +782,12 @@
     mk: Саре
     'no': Saare
   comments:
-'78':
+'79':
   name: Tartumaa
   code:
-  unofficial_names: Tartumaa
+  unofficial_names:
+  - Tartumaa
+  - Tartu
   geo:
     latitude: 58.40571279999999
     longitude: 26.8015761
@@ -935,20 +795,6 @@
     min_longitude: 26.078548
     max_latitude: 58.682793
     max_longitude: 27.5323021
-=======
-  geo:
-    latitude: 58.4849721
-    longitude: 22.6136407
-    min_latitude: 57.9044003
-    min_longitude: 21.8281004
-    max_latitude: 58.64212449999999
-    max_longitude: 23.328579
-  name: Saare County
-'78':
-  unofficial_names:
-  - Tartumaa
-  - Tartu
->>>>>>> 085da454
   translations:
     ar: مقاطعة تارتو
     be: павет Тарту
@@ -997,7 +843,6 @@
     uk: Тартумаа
     ur: تارتو کاؤنٹی
     vi: Hạt Tartu
-<<<<<<< HEAD
     ceb: Tartumaa
     sr_Latn: Tartu
     zh: 塔爾圖縣
@@ -1009,10 +854,12 @@
     mk: Тарту
     'no': Tartu
   comments:
-'82':
+'81':
   name: Valgamaa
   code:
-  unofficial_names: Valgamaa
+  unofficial_names:
+  - Valgamaa
+  - Valga
   geo:
     latitude: 57.9103441
     longitude: 26.1601819
@@ -1020,20 +867,6 @@
     min_longitude: 25.5805171
     max_latitude: 58.184323
     max_longitude: 26.6250823
-=======
-  geo:
-    latitude: 58.40571279999999
-    longitude: 26.8015761
-    min_latitude: 58.113041
-    min_longitude: 26.078548
-    max_latitude: 58.682793
-    max_longitude: 27.5323021
-  name: Tartu County
-'82':
-  unofficial_names:
-  - Valgamaa
-  - Valga
->>>>>>> 085da454
   translations:
     ar: مقاطعة فالغا
     be: Павет Валга
@@ -1083,7 +916,6 @@
     uk: Валгамаа
     ur: والگا کاؤنٹی
     vi: Hạt Valga
-<<<<<<< HEAD
     ceb: Valgamaa
     sr_Latn: Valga
     zh: 瓦爾加縣
@@ -1096,7 +928,9 @@
 '84':
   name: Viljandimaa
   code:
-  unofficial_names: Viljandimaa
+  unofficial_names:
+  - Viljandimaa
+  - Viljandi
   geo:
     latitude: 58.2821746
     longitude: 25.5752233
@@ -1104,20 +938,6 @@
     min_longitude: 24.9719397
     max_latitude: 58.69011700000001
     max_longitude: 26.190842
-=======
-  geo:
-    latitude: 57.9103441
-    longitude: 26.1601819
-    min_latitude: 57.57223490000001
-    min_longitude: 25.5805171
-    max_latitude: 58.184323
-    max_longitude: 26.6250823
-  name: Valga County
-'84':
-  unofficial_names:
-  - Viljandimaa
-  - Viljandi
->>>>>>> 085da454
   translations:
     ar: مقاطعة فيلياندي
     be: Павет Вільяндзі
@@ -1167,7 +987,6 @@
     uk: Вільяндімаа
     ur: ویلیاندی کاؤنٹی
     vi: Hạt Viljandi
-<<<<<<< HEAD
     ceb: Viljandimaa
     sr_Latn: Viljandi
     zh: 維爾揚迪縣
@@ -1178,22 +997,12 @@
     mk: Вилјанди
     'no': Viljandi
   comments:
-=======
-  geo:
-    latitude: 58.2821746
-    longitude: 25.5752233
-    min_latitude: 57.9559418
-    min_longitude: 24.9719397
-    max_latitude: 58.69011700000001
-    max_longitude: 26.190842
-  name: Viljandi County
->>>>>>> 085da454
-'86':
+'87':
   name: Võrumaa
   code:
   unofficial_names:
-<<<<<<< HEAD
-  - Vorumaa
+  - Võrumaa
+  - Võru
   geo:
     latitude: 57.80381070000001
     longitude: 26.8524025
@@ -1201,10 +1010,6 @@
     min_longitude: 26.3708779
     max_latitude: 57.9571869
     max_longitude: 27.554923
-=======
-  - Võrumaa
-  - Võru
->>>>>>> 085da454
   translations:
     ar: مقاطعة فورو
     be: Павет Выру
@@ -1254,7 +1059,6 @@
     uk: Вирумаа
     ur: وورو کاؤنٹی
     vi: Hạt Voru
-<<<<<<< HEAD
     ceb: Võrumaa
     sr_Latn: Viru
     zh: 沃魯縣
@@ -1264,39 +1068,8 @@
     mk: Виру
     'no': Võru
   comments:
-'45':
-  translations:
-    en: Ida-Virumaa
-'50':
-  translations:
-    en: Jõgevamaa
-'52':
-  translations:
-    en: Järvamaa
-'56':
-  translations:
-    en: Läänemaa
-'60':
-  translations:
-    en: Lääne-Virumaa
-'64':
-  translations:
-    en: Põlvamaa
-'68':
-  translations:
-    en: Pärnumaa
-'71':
-  translations:
-    en: Raplamaa
-'79':
-  translations:
-    en: Tartumaa
-'81':
-  translations:
-    en: Valgamaa
-'87':
-  translations:
-    en: Võrumaa
+
+
 '130':
   translations:
     en: Alutaguse
@@ -1529,18 +1302,16 @@
   translations:
     en: Võru
 '919':
+  name: Võru
   translations:
     en: Võru
 '928':
   translations:
     en: Väike-Maarja
-=======
   geo:
     latitude: 57.80381070000001
     longitude: 26.8524025
     min_latitude: 57.50931600000001
     min_longitude: 26.3708779
     max_latitude: 57.9571869
-    max_longitude: 27.554923
-  name: Võru County
->>>>>>> 085da454
+    max_longitude: 27.554923