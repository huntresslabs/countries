--- conflicted
+++ resolved
@@ -1,624 +1,5 @@
 ---
-<<<<<<< HEAD
-'01':
-  name: Aitolia-Akarnania
-  code:
-  unofficial_names:
-  - Aetolia and Acarnania
-  - Áitoloakarnanía
-  geo:
-    latitude: 38.7084386
-    longitude: 21.3798928
-    min_latitude: 38.2958296
-    min_longitude: 20.7186278
-    max_latitude: 39.1746625
-    max_longitude: 22.0265431
-  translations:
-    en: Aetolia-Acarnania
-    ccp: "\U00011103\U00011103\U00011128\U00011111\U00011127\U00011123\U00011128\U00011120-\U00011103\U00011107\U00011122\U00011134\U0001111A\U0001111A\U00011128\U00011120"
-  comments:
-'03':
-  name: Voiotia
-  code:
-  unofficial_names:
-  - Boeotia
-  geo:
-    latitude: 38.3663664
-    longitude: 23.0965064
-    min_latitude: 38.1352475
-    min_longitude: 22.4874603
-    max_latitude: 38.5958614
-    max_longitude: 23.6925946
-  translations:
-    en: Boeotia
-    ccp: "\U0001111D\U0001112E\U00011103\U00011128\U00011120\U0001112E\U00011111\U00011128\U00011120"
-  comments:
-'04':
-  name: Evvoia
-  code:
-  unofficial_names:
-  - Euboea
-  - Evvoia
-  geo:
-    latitude: 38.5236036
-    longitude: 23.8584737
-    min_latitude: 37.9311267
-    min_longitude: 22.8111273
-    max_latitude: 39.0505681
-    max_longitude: 24.685908
-  translations:
-    en: Euboea
-    ccp: "\U00011103\U00011128\U00011105\U0001112A\U0001111D\U0001112E\U00011103\U00011129"
-  comments:
-'05':
-  name: Evrytania
-  code:
-  unofficial_names:
-  - Evrytania
-  geo:
-    latitude: 39.0032334
-    longitude: 21.7137694
-    min_latitude: 38.6749916
-    min_longitude: 21.3743805
-    max_latitude: 39.2567999
-    max_longitude: 21.9463558
-  translations:
-    en: Evritania
-    ccp: "\U00011103\U0001112C\U0001111B\U00011134\U00011122\U00011128\U00011111\U0001111A\U00011128\U00011120"
-  comments:
-'06':
-  name: Fthiotis
-  code:
-  unofficial_names:
-  - Phtiotis
-  geo:
-    latitude: 38.999785
-    longitude: 22.3337769
-    min_latitude: 38.4993247
-    min_longitude: 21.8260028
-    max_latitude: 39.273223
-    max_longitude: 23.3779269
-  translations:
-    en: Phthiotis
-    ccp: "\U00011112\U00011128\U00011103\U0001112E\U00011111\U00011128\U0001110C\U00011134"
-  comments:
-'07':
-  name: Fokis
-  code:
-  unofficial_names:
-  - Phocis
-  - Phokis
-  geo:
-    latitude: 38.5598641
-    longitude: 22.1430215
-    min_latitude: 38.2781703
-    min_longitude: 21.8534652
-    max_latitude: 38.8075967
-    max_longitude: 22.6290539
-  translations:
-    en: Phocis
-    ccp: "\U0001111C\U0001112E\U00011125\U0001112D\U0001110C\U00011134"
-  comments:
-'11':
-  name: Argolis
-  code:
-  unofficial_names: Argolis
-  geo:
-    latitude: 37.6525404
-    longitude: 22.858217
-    min_latitude: 37.2851476
-    min_longitude: 22.3910963
-    max_latitude: 37.8607841
-    max_longitude: 23.4546164
-  translations:
-    en: Argolis
-    ccp: "\U00011103\U00011122\U00011134\U00011109\U0001112E\U00011123\U00011128\U0001110C\U00011134"
-  comments:
-'12':
-  name: Arkadia
-  code:
-  unofficial_names:
-  - Arcadia
-  geo:
-    latitude: 37.5557825
-    longitude: 22.3337769
-    min_latitude: 36.9934448
-    min_longitude: 21.7909335
-    max_latitude: 37.8653285
-    max_longitude: 22.9852154
-  translations:
-    en: Arcadia
-    ccp: "\U00011103\U00011122\U00011134\U00011107\U00011113\U00011128\U00011120"
-  comments:
-'13':
-  name: Achaïa
-  code:
-  unofficial_names:
-  - Achaia
-  - Akhaia
-  geo:
-    latitude: 38.1158729
-    longitude: 21.9522491
-    min_latitude: 37.7799521
-    min_longitude: 21.3506248
-    max_latitude: 38.34114890000001
-    max_longitude: 22.3801523
-  translations:
-    en: Achaea
-    ccp: "\U00011103\U0001110C\U00011128\U00011120"
-  comments:
-'14':
-  name: Ileia
-  code:
-  unofficial_names:
-  - Elia
-  geo:
-    latitude: 37.7045099
-    longitude: 21.5706786
-    min_latitude: 37.3749783
-    min_longitude: 21.105044
-    max_latitude: 38.1042772
-    max_longitude: 21.9993968
-  translations:
-    en: Ilia
-    ccp: "\U00011103\U0001112D\U00011123\U00011128\U00011120"
-  comments:
-'15':
-  name: Korinthia
-  code:
-  unofficial_names:
-  - Corinth
-  - Korinth
-  - Kórinthos
-  geo:
-    latitude: 38.0022977
-    longitude: 22.5245093
-    min_latitude: 37.7019616
-    min_longitude: 22.2184583
-    max_latitude: 38.1430037
-    max_longitude: 23.1795243
-  translations:
-    en: Corinthia
-    ccp: "\U00011107\U0001112E\U00011122\U00011128\U0001111A\U00011134\U00011117\U00011128\U00011120"
-  comments:
-'16':
-  name: Lakonia
-  code:
-  unofficial_names:
-  - Laconia
-  geo:
-    latitude: 37.0299087
-    longitude: 22.5245093
-    min_latitude: 36.3853558
-    min_longitude: 22.2207465
-    max_latitude: 37.3358025
-    max_longitude: 23.2021446
-  translations:
-    en: Laconia
-    ccp: "\U00011123\U00011107\U0001112E\U0001111A\U00011128\U00011120"
-  comments:
-'17':
-  name: Messinia
-  code:
-  unofficial_names:
-  - Messenia
-  geo:
-    latitude: 37.1424653
-    longitude: 21.9522491
-    min_latitude: 36.6719964
-    min_longitude: 21.5389289
-    max_latitude: 37.485153
-    max_longitude: 22.4019497
-  translations:
-    en: Messenia
-    ccp: "\U0001111F\U0001112C\U00011125\U0001112C\U0001111A\U00011128\U00011120"
-  comments:
-'21':
-  name: Zakynthos
-  code:
-  unofficial_names:
-  - Zakynthos
-  - Zante
-  - Zanti
-  geo:
-    latitude: 37.7881604
-    longitude: 20.8988271
-    min_latitude: 37.7663048
-    min_longitude: 20.8897211
-    max_latitude: 37.8013779
-    max_longitude: 20.9082835
-  translations:
-    en: Zakynthos
-    ccp: "\U0001110E\U00011107\U00011128\U0001111A\U00011134\U00011117\U0001112E\U0001110C\U00011134"
-  comments:
-'22':
-  name: Kerkyra
-  code:
-  unofficial_names:
-  - Corfu
-  - Kerkyra
-  - Korfu
-  geo:
-    latitude: 39.6249838
-    longitude: 19.9223461
-    min_latitude: 39.5897896
-    min_longitude: 19.8859891
-    max_latitude: 39.6335922
-    max_longitude: 19.9329883
-  translations:
-    en: Corfu
-    ccp: "\U00011107\U0001112E\U00011122\U00011134\U0001111C\U0001112A"
-  comments:
-'23':
-  name: Kefallinia
-  code:
-  unofficial_names:
-  - Cephalonia
-  - Kefallinia
-  geo:
-    latitude: 38.1753675
-    longitude: 20.5692179
-    min_latitude: 38.056728
-    min_longitude: 20.3367466
-    max_latitude: 38.4754656
-    max_longitude: 20.8160654
-  translations:
-    en: Kefalonia
-    ccp: "\U00011107\U0001112C\U0001111C\U00011123\U0001112E\U0001111A\U00011128\U00011120"
-  comments:
-'24':
-  name: Lefkas
-  code:
-  unofficial_names:
-  - Leucas
-  - Levkáda
-  - Santa Maura
-  geo:
-    latitude: 38.7066464
-    longitude: 20.64073
-    min_latitude: 38.5607572
-    min_longitude: 20.5409505
-    max_latitude: 38.8523758
-    max_longitude: 20.7331319
-  translations:
-    en: Lefkada
-    ccp: "\U00011123\U0001112C\U0001111B\U00011134\U00011107\U00011113"
-  comments:
-'31':
-  name: Arta
-  code:
-  unofficial_names: Arta
-  geo:
-    latitude: 39.1582421
-    longitude: 20.9876839
-    min_latitude: 39.1465116
-    min_longitude: 20.975572
-    max_latitude: 39.1668764
-    max_longitude: 20.9993676
-  translations:
-    en: Arta
-    ccp: "\U00011103\U00011122\U00011134\U00011111"
-  comments:
-'32':
-  name: Thesprotia
-  code:
-  unofficial_names: Thesprotia
-  geo:
-    latitude: 39.4935011
-    longitude: 20.3785438
-    min_latitude: 39.2733226
-    min_longitude: 20.0086771
-    max_latitude: 39.8163986
-    max_longitude: 20.682334
-  translations:
-    en: Thesprotia
-    ccp: "\U00011117\U0001112C\U0001110C\U00011134\U0001111B\U00011133\U00011122\U0001112E\U00011111\U00011128\U00011120"
-  comments:
-'33':
-  name: Ioannina
-  code:
-  unofficial_names:
-  - Yannina
-  geo:
-    latitude: 39.66502880000001
-    longitude: 20.8537466
-    min_latitude: 39.63826
-    min_longitude: 20.8218806
-    max_latitude: 39.6887974
-    max_longitude: 20.8724933
-  translations:
-    en: Ioannina
-    ccp: "\U00011123\U0001112E\U00011120\U0001111A\U00011128\U00011120"
-  comments:
-'34':
-  name: Preveza
-  code:
-  unofficial_names: Preveza
-  geo:
-    latitude: 38.9592649
-    longitude: 20.7517155
-    min_latitude: 38.9444954
-    min_longitude: 20.7315499
-    max_latitude: 38.9759537
-    max_longitude: 20.758962
-  translations:
-    en: Preveza
-    ccp: "\U0001111B\U00011133\U00011122\U0001112C\U0001111E\U0001112C\U0001110E"
-  comments:
-'41':
-  name: Karditsa
-  code:
-  unofficial_names: Karditsa
-  geo:
-    latitude: 39.3640258
-    longitude: 21.9214049
-    min_latitude: 39.3487503
-    min_longitude: 21.8997222
-    max_latitude: 39.3806683
-    max_longitude: 21.93962
-  translations:
-    en: Karditsa
-    ccp: "\U00011107\U00011122\U00011134\U00011113\U00011128\U00011116\U00011134\U00011125"
-  comments:
-'42':
-  name: Larisa
-  code:
-  unofficial_names:
-  - Larissa
-  geo:
-    latitude: 39.63902239999999
-    longitude: 22.4191254
-    min_latitude: 39.5973394
-    min_longitude: 22.3851797
-    max_latitude: 39.66467799999999
-    max_longitude: 22.4631126
-  translations:
-    en: Larissa
-    ccp: "\U00011123\U00011122\U00011128\U00011125"
-  comments:
-'43':
-  name: Magnisia
-  code:
-  unofficial_names:
-  - Magnesia
-  - Magnessia
-  geo:
-    latitude: 39.2686199
-    longitude: 22.762883
-    min_latitude: 38.969701
-    min_longitude: 22.4907616
-    max_latitude: 39.6028892
-    max_longitude: 23.351096
-  translations:
-    en: Magnesia
-    ccp: "\U0001111F\U00011133\U00011120\U00011107\U00011134\U0001111A\U0001112C\U00011125\U00011128\U00011120"
-  comments:
-'44':
-  name: Trikala
-  code:
-  unofficial_names:
-  - Trikala
-  - Trikkala
-  geo:
-    latitude: 39.5557317
-    longitude: 21.7678951
-    min_latitude: 39.528989
-    min_longitude: 21.7456236
-    max_latitude: 39.5778757
-    max_longitude: 21.8004941
-  translations:
-    en: Trikala
-    ccp: "\U00011111\U00011133\U00011122\U00011128\U00011107\U00011123"
-  comments:
-'51':
-  name: Grevena
-  code:
-  unofficial_names: Grevena
-  geo:
-    latitude: 40.0837626
-    longitude: 21.4273299
-    min_latitude: 40.072002
-    min_longitude: 21.4124213
-    max_latitude: 40.0934072
-    max_longitude: 21.4476789
-  translations:
-    en: Grevena
-    ccp: "\U00011109\U00011133\U00011122\U0001112C\U0001111E\U0001112C\U0001111A"
-  comments:
-'52':
-  name: Drama
-  code:
-  unofficial_names: Drama
-  geo:
-    latitude: 41.149001
-    longitude: 24.1470796
-    min_latitude: 41.133406
-    min_longitude: 24.1154805
-    max_latitude: 41.162381
-    max_longitude: 24.1691269
-  translations:
-    en: Drama
-    ccp: "\U00011113\U00011133\U00011122\U0001111F"
-  comments:
-'53':
-  name: Imathia
-  code:
-  unofficial_names: Imathia
-  geo:
-    latitude: 40.60600669999999
-    longitude: 22.1430215
-    min_latitude: 40.3001831
-    min_longitude: 21.8819464
-    max_latitude: 40.734296
-    max_longitude: 22.6815765
-  translations:
-    en: Imathia
-    ccp: "\U00011103\U00011128\U0001111F\U00011134\U00011117\U00011128\U00011120"
-  comments:
-'54':
-  name: Thessaloniki
-  code:
-  unofficial_names:
-  - Salonika
-  - Salonike
-  - Saloniki
-  - Thessalonike
-  geo:
-    latitude: 40.6400629
-    longitude: 22.9444191
-    min_latitude: 40.5863402
-    min_longitude: 22.9019833
-    max_latitude: 40.6560448
-    max_longitude: 22.9900712
-  translations:
-    en: Thessaloniki
-    ccp: "\U00011117\U0001112C\U00011125\U00011123\U0001112E\U0001111A\U00011128\U00011107\U00011128"
-  comments:
-'55':
-  name: Kavalla
-  code:
-  unofficial_names:
-  - Cavalla
-  - Kaválla
-  geo:
-    latitude: 40.937607
-    longitude: 24.412866
-    min_latitude: 40.9186182
-    min_longitude: 24.3727195
-    max_latitude: 40.9551573
-    max_longitude: 24.4424248
-  translations:
-    en: Kavala
-    ccp: "\U00011107\U0001111E\U00011123"
-  comments:
-'56':
-  name: Kastoria
-  code:
-  unofficial_names: Kastoria
-  geo:
-    latitude: 40.5192691
-    longitude: 21.2687171
-    min_latitude: 40.5064467
-    min_longitude: 21.2481123
-    max_latitude: 40.5273709
-    max_longitude: 21.2782019
-  translations:
-    en: Kastoria
-    ccp: "\U00011107\U0001112E\U0001110C\U00011134\U00011111\U0001112E\U00011122\U00011128\U00011120"
-  comments:
-'57':
-  name: Kilkis
-  code:
-  unofficial_names: Kilkis
-  geo:
-    latitude: 40.99370709999999
-    longitude: 22.8753674
-    min_latitude: 40.9809255
-    min_longitude: 22.8630763
-    max_latitude: 41.0049011
-    max_longitude: 22.8868592
-  translations:
-    en: Kilkis
-    ccp: "\U00011107\U00011128\U00011123\U00011134\U00011107\U00011128\U0001110C\U00011134"
-  comments:
-'58':
-  name: Kozani
-  code:
-  unofficial_names: Kozani
-  geo:
-    latitude: 40.3005808
-    longitude: 21.7898132
-    min_latitude: 40.2863327
-    min_longitude: 21.7751894
-    max_latitude: 40.3117685
-    max_longitude: 21.8067249
-  translations:
-    en: Kozani
-    ccp: "\U00011107\U0001112E\U0001110E\U0001111A\U00011128"
-  comments:
-'59':
-  name: Pella
-  code:
-  unofficial_names: Pella
-  geo:
-    latitude: 40.7632436
-    longitude: 22.5260527
-    min_latitude: 40.7564752
-    min_longitude: 22.5207586
-    max_latitude: 40.7662261
-    max_longitude: 22.531415
-  translations:
-    en: Pella
-    ccp: "\U0001111B\U0001112C\U00011123"
-  comments:
-'61':
-  name: Pieria
-  code:
-  unofficial_names: Pieria
-  geo:
-    latitude: 40.26690990000001
-    longitude: 22.4768287
-    min_latitude: 39.9465392
-    min_longitude: 22.103385
-    max_latitude: 40.5484279
-    max_longitude: 22.6784513
-  translations:
-    en: Pieria
-    ccp: "\U0001111B\U0001112D\U00011120\U0001112C\U00011122\U00011128\U00011120"
-  comments:
-'62':
-  name: Serrai
-  code:
-  unofficial_names:
-  - Serres
-  geo:
-    latitude: 41.090923
-    longitude: 23.5413198
-    min_latitude: 41.0736347
-    min_longitude: 23.5238672
-    max_latitude: 41.0995376
-    max_longitude: 23.5722419
-  translations:
-    en: Serres
-    ccp: "\U00011125\U00011122\U0001112C\U0001110C\U00011134"
-  comments:
-'63':
-  name: Florina
-  code:
-  unofficial_names: Florina
-  geo:
-    latitude: 40.78452619999999
-    longitude: 21.4131222
-    min_latitude: 40.7736395
-    min_longitude: 21.3817426
-    max_latitude: 40.7941675
-    max_longitude: 21.4287362
-  translations:
-    en: Florina
-    ccp: "\U0001111C\U00011133\U00011123\U0001112E\U00011122\U00011128\U0001111A"
-  comments:
-'64':
-  name: Chalkidiki
-  code:
-  unofficial_names:
-  - Chalcidice
-  - Khalkikdiki
-  geo:
-    latitude: 40.3694997
-    longitude: 23.287085
-    min_latitude: 39.9076082
-    min_longitude: 23.0049865
-    max_latitude: 40.6426162
-    max_longitude: 24.3309672
-  translations:
-    en: Chalkidiki
-    ccp: "\U0001110C\U00011107\U00011134\U00011107\U00011128\U00011113\U00011128\U00011107\U00011128"
-  comments:
-=======
->>>>>>> 085da454
 '69':
-  name: Agio Oros
-  code:
   unofficial_names:
   - Aghion Oros
   - Agion Oros
@@ -626,13 +7,6 @@
   - Aktí
   - Athos
   - Mount Athos
-  geo:
-    latitude: 40.2644928
-    longitude: 24.2152731
-    min_latitude: 40.11453119999999
-    min_longitude: 23.993087
-    max_latitude: 40.451581
-    max_longitude: 24.3991418
   translations:
     en: Mount Athos
     af: Berg Athos
@@ -680,247 +54,6 @@
     ur: کوہ آتھوس
     vi: Núi Athos
     zh: 阿索斯山
-<<<<<<< HEAD
-    cy: Mynydd Athos
-    ceb: Mount Athos
-    sr_Latn: Sveta gora
-    hi: एथोस पर्वत
-    jv: Mount Athos
-    sq: Mali i Shenjtë
-    ccp: "\U0001111F\U00011105\U0001112A\U0001111A\U00011133\U00011111\U00011134 \U00011103\U00011117\U0001112E\U0001110C\U00011134"
-    kk: Афон тауы
-    bs: Sveta Gora
-    mk: Света Гора
-    'no': Athos
-  comments:
-'71':
-  name: Evros
-  code:
-  unofficial_names: Evros
-  geo:
-    latitude: 41.2443761
-    longitude: 26.1359431
-    min_latitude: 40.3922362
-    min_longitude: 25.4433186
-    max_latitude: 41.7490577
-    max_longitude: 26.63482
-  translations:
-    en: Evros
-    ccp: "\U00011103\U0001112C\U0001111B\U00011134\U00011122\U00011127\U0001110C\U00011134"
-  comments:
-'72':
-  name: Xanthi
-  code:
-  unofficial_names: Xanthi
-  geo:
-    latitude: 41.1300361
-    longitude: 24.8864902
-    min_latitude: 41.1240364
-    min_longitude: 24.8729232
-    max_latitude: 41.1469748
-    max_longitude: 24.9013272
-  translations:
-    en: Xanthi
-    ccp: "\U0001110E\U0001111A\U00011134\U00011117\U00011129"
-  comments:
-'73':
-  name: Rodopi
-  code:
-  unofficial_names:
-  - Rhodope
-  geo:
-    latitude: 41.0795681
-    longitude: 25.5681084
-    min_latitude: 40.8573264
-    min_longitude: 25.0462171
-    max_latitude: 41.3476982
-    max_longitude: 25.9628848
-  translations:
-    en: Rhodope
-    ccp: "\U00011122\U0001112E\U00011113\U0001112E\U0001111B\U00011134"
-  comments:
-'81':
-  name: Dodekanisos
-  code:
-  unofficial_names:
-  - Dodecanese
-  - Dodekanes
-  geo:
-    latitude: 36
-    longitude: 27
-    min_latitude:
-    min_longitude:
-    max_latitude:
-    max_longitude:
-  translations:
-    en: Dodecanese
-    ccp: "\U00011113\U0001112E\U00011113\U0001112C\U00011107\U0001111A\U00011128\U0001110C\U00011134"
-  comments:
-'82':
-  name: Kyklades
-  code:
-  unofficial_names:
-  - Cyclades
-  - Kykladen
-  geo:
-    latitude: 37.007359
-    longitude: 25.2573062
-    min_latitude: 36.3321034
-    min_longitude: 24.2644196
-    max_latitude: 37.9996455
-    max_longitude: 26.0861299
-  translations:
-    en: Cyclades
-    ccp: "\U00011125\U0001112D\U00011107\U00011133\U00011123\U00011113\U00011128\U0001110C\U00011134"
-  comments:
-'83':
-  name: Lesvos
-  code:
-  unofficial_names:
-  - Lesbos
-  geo:
-    latitude: 39.2645095
-    longitude: 26.2777073
-    min_latitude: 38.9617824
-    min_longitude: 25.8315604
-    max_latitude: 39.3901867
-    max_longitude: 26.6158545
-  translations:
-    en: Lesbos
-    ccp: "\U00011123\U0001112C\U0001110C\U00011134\U0001111D\U00011127\U0001110C\U00011134"
-  comments:
-'84':
-  name: Samos
-  code:
-  unofficial_names: Samos
-  geo:
-    latitude: 37.7547857
-    longitude: 26.9777701
-    min_latitude: 37.6361979
-    min_longitude: 26.5660585
-    max_latitude: 37.8131289
-    max_longitude: 27.0697659
-  translations:
-    en: Samos
-    ccp: "\U00011125\U0001111F\U00011127\U0001110C\U00011134"
-  comments:
-'85':
-  name: Chios
-  code:
-  unofficial_names:
-  - Chios
-  - Khios
-  geo:
-    latitude: 38.3709813
-    longitude: 26.1363457
-    min_latitude: 38.3508285
-    min_longitude: 26.1163861
-    max_latitude: 38.3980793
-    max_longitude: 26.1448242
-  translations:
-    en: Chios
-    ccp: "\U0001110C\U00011128\U00011120\U0001112E\U0001110C\U00011134"
-  comments:
-'91':
-  name: Irakleion
-  code:
-  unofficial_names:
-  - Candia
-  - Herakleion
-  - Heraklion
-  - Iraclion
-  - Iraklio
-  geo:
-    latitude: 35.3387006
-    longitude: 25.1443698
-    min_latitude: 34.9194342
-    min_longitude: 24.7224739
-    max_latitude: 35.46693610000001
-    max_longitude: 25.5503886
-  translations:
-    en: Heraklion region
-    ccp: "\U00011126\U0001112C\U00011122\U00011107\U00011134\U00011123\U00011128\U00011120\U00011127\U0001111A\U00011134
-      \U00011122\U00011128\U0001110E\U00011128\U00011120\U00011127\U0001111A\U00011134"
-  comments:
-'92':
-  name: Lasithion
-  code:
-  unofficial_names:
-  - Lassithi
-  geo:
-    latitude: 35.0811693
-    longitude: 25.7101789
-    min_latitude: 34.8653602
-    min_longitude: 25.3984683
-    max_latitude: 35.3838124
-    max_longitude: 26.352476
-  translations:
-    en: Lasithi
-    ccp: "\U00011123\U00011125\U00011128\U00011117\U00011128\U00011120"
-  comments:
-'93':
-  name: Rethymnon
-  code:
-  unofficial_names: Rethymnon
-  geo:
-    latitude: 35.3643615
-    longitude: 24.4821552
-    min_latitude: 35.3543527
-    min_longitude: 24.452042
-    max_latitude: 35.3739755
-    max_longitude: 24.5385319
-  translations:
-    en: Rethymno
-    ccp: "\U00011122\U0001112C\U00011117\U0001112D\U0001111F\U00011134\U0001111A\U0001112E"
-  comments:
-'94':
-  name: Chania
-  code:
-  unofficial_names:
-  - Canea
-  - Chania
-  - Khaniá
-  - La Canée
-  geo:
-    latitude: 35.5138298
-    longitude: 24.0180367
-    min_latitude: 35.4916505
-    min_longitude: 23.9921734
-    max_latitude: 35.5234575
-    max_longitude: 24.0573066
-  translations:
-    en: Chania
-    ccp: "\U0001110C\U00011128\U0001111A\U00011128\U00011120"
-  comments:
-A1:
-  name: Attiki
-  code:
-  unofficial_names:
-  - Attica
-  - Attika
-  geo:
-    latitude: 38.0457568
-    longitude: 23.8584737
-    min_latitude: 35.8223934
-    min_longitude: 22.8912482
-    max_latitude: 38.34097939999999
-    max_longitude: 24.1047417
-  translations:
-    en: Attica Department
-    ccp: "\U00011103\U00011116\U00011134\U00011116\U00011128\U00011107 \U00011113\U00011128\U0001111B\U00011122\U00011134\U00011111\U00011134\U0001111F\U0001112C\U0001111A\U00011134\U00011111\U00011134"
-  comments:
-A:
-  name:
-  code:
-  unofficial_names:
-  geo:
-    latitude:
-    longitude:
-    min_latitude:
-    min_longitude:
-    max_latitude:
-    max_longitude:
-=======
   geo:
     latitude: 40.2644928
     longitude: 24.2152731
@@ -933,7 +66,6 @@
   unofficial_names:
   - Ανατολικής Μακεδονίας και Θράκης
   - Anatolikí Makedonía kai Thráki
->>>>>>> 085da454
   translations:
     ar: مقدونيا الشرقية وتراقيا
     az: Şərqi Makedoniya və Trakya
@@ -985,30 +117,6 @@
     uk: Східна Македонія та Фракія
     ur: مشرقی مقدونیہ اور تھریس
     vi: Đông Macedonia và Thrace
-<<<<<<< HEAD
-    lv: Austrumu Maķedonija un Trāķija
-    ceb: East Macedonia and Thrace
-    sr_Latn: Periferija Istočna Makedonija i Trakija
-    zh: 东马其顿-色雷斯
-    jv: Makedonia Wétan lan Trasia
-    sq: Maqedonia Lindore dhe Thrakia
-    ccp: "\U0001111B\U0001112A\U00011107\U00011134 \U0001111F\U00011125\U0001112C\U00011113\U0001112E\U0001111A\U00011128\U00011120
-      \U00011103\U00011133\U00011103 \U00011112\U00011133\U00011122\U0001110C\U00011134"
-    mk: Источна Македонија и Тракија
-    'no': Øst-Makedonia og Thrakia
-  comments:
-B:
-  name:
-  code:
-  unofficial_names:
-  geo:
-    latitude:
-    longitude:
-    min_latitude:
-    min_longitude:
-    max_latitude:
-    max_longitude:
-=======
   geo:
     latitude: 41.122440
     longitude: 25.406557
@@ -1021,7 +129,6 @@
   unofficial_names:
   - Kentrikí Makedonía
   - Περιφέρεια Κεντρικής Μακεδονίας
->>>>>>> 085da454
   translations:
     ar: مقدونيا الوسطى
     az: Orta Makedoniya
@@ -1073,30 +180,6 @@
     uk: Центральна Македонія
     ur: وسطی مقدونیہ
     vi: Trung Macedonia
-<<<<<<< HEAD
-    lv: Centrālās Maķedonijas perifērija
-    ceb: Central Macedonia
-    sr_Latn: Periferija Središnja Makedonija
-    zh: 中马其顿
-    jv: Makedonia Tengah
-    sq: Maqedonia Qendrore
-    ccp: "\U00011125\U0001112C\U0001111A\U00011134\U00011111\U00011133\U00011122\U00011123\U00011134
-      \U0001111F\U00011125\U0001112C\U00011113\U0001112E\U0001111A\U00011128\U00011120"
-    mk: Централна Македонија
-    'no': Sentral-Makedonia
-  comments:
-C:
-  name:
-  code:
-  unofficial_names:
-  geo:
-    latitude:
-    longitude:
-    min_latitude:
-    min_longitude:
-    max_latitude:
-    max_longitude:
-=======
   geo:
     latitude: 40.6212
     longitude: 23.1918
@@ -1109,7 +192,6 @@
   unofficial_names:
   - Dytikí Makedonía
   - Δυτικής Μακεδονίας
->>>>>>> 085da454
   translations:
     ar: مقدونيا الغربية
     az: Qərbi Makedoniya
@@ -1160,29 +242,6 @@
     uk: Західна Македонія
     ur: مغربی مقدونیہ
     vi: Tây Macedonia
-<<<<<<< HEAD
-    lv: Rietummaķedonijas perifērija
-    ceb: West Macedonia
-    sr_Latn: Periferija Zapadna Makedonija
-    zh: 西马其顿
-    jv: Makedonia Kulon
-    sq: Maqedonia Perëndimore
-    ccp: "\U0001111B\U00011127\U0001110F\U00011128\U0001111F\U00011134 \U0001111F\U00011125\U0001112C\U00011113\U0001112E\U0001111A\U00011128\U00011120"
-    mk: Западна Македонија
-    'no': Vest-Makedonia
-  comments:
-D:
-  name:
-  code:
-  unofficial_names:
-  geo:
-    latitude:
-    longitude:
-    min_latitude:
-    min_longitude:
-    max_latitude:
-    max_longitude:
-=======
   geo:
     latitude: 40.3004
     longitude: 21.7904
@@ -1195,7 +254,6 @@
   unofficial_names:
   - Ήπειρος
   - Ípeiros
->>>>>>> 085da454
   translations:
     ar: إبيروس
     be: Эпір
@@ -1247,18 +305,6 @@
     uk: Епір
     ur: اپیروس (علاقہ)
     vi: Epirus
-<<<<<<< HEAD
-    lv: Epīras perifērija
-    cy: Epiros
-    sr_Latn: Periferija Epir
-    zh: 伊庇鲁斯
-    jv: Epirus (periphery)
-    sq: Epiri (periferia)
-    ccp: "\U00011103\U00011128\U0001111B\U0001112D\U00011122\U0001110C\U00011134"
-    mk: Епир
-    'no': Epirus
-  comments:
-=======
   geo:
     latitude: 39.5706
     longitude: 20.7643
@@ -1267,18 +313,7 @@
     max_latitude:
     max_longitude:
   name: Epirus
->>>>>>> 085da454
 E:
-  name:
-  code:
-  unofficial_names:
-  geo:
-    latitude:
-    longitude:
-    min_latitude:
-    min_longitude:
-    max_latitude:
-    max_longitude:
   translations:
     ar: ثيساليا
     be: Фесалія
@@ -1331,20 +366,6 @@
     uk: Фессалія
     ur: ثیسالیا
     vi: Thessaly
-<<<<<<< HEAD
-    lv: Tesālija
-    cy: Thessalia
-    sr_Latn: Tesalija
-    zh: 色萨利
-    jv: Tesalonika
-    sq: Thesalia
-    ccp: "\U00011117\U0001112C\U00011125\U00011123\U00011128"
-    ga: An Teasáil
-    az: Fessaliya
-    mk: Тесалија
-    'no': Thessalia
-  comments:
-=======
   geo:
     latitude: 39.6103
     longitude: 22.0476
@@ -1353,18 +374,7 @@
     max_latitude:
     max_longitude:
   name: Thessaly
->>>>>>> 085da454
 F:
-  name:
-  code:
-  unofficial_names:
-  geo:
-    latitude:
-    longitude:
-    min_latitude:
-    min_longitude:
-    max_latitude:
-    max_longitude:
   translations:
     ar: الجزر الأيونية
     be: Перыферыя Іанічныя астравы
@@ -1390,19 +400,6 @@
     sr: Периферија Јонска острва
     uk: Іонічні острови
     ur: ایونی جزائر (علاقہ)
-<<<<<<< HEAD
-    ceb: Ionian Islands
-    tr: İyonya Adaları
-    sr_Latn: Periferija Jonska ostrva
-    zh: 愛奧尼亞群島
-    sq: Ishujt e Jonit
-    ccp: "\U00011103\U00011128\U00011120\U0001112E\U0001111A\U00011128\U00011120\U00011127\U0001111A\U00011134
-      \U00011103\U00011128\U0001110C\U00011134\U00011123\U00011133\U00011120\U0001111A\U00011133\U00011113\U00011134\U0001110C\U00011134"
-    ko: 이오니아 제도주
-    ca: Regió de les Illes Jòniques
-    'no': De joniske øyer
-  comments:
-=======
   geo:
     latitude: 38.2490
     longitude: 20.6247
@@ -1411,18 +408,7 @@
     max_latitude:
     max_longitude:
   name: Ionian Islands
->>>>>>> 085da454
 G:
-  name:
-  code:
-  unofficial_names:
-  geo:
-    latitude:
-    longitude:
-    min_latitude:
-    min_longitude:
-    max_latitude:
-    max_longitude:
   translations:
     ar: غرب اليونان
     be: Заходняя Грэцыя
@@ -1472,17 +458,6 @@
     uk: Західна Греція
     ur: مغربی یونان
     vi: Tây Hy Lạp
-<<<<<<< HEAD
-    lv: Rietumgrieķijas perifērija
-    ceb: West Greece
-    sr_Latn: Periferija Zapadna Grčka
-    zh: 西希腊
-    jv: Yunani Kulon
-    ccp: "\U0001111B\U00011127\U0001110F\U00011128\U0001111F\U00011134 \U00011109\U00011133\U00011122\U00011128\U0001110C\U00011134"
-    mk: Западна Грција
-    'no': Vest-Hellas
-  comments:
-=======
   geo:
     latitude: 38.5115
     longitude: 21.5707
@@ -1491,18 +466,7 @@
     max_latitude:
     max_longitude:
   name: West Greece
->>>>>>> 085da454
 H:
-  name:
-  code:
-  unofficial_names:
-  geo:
-    latitude:
-    longitude:
-    min_latitude:
-    min_longitude:
-    max_latitude:
-    max_longitude:
   translations:
     ar: وسط اليونان
     be: Цэнтральная Грэцыя
@@ -1540,20 +504,6 @@
     uk: Центральна Греція
     ur: وسطی یونان (علاقہ)
     vi: Trung Hy Lạp
-<<<<<<< HEAD
-    lv: Centrālās Grieķijas perifērija
-    ceb: Central Greece
-    sr_Latn: Periferija Središnja Grčka
-    zh: 中希臘
-    hi: मध्य ग्रीस क्षेत्र
-    jv: Yunani Tengah
-    sq: Greqia Qendrore
-    ccp: "\U00011125\U0001112C\U0001111A\U00011134\U00011111\U00011133\U00011122\U00011123\U00011134
-      \U00011109\U00011133\U00011122\U00011128\U0001110C\U00011134"
-    mk: Централна Грција
-    'no': Sentral-Hellas
-  comments:
-=======
   geo:
     latitude: 38.6044
     longitude: 22.7152
@@ -1562,18 +512,7 @@
     max_latitude:
     max_longitude:
   name: Central Greece
->>>>>>> 085da454
 I:
-  name:
-  code:
-  unofficial_names:
-  geo:
-    latitude:
-    longitude:
-    min_latitude:
-    min_longitude:
-    max_latitude:
-    max_longitude:
   translations:
     ar: أتيكا
     be: Атыка
@@ -1620,18 +559,6 @@
     uk: периферія Аттика
     ur: اتیکا (علاقہ)
     vi: Khu vực Attica
-<<<<<<< HEAD
-    lv: Atikas perifērija
-    ceb: Attica
-    sr_Latn: Periferija Atika
-    zh: 阿提卡 (地區)
-    sq: Atika
-    ccp: "\U00011103\U00011128\U00011111\U00011133\U00011126\U00011128\U00011107"
-    ro: Attica
-    eu: Atika
-    'no': Attica region
-  comments:
-=======
   geo:
     latitude: 38.0458
     longitude: 23.8585
@@ -1640,18 +567,7 @@
     max_latitude:
     max_longitude:
   name: Attica
->>>>>>> 085da454
 J:
-  name:
-  code:
-  unofficial_names:
-  geo:
-    latitude:
-    longitude:
-    min_latitude:
-    min_longitude:
-    max_latitude:
-    max_longitude:
   translations:
     ar: بيلوبونيز
     be: Акруга Пелапанес
@@ -1697,20 +613,6 @@
     uk: Пелопоннес
     ur: پیلوپونیز (علاقہ)
     vi: Khu vực Peloponnese
-<<<<<<< HEAD
-    lv: Peloponesas perifērija
-    ceb: Peloponnese
-    sr_Latn: Periferija Peloponez
-    zh: 伯罗奔尼撒
-    jv: Peloponnesa
-    ccp: "\U0001111B\U0001112C\U00011123\U0001112E\U0001111B\U00011127\U0001111A\U00011128\U0001110C\U00011134"
-    hy: Պելոպոնես
-    gl: Periferia do Peloponeso
-    ro: Peloponez
-    mk: Пелопонез
-    'no': Peloponnes
-  comments:
-=======
   geo:
     latitude: 37.3497
     longitude: 22.3522
@@ -1719,18 +621,7 @@
     max_latitude:
     max_longitude:
   name: Peloponnese
->>>>>>> 085da454
 K:
-  name:
-  code:
-  unofficial_names:
-  geo:
-    latitude:
-    longitude:
-    min_latitude:
-    min_longitude:
-    max_latitude:
-    max_longitude:
   translations:
     ar: شمال إيجة
     be: Паўночныя Эгейскія астравы
@@ -1779,18 +670,6 @@
     uk: Північні Егейські острови
     ur: شمالی ایجیئن
     vi: Bắc Aegea
-<<<<<<< HEAD
-    lv: Ziemeļegejas perifērija
-    ceb: North Aegean
-    sr_Latn: Periferija Severni Egej
-    zh: 北愛琴
-    jv: Aegea Lor
-    ccp: "\U00011105\U0001112A\U00011116\U00011133\U00011126\U00011127\U00011122\U00011134
-      \U00011103\U00011103\U00011128\U0001110E\U00011129\U0001111A\U00011134"
-    mk: Северен Егеј
-    'no': Nordlige egeiske øyer
-  comments:
-=======
   geo:
     latitude: 36.4666648
     longitude: 22.9499962
@@ -1799,18 +678,7 @@
     max_latitude:
     max_longitude:
   name: North Aegean
->>>>>>> 085da454
 L:
-  name:
-  code:
-  unofficial_names:
-  geo:
-    latitude:
-    longitude:
-    min_latitude:
-    min_longitude:
-    max_latitude:
-    max_longitude:
   translations:
     ar: جنوب إيجة
     be: Паўднёвыя Эгейскія астравы
@@ -1859,17 +727,6 @@
     uk: Південні Егейські острови
     ur: جنوبی ایجیئن
     vi: Nam Aegea
-<<<<<<< HEAD
-    lv: Dienvidegeja
-    ceb: South Aegean
-    sr_Latn: Periferija Južni Egej
-    zh: 南愛琴
-    jv: Aegea Kidul
-    ccp: "\U00011118\U00011127\U0001110A\U00011128\U0001111A\U00011134 \U00011103\U00011103\U00011128\U0001110E\U00011129\U0001111A\U00011134"
-    mk: Јужен Егеј
-    'no': Sørlige egeiske øyer
-  comments:
-=======
   geo:
     latitude: 37.0855
     longitude: 25.1489
@@ -1878,18 +735,7 @@
     max_latitude:
     max_longitude:
   name: South Aegean
->>>>>>> 085da454
 M:
-  name:
-  code:
-  unofficial_names:
-  geo:
-    latitude:
-    longitude:
-    min_latitude:
-    min_longitude:
-    max_latitude:
-    max_longitude:
   translations:
     be: Акруга Крыт
     ca: Regió de Creta
@@ -1905,13 +751,6 @@
     pl: Region Kreta
     ru: Крит
     sr: Периферија Крит
-<<<<<<< HEAD
-    sr_Latn: Periferija Krit
-    ccp: "\U00011107\U00011133\U00011122\U0001112C\U00011116\U00011134"
-    ko: 크레타주
-    de: Kreta
-  comments:
-=======
   geo:
     latitude: 35.2401
     longitude: 24.8093
@@ -1919,5 +758,4 @@
     min_longitude:
     max_latitude:
     max_longitude:
-  name: Crete
->>>>>>> 085da454
+  name: Crete