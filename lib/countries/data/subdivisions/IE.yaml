---
C:
  name: Connacht
  code:
  unofficial_names:
<<<<<<< HEAD
  - Connaught
  geo:
    latitude:
    longitude:
    min_latitude:
    min_longitude:
    max_latitude:
    max_longitude:
=======
  - Corcaigh
  - Connaught
>>>>>>> 085da454
  translations:
    ar: كوناكت
    be: Конахт
    bg: Конахт
    ca: Connacht
    cs: Connacht
    da: Connacht
    de: Connacht
    el: Κόναχτ
    en: Connacht
    es: Connacht
    et: Connachti provints
    eu: Connacht
    fa: کوناکت
    fi: Connacht
    fr: Connacht
    gl: Connacht - Cúige Connachta
    he: קונכט
    hr: Cúige Chonnacht
    hu: Connacht
    id: Connacht
    it: Connacht
    ja: コノート
    ka: კონაქტი
    ko: 코노트
    lt: Konachtas
    nb: Connacht
    nl: Connacht
    pl: Connacht
    pt: Connacht
    ru: Коннахт
    sk: Connacht
    sr: Конот
    sv: Connacht
    uk: Коннахт
    ur: کوناکٹ
    zh: 康諾特省
    cy: Connacht
    ceb: Connaught
    tr: Connacht
    sr_Latn: Konot
    vi: Connacht
    yue_Hans: 干诺省
    ccp: "\U00011107\U0001112E\U0001111A\U0001110C\U00011134\U00011111\U00011134"
    ga: Cúige Chonnacht
    hy: Կոննախտ
    yue: 干諾省
    mk: Конахт
    'no': Connacht
  comments:
CE:
  name: Clare
  code:
  unofficial_names:
  - An Clár
  geo:
    latitude: 52.86245280000001
    longitude: -9.0471645
    min_latitude: 52.5545323
    min_longitude: -9.9386938
    max_latitude: 53.1686759
    max_longitude: -8.2839238
  translations:
    ar: مقاطعة كلير
    bg: Клеър
    bn: কাউন্টি ক্লেয়ার
    ca: Comtat de Clare
    cs: Hrabství Clare
    da: County Clare
    de: County Clare
    el: Κομητεία Κλέιρ
    en: Clare
    es: Condado de Clare
    et: Clare’i krahvkond
    eu: Clareko konderria
    fa: شهرستان کلر
    fi: Claren kreivikunta
    fr: Comté de Clare
    gl: Condado de Clare
    gu: કાઉન્ટી ક્લેર
    he: מחוז קלייר
    hi: काउंटी क्लेयर
    hu: Clare megye
    id: County Clare
    is: County Clare
    it: Clare
    ja: クレア州
    ka: კლერის საგრაფო
    kn: ಕೌಂಟಿ ಕ್ಲೇರ್
    ko: 클래어 주
    lt: Klero grafystė
    mr: काउंटी क्लेअर
    ms: County Clare
    nb: Clare
    nl: County Clare
    pl: Clare (hrabstwo)
    pt: Condado de Clare
    ro: Comitatul Clare
    ru: Клэр
    si: ක්ලෙයාර් ප්‍රාන්තය
    sk: Clare
    sr: Клер
    sv: Clare
    sw: Wilaya ya Clare
    ta: கவுண்டி கலர்
    te: కౌంటీ క్లేర్
    th: แคลร์
    tr: Clare County
    uk: Клер
    ur: کاؤنٹی کلیئر
    vi: Hạt Clare
    lv: Klēras grāfiste
    cy: Swydd Clare
    ceb: An Clár
    sr_Latn: Kler
    zh: 克莱尔郡
    ccp: "\U00011107\U00011133\U00011123\U00011122\U0001112C"
    ga: Contae an Chláir
    be: графства Клэр
    mk: Клер
    'no': Clare
  comments:
CN:
  name: Cavan
  code:
  unofficial_names:
  - An Cabhán
  geo:
    latitude: 53.9897186
    longitude: -7.3633319
    min_latitude: 53.9700812
    min_longitude: -7.394294299999999
    max_latitude: 54.00315670000001
    max_longitude: -7.3168015
  translations:
    ar: مقاطعة كافان
    bg: Каван
    bn: কাউন্টি কভেন
    ca: Comtat de Cavan
    cs: Hrabství Cavan
    da: County Cavan
    de: County Cavan
    el: Κομητεία Κάβαν
    en: Cavan
    es: Condado de Cavan
    et: Cavani krahvkond
    eu: Cavan konderria
    fi: Cavanin kreivikunta
    fr: comté de Cavan
    gl: Condado de Cavan
    gu: કાઉન્ટી કાવાન
    hi: काउंटी कैवन
    hu: Cavan megye
    id: County Cavan
    it: Cavan
    ja: キャバン州
    ka: კავანის საგრაფო
    kn: ಕೌಂಟಿ ಕ್ಯಾವನ್
    ko: 캐번 주
    lt: Kavano grafystė
    mr: काउंटी कावन
    ms: County Cavan
    nb: Cavan
    nl: County Cavan
    pl: Cavan
    pt: Condado de Cavan
    ro: Comitatul Cavan
    ru: Каван
    si: කැවන් ප්‍රාන්තය
    sk: Cavan
    sl: okrožje Cavan, Irska
    sr: Каван
    sv: Cavan
    sw: Wilaya ya Cavan
    ta: கவுண்டி காவல்
    te: కౌంటీ కేవాన్
    th: เมืองหลวงคาวาน
    tr: Cavan County
    uk: Каван
    ur: کاؤنٹی کاوان
    vi: Hạt Cavan
<<<<<<< HEAD
    lv: Kevanas grāfiste
    cy: Swydd Cavan
    ceb: An Cabhán
    sr_Latn: Kavan
    zh: 卡文郡
    fa: شهرستان کاوان
    ccp: "\U00011107\U00011133\U00011120\U0001111E\U00011127\U0001111A\U00011134"
    ga: Contae an Chabháin
    he: מחוז קאוואן
    be: графства Каван
    mk: Каван
    'no': Cavan
  comments:
=======
  geo:
    latitude: 53.9897186
    longitude: -7.3633319
    min_latitude: 53.9700812
    min_longitude: -7.394294299999999
    max_latitude: 54.00315670000001
    max_longitude: -7.3168015
  name: Cavan
CO:
  translations:
    ar: مقاطعة كورك
    be: Графства Корк
    bg: Корк
    bn: কাউন্টি কর্ক
    ca: Comtat de Cork
    cs: Hrabství Cork
    da: County Cork
    de: County Cork
    el: Κομητεία Κορκ
    en: Cork
    es: Condado de Cork
    et: Corki krahvkond
    eu: Corkeko konderria
    fa: شهرستان کورک
    fi: Corkin kreivikunta
    fr: comté de Cork
    gl: Condado de Cork - Chorcaí
    gu: કાઉન્ટી કૉર્ક
    he: מחוז קורק
    hi: काउंटी कॉर्क
    hu: Cork megye
    hy: Կորկ
    id: County Cork
    is: County Cork
    it: Cork
    ja: コーク州
    ka: კორკის საგრაფო
    kn: ಕೌಂಟಿ ಕಾರ್ಕ್
    ko: 코크 주
    lt: Korko grafystė
    mr: काउंटी कॉर्क
    ms: County Cork
    nb: Cork
    nl: County Cork
    pl: Cork (hrabstwo)
    pt: Condado de Cork
    ro: Comitatul Cork
    ru: Корк
    si: කොර්ක් ප්‍රාන්තය
    sk: Contae Chorcaí
    sl: County Cork
    sr: Корк
    sv: Cork
    sw: Wilaya ya Cork
    ta: கவுண்டி கார்க்
    te: కౌంటీ కార్క్
    th: เมืองหลวงคอร์ก
    tr: Cork Kontluğu
    uk: Корк
    ur: کاؤنٹی کورک
    vi: Hạt Cork
  geo:
    latitude: 51.8985
    longitude: 8.4756
    min_latitude:
    min_longitude:
    max_latitude:
    max_longitude:
  name: Cork
>>>>>>> 085da454
CW:
  name: Carlow
  code:
  unofficial_names:
  - Ceatharlach
  geo:
    latitude: 52.7189747
    longitude: -6.8503703
    min_latitude: 52.4638685
    min_longitude: -7.107934699999999
    max_latitude: 52.9179628
    max_longitude: -6.5049107
  translations:
    ar: مقاطعة كارلو
    bg: Карлоу
    bn: কাউন্টি কারলো
    ca: Comtat de Carlow
    cs: Hrabství Carlow
    da: County Carlow
    de: County Carlow
    el: Κομητεία Κάρλοου
    en: Carlow
    es: Condado de Carlow
    et: Carlow’ krahvkond
    eu: Carlowko konderria
    fa: کارلو ( ایرلند)
    fi: Carlow’n kreivikunta
    fr: Comté de Carlow
    gl: Condado de Carlow
    gu: કાઉન્ટી કાર્લો
    he: מחוז קרלו
    hi: कार्लो काउंटी
    hu: Carlow megye
    id: County Carlow
    it: Carlow
    ja: カーロウ州
    ka: კარლოუს საგრაფო
    kn: ಕೌಂಟಿ ಕಾರ್ಲೊ
    ko: 칼로 주
    lt: Karlou grafystė
    mr: काउंटी कार्लो
    ms: County Carlow
    nb: Carlow
    nl: County Carlow
    pl: Carlow (hrabstwo)
    pt: Condado de Carlow
    ro: Comitatul Carlow
    ru: Карлоу
    si: කාර්ලෝ ප්‍රාන්තය
    sk: Contae Cheatharlach
    sl: grofija Carlow
    sr: Карлоу
    sv: Carlow
    sw: Wilaya ya Carlow
    ta: கவுண்டி கர்லோவ்
    te: కార్లోవ్ కౌంటీ
    th: โคโซวสกา คาเมนิซา
    tr: Carlow County
    uk: Карлоу
    ur: کاؤنٹی کارلو
    vi: Hạt Carlow
    lv: Kārlovas grāfiste
    cy: Swydd Carlow
    ceb: County Carlow
    sr_Latn: Karlou
    zh: 卡洛郡
    sq: Carlow
    ccp: "\U00011107\U00011122\U00011134\U00011123\U0001112E"
    ga: Contae Cheatharlach
    be: графства Карлау
    mk: Карлоу
    'no': Carlow
  comments:
D:
  name: Dublin
  code:
  unofficial_names:
  - Átha Cliath
  geo:
    latitude: 53.3498053
    longitude: -6.2603097
    min_latitude: 53.22343009999999
    min_longitude: -6.450839999999999
    max_latitude: 53.42521010000001
    max_longitude: -6.05255
  translations:
    ar: مقاطعة دبلن
    be: Дублін
    bg: Дъблин
    ca: Comtat de Dublín
    cs: Hrabství Dublin
    da: County Dublin
    de: County Dublin
    el: Κομητεία Δουβλίνου
    en: Dublin
    es: Condado de Dublín
    et: Dublini krahvkond
    eu: Dublingo konderria
    fa: شهرستان دوبلین
    fi: Dublinin kreivikunta
    fr: Comté de Dublin
    gl: Condado de Dublín - Bhaile Átha Cliath
    he: מחוז דבלין
    id: County Dublin
    is: County Dublin
    it: Dublino
    ja: ダブリン州
    ka: დუბლინის საგრაფო
    ko: 더블린 주
    lt: Dublino grafystė
    nb: Dublin
    nl: County Dublin
    pl: Dublin (hrabstwo)
    pt: Condado de Dublin
    ro: Comitatul Dublin
    ru: Дублин
    sk: Dublin
    sr: Даблин
    sv: Dublin
    tr: Dublin ili
    uk: Дублін
    ur: کاؤنٹی ڈبلن
    cy: Swydd Dulyn
    sr_Latn: Dablin
    zh: 都柏林地區
    ccp: "\U00011113\U0001112A\U0001111B\U00011134\U00011123\U00011128\U0001111A\U00011134"
    ga: Contae Bhaile Átha Cliath
    hy: Դուբլին
    mk: Даблин
    'no': Dublin
  comments:
DL:
  name: Donegal
  code:
  unofficial_names:
  - Dún na nGall
  geo:
    latitude: 54.6541972
    longitude: -8.110546
    min_latitude:
    min_longitude:
    max_latitude:
    max_longitude:
  translations:
    ar: مقاطعة دونيجال
    be: графства Донегал
    bg: Донигал
    bn: কাউন্টি ডোনেগাল
    ca: Comtat de Donegal
    cs: Hrabství Donegal
    da: County Donegal
    de: County Donegal
    el: Κομητεία Ντονεγκάλ
    en: Donegal
    es: Condado de Donegal
    et: Donegali krahvkond
    eu: Donegalgo konderria
    fa: شهرستان دانیگول
    fi: Donegalin kreivikunta
    fr: Comté de Donegal
    gl: Condado de Donegal
    gu: કાઉન્ટી ડોનેગલ
    he: מחוז דונגל
    hi: काउंटी डोनेगल
    hr: Dhún na nGall
    hu: Donegal megye
    id: County Donegal
    it: Donegal
    ja: ドニゴール州
    ka: დონეგალის საგრაფო
    kn: ಕೌಂಟಿ ಡೊನೆಗಲ್
    ko: 도니골 주
    lt: Donegolo grafystė
    mr: काउंटी डोनेगल
    ms: County Donegal
    nb: Donegal
    nl: County Donegal
    pl: Donegal (hrabstwo)
    pt: Condado de Donegal
    ro: Comitatul Donegal
    ru: Донегол
    si: ඩොනේගල් ප්‍රාන්තය
    sk: Donegal
    sl: okrožje Donegal, Irska
    sr: Донегол
    sv: Donegal
    sw: Wilaya ya Donegal
    ta: கவுண்டி டோனெகல்
    te: డొనెగల్ కౌంటీ
    th: ดอนิกอล
    tr: Donegal Kontluğu
    uk: Донегол
    ur: کاؤنٹی ڈانیگول
    vi: Hạt Donegal
<<<<<<< HEAD
    lv: Donegolas grāfiste
    cy: Swydd Donegal
    ceb: County Donegal
    sr_Latn: Donegol
    zh: 多尼戈爾郡
    ccp: "\U00011113\U00011127\U0001111A\U00011134\U00011109\U00011133\U00011120\U00011123\U00011134"
    ga: Contae Dhún na nGall
    mk: Донегол
    'no': Donegal
  comments:
=======
  geo:
    latitude: 54.6541972
    longitude: -8.110546
    min_latitude:
    min_longitude:
    max_latitude:
    max_longitude:
  name: Donegal
>>>>>>> 085da454
G:
  name: Galway
  code:
  unofficial_names:
  - Gaillimh
  geo:
    latitude: 53.270668
    longitude: -9.0567905
    min_latitude: 53.2485394
    min_longitude: -9.1426873
    max_latitude: 53.31947049999999
    max_longitude: -8.954820699999999
  translations:
    ar: مقاطعة جلوي
    bg: Голуей
    bn: কাউন্টি গলওয়ে
    ca: Comtat de Galway
    cs: Hrabství Galway
    da: County Galway
    de: County Galway
    el: Κομητεία Γκόλγουεϊ
    en: Galway
    es: Condado de Galway
    eu: Galwayko konderria
    fa: شهرستان گالوی
    fi: Galwayn kreivikunta
    fr: Comté de Galway
    gl: Condado de Galway
    gu: કાઉન્ટી ગેલવે
    he: מחוז גולוויי
    hi: काउंटी गॉलवे
    hu: Galway megye
    id: County Galway
    is: County Galway
    it: Contea di Galway
    ja: ゴールウェイ州
    ka: გოლუეის საგრაფო
    kn: ಕೌಂಟಿ ಗಾಲ್ವೇ
    ko: 골웨이 주
    lt: Golvėjaus grafystė
    mr: काउंटी गॅलवे
    ms: County Galway
    nb: Galway
    nl: County Galway
    pl: Galway
    pt: Condado de Galway
    ro: Comitatul Galway
    ru: Голуэй
    si: ගල්වේ ප්‍රාන්තය
    sk: Galway
    sr: Голвеј
    sv: Galway
    sw: Wilaya ya Galway
    ta: கவுண்டி கால்வே
    te: కౌంటీ గాల్వే
    th: เมืองหลวงกัลเวย์
    tr: Galway County
    uk: Голвей
    ur: کاؤنٹی گالوے
    vi: Hạt Galway
    lv: Golvejas grāfiste
    cy: Swydd Galway
    ceb: County Galway
    sr_Latn: Golvej
    zh: 戈尔韦郡
    ccp: "\U00011109\U00011127\U00011123\U00011134\U00011103\U0001112E\U00011120\U0001112C"
    ga: Contae na Gaillimhe
    sl: Grofija Galway
    be: графства Голуэй
    mk: Голвеј
    'no': Galway
  comments:
KE:
  name: Kildare
  code:
  unofficial_names:
  - Cill Dara
  geo:
    latitude: 53.1589342
    longitude: -6.9095683
    min_latitude: 53.15196
    min_longitude: -6.92259
    max_latitude: 53.1828601
    max_longitude: -6.8829899
  translations:
    ar: مقاطعة كيلدير
    be: Графства Кілдэр
    bg: Килдеър
    bn: কাউন্টি কিল্ডার
    ca: Comtat de Kildare
    cs: Hrabství Kildare
    da: County Kildare
    de: County Kildare
    el: Κομητεία Κιλντέιρ
    en: Kildare
    es: Condado de Kildare
    eu: Kildareko konderria
    fa: شهراستان کیلدر
    fi: Kildaren kreivikunta
    fr: Comté de Kildare
    gl: Condado de Kildare
    gu: કાઉન્ટી કિલ્ડર
    he: מחוז קילדייר
    hi: काउंटी किल्डेरे
    hu: Kildare megye
    id: County Kildare
    it: Kildare
    ja: キルデア州
    ka: კილდერის საგრაფო
    kn: ಕೌಂಟಿ ಕಿಲ್ಡೇರ್
    ko: 킬데어 주
    lt: Kildero grafystė
    mr: काउंटी केल्ल्डर
    ms: County Kildare
    nb: Kildare
    nl: County Kildare
    pl: Kildare (hrabstwo)
    pt: Condado de Kildare
    ro: Comitatul Kildare
    ru: Килдэр
    si: කිල්දරේ ප්‍රාන්තය
    sk: Kildare
    sr: Килдер
    sv: Kildare
    sw: Wilaya ya Kildare
    ta: கவுண்டி கில்டர்
    te: కిల్డార్ కౌంటీ
    th: เมืองคิลแดร์
    tr: County Kildare
    uk: Кілдер
    ur: کاؤنٹی کلڈیئر
    vi: Hạt Kildare
    lv: Kildēras grāfiste
    cy: Swydd Kildare
    af: Graafskap Kildare
    ceb: Kildare (kondado)
    sr_Latn: Kilder
    zh: 基尔代尔郡
    ccp: "\U00011107\U00011128\U00011123\U00011134\U00011113\U00011122\U0001112C"
    ga: Contae Chill Dara
    et: Kildare’i krahvkond
    kk: Килдэйр
    mk: Килдер
    'no': Kildare
  comments:
KK:
  name: Kilkenny
  code:
  unofficial_names:
  - Cill Chainnigh
  geo:
    latitude: 52.6541454
    longitude: -7.2447879
    min_latitude: 52.63111
    min_longitude: -7.2731599
    max_latitude: 52.67698000000001
    max_longitude: -7.20547
  translations:
    ar: مقاطعة كيكني
    be: Кілкені
    bg: Килкени
    bn: কাউন্টি কিলকেনি
    ca: Comtat de Kilkenny
    cs: Hrabství Kilkenny
    da: County Kilkenny
    de: County Kilkenny
    el: Κομητεία Κίλκενι
    en: Kilkenny
    es: Condado de Kilkenny
    et: Kilkenny krahvkond
    eu: Kilkennyko konderria
    fi: Kilkennyn kreivikunta
    fr: comté de Kilkenny
    gl: Condado de Kilkenny
    gu: કાઉન્ટી કિલકેની
    hi: काउंटी किल्केनी
    hu: Kilkenny megye
    hy: Կիլկենի
    id: County Kilkenny
    it: Kilkenny
    ja: キルケニー州
    ka: კილკენის საგრაფო
    kn: ಕೌಂಟಿ ಕಿಲ್ಕೆನಿ
    ko: 킬케니 주
    lt: Kilkenio grafystė
    mr: काउंटी किलकेनी
    ms: County Kilkenny
    nb: Kilkenny
    nl: County Kilkenny
    pl: Kilkenny (hrabstwo)
    pt: Condado de Kilkenny
    ro: Comitatul Kilkenny
    ru: Килкенни
    si: කිල්කෙනි ප්‍රාන්තය
    sk: Kilkenny
    sl: okrožje Kilkenny
    sr: Килкени
    sv: Kilkenny
    sw: Wilaya ya Kilkenny
    ta: கவுண்டி கில்கென்னி
    te: కిల్కెనీ కౌంటీ
    th: เมืองหลวงคิลเค็นนี
    tr: Kilkenny County
    uk: Кілкенні
    ur: کاؤنٹی کلکینی
    vi: Hạt Kilkenny
    lv: Kilkeni grāfiste
    cy: Swydd Kilkenny
    sr_Latn: Kilkeni
    zh: 基爾肯尼郡
    fa: شهرستان کیلکنی
    ccp: "\U00011107\U00011128\U00011123\U00011134\U00011107\U0001112C\U0001111A\U00011128"
    ga: Contae Chill Chainnigh
    he: מחוז קילקני
    kk: Килкенни
    mk: Килкени
    'no': Kilkenny
  comments:
KY:
  name: Kerry
  code:
  unofficial_names:
  - Ciarraighe
  - Ciarraí
  geo:
    latitude: 52.15446069999999
    longitude: -9.5668632
    min_latitude: 51.6883223
    min_longitude: -10.6183626
    max_latitude: 52.59184
    max_longitude: -9.118786
  translations:
    ar: مقاطعة كري
    bg: Кери
    bn: কাউন্টি কেরি
    ca: Comtat de Kerry
    cs: Hrabství Kerry
    da: County Kerry
    de: Kerry
    el: Κομητεία Κέρι
    en: Kerry
    es: Condado de Kerry
    et: Kerry krahvkond
    eu: Kerryko konderria
    fa: شهرستان کری
    fi: Kerryn kreivikunta
    fr: comté de Kerry
    gl: Condado de Kerry
    gu: કાઉન્ટી કેરી
    he: מחוז קרי
    hi: काउंटी केरी
    hu: Kerry megye
    id: County Kerry
    it: Kerry
    ja: ケリー州
    ka: კერის საგრაფო
    kn: ಕೌಂಟಿ ಕೆರ್ರಿ
    ko: 케리 주
    lt: Kerio grafystė
    mr: काउंटी केरी
    ms: County Kerry
    nb: Kerry
    nl: County Kerry
    pl: Kerry
    pt: Condado de Kerry
    ro: Comitatul Kerry
    ru: Керри
    si: කෙරී ප්‍රාන්තය
    sk: Contae Chiarraí
    sl: Okrožje Kerry
    sr: Кери
    sv: Kerry
    sw: Wilaya ya Kerry
    ta: கவுண்டி கெர்ரி
    te: కెర్రీ కౌంటీ
    th: เคาตี เคอร์รี
    tr: Kerry County
    uk: Керрі
    ur: کاؤنٹی کیری
    vi: Hạt Kerry
<<<<<<< HEAD
    lv: Kerri grāfiste
    cy: Swydd Kerry
    ceb: Ciarraí
    sr_Latn: Keri
    zh: 凱里郡
    ccp: "\U00011107\U0001112C\U00011122\U00011128"
    ga: Contae Chiarraí
    mk: Кери
    'no': Kerry
  comments:
=======
  geo:
    latitude: 52.15446069999999
    longitude: -9.5668632
    min_latitude: 51.6883223
    min_longitude: -10.6183626
    max_latitude: 52.59184
    max_longitude: -9.118786
  name: Kerry
L:
  translations:
    ar: لاينستر
    be: Ленстэр
    bg: Ленстър
    ca: Leinster
    cs: Leinster
    da: Leinster
    de: Leinster
    el: Λένστερ
    en: Leinster
    es: Leinster
    et: Leinsteri provints
    eu: Leinster
    fa: لینستر
    fi: Leinster
    fr: Leinster
    gl: Leinster - Cúige Laighean
    he: לנסטר
    hr: Cúige Laighean
    id: Leinster
    it: Leinster
    ja: レンスター
    ka: ლენსტერი
    ko: 렌스터
    lt: Lensteris
    nb: Leinster
    nl: Leinster
    pl: Leinster
    pt: Leinster
    ru: Ленстер
    sk: Leinster
    sr: Ленстер
    sv: Leinster
    uk: Ленстер
    ur: لینسٹر
  geo:
    latitude: 53.3272
    longitude: 7.5141
    min_latitude:
    min_longitude:
    max_latitude:
    max_longitude:
  name: Leinster
>>>>>>> 085da454
LD:
  name: Longford
  code:
  unofficial_names:
  - Longphort
  - Longphuirt
  geo:
    latitude: 53.7275564
    longitude: -7.793108999999999
    min_latitude: 53.5269053
    min_longitude: -8.0358602
    max_latitude: 53.9420806
    max_longitude: -7.374903300000001
  translations:
    ar: مقاطعة لونجفورد
    bg: Лонгфорд
    bn: কাউন্টি লংফোর্ড
    ca: Comtat de Longford
    cs: Hrabství Longford
    da: County Longford
    de: County Longford
    el: Κομητεία Λόνγκφορντ
    en: Longford
    es: Condado de Longford
    eu: Longfordeko konderria
    fa: شهرستان لانگفورد
    fi: Longfordin kreivikunta
    fr: Comté de Longford
    gl: Condado de Longford
    gu: કાઉન્ટી લોંગફોર્ડ
    he: מחוז לונגפורד
    hi: लोंग्फोर्ड काउंटी
    hu: Longford megye
    id: County Longford
    it: Longford
    ja: ロングフォード州
    ka: ლონგფორდის საგრაფო
    kn: ಕೌಂಟಿ ಲಾಂಗ್ಫೋರ್ಡ್
    ko: 롱퍼드 주
    lt: Longfordo grafystė
    mr: काउंटी लॉंगफोर्ड
    ms: County Longford
    nb: Longford
    nl: County Longford
    pl: Longford (hrabstwo)
    pt: Condado de Longford
    ro: Comitatul Longford
    ru: Лонгфорд
    si: ලෝන්ග්ෆර්ඩ් ප්‍රාන්තය
    sk: Longford (grófstvo)
    sl: Okrožje Longford
    sr: Лонгфорд
    sv: Longford
    sw: Wilaya ya Longford
    ta: கவுண்டி லோங்போர்ட
    te: లాంగ్‌ఫోర్డ్ కౌంటీ
    th: ลองฟอร์ด
    tr: Longford County
    uk: Лонгфорд
    ur: کاؤنٹی لونگفرڈ
    vi: Hạt Longford
    lv: Longfordas grāfiste
    cy: Swydd Longfoirt
    ceb: An Longfort (kondado sa Ireland)
    sr_Latn: Longford
    zh: 朗福德郡
    ccp: "\U00011123\U00011127\U00011101\U0001111C\U0001112E\U00011122\U00011134\U00011113\U00011134"
    ga: Contae an Longfoirt
    be: графства Лонгфард
    mk: Лонгфорд
    'no': Longford
  comments:
LH:
  name: Louth
  code:
  unofficial_names:
  - Lughbhadh
  - Lú
  geo:
    latitude: 53.8969758
    longitude: -6.467097099999999
    min_latitude: 53.6984916
    min_longitude: -6.695343200000001
    max_latitude: 54.1139513
    max_longitude: -6.1030107
  translations:
    ar: مقاطعة لاوث
    be: графства Лаўт
    bg: Лаут
    bn: কাউন্টি লৌথ
    ca: Comtat de Louth
    cs: Hrabství Louth
    da: County Louth
    de: County Louth
    el: Κομητεία Λάουθ
    en: Louth
    es: Condado de Louth
    eu: Loutheko konderria
    fa: شهرستان لوث
    fi: Louth
    fr: comté de Louth
    gl: Condado de Louth
    gu: કાઉન્ટી લાઉથ
    hi: काउंटी लाउथ
    hu: Louth megye
    id: County Louth
    it: Louth
    ja: ラウス州
    ka: ლაუტის საგრაფო
    kn: ಕೌಂಟಿ ಲೌತ್
    ko: 라우스 주
    lt: Lauto grafystė
    mr: काउंटी लोऊथ
    ms: County Louth
    nb: Louth
    nl: County Louth
    pl: Louth (hrabstwo)
    pt: Condado de Louth
    ro: Comitatul Louth
    ru: Лаут
    si: ලවුත් ප්‍රාන්තය
    sk: Grófstvo Louth
    sr: Лауд
    sv: Louth
    sw: Wilaya ya Louth
    ta: கவுண்டி லூத்
    te: లౌత్ కౌంటీ
    th: ลูธ
    tr: County Louth
    uk: Лаут
    ur: کاؤنٹی لاوتھ
    vi: Hạt Louth
    lv: Lautas grāfiste
    cy: Swydd Louth
    ceb: Lú
    sr_Latn: Laud
    zh: 劳斯郡
    ccp: "\U00011123\U0001112E\U00011116\U00011134"
    ga: Contae Lú
    he: מחוז לאות׳
    et: Louthi krahvkond
    az: Laut
    mk: Лаут
    'no': Louth
  comments:
LK:
  name: Limerick
  code:
  unofficial_names:
  - Luimneach
  geo:
    latitude: 52.6680204
    longitude: -8.630497499999999
    min_latitude: 52.6143899
    min_longitude: -8.68994
    max_latitude: 52.6886401
    max_longitude: -8.5703399
  translations:
    ar: مقاطعة لمريك
    be: графства Лімерык
    bg: Лимерик
    bn: কাউন্টি লিমেরিক
    ca: Comtat de Limerick
    cs: Hrabství Limerick
    da: County Limerick
    de: County Limerick
    el: Κομητεία Λίμερικ
    en: Limerick
    es: Condado de Limerick
    et: Limericki krahvkond
    eu: Limerickeko konderria
    fa: شهرستان لیمریک
    fi: Limerickin kreivikunta
    fr: comté de Limerick
    gl: Condado de Limerick
    gu: કાઉન્ટી લિમરિક
    he: מחוז לימריק
    hi: काउंटी लिमरिक
    hu: Limerick megye
    id: County Limerick
    it: Limerick
    ja: リムリック州
    ka: ლიმერიკის საგრაფო
    kn: ಕೌಂಟಿ ಲಿಮರಿಕ್
    ko: 리머릭 주
    lt: Limeriko grafystė
    mr: काउंटी लिमरिक
    ms: County Limerick
    nb: Limerick
    nl: County Limerick
    pl: Limerick (hrabstwo)
    pt: Condado de Limerick
    ro: Comitatul Limerick
    ru: Лимерик
    si: ලිමිරෙක් ප්‍රාන්තය
    sk: Limerick
    sr: Лимерик
    sv: Limerick
    sw: Wilaya ya Limerick
    ta: கவுண்டி லிமரிக்
    te: కౌంటీ లిమరిక్
    th: เทศมณฑลลิเมริค
    tr: County Limerick
    uk: Лімерик
    ur: کاؤنٹی لیمرک
    vi: Hạt Limerick
    lv: Limerikas grāfiste
    cy: Swydd Limerick
    ceb: County Limerick
    sr_Latn: Limerik
    zh: 利默里克郡
    ccp: "\U00011123\U00011128\U0001111F\U0001112C\U00011122\U00011128\U00011107\U00011134"
    ga: Contae Luimnigh
    hy: Լիմերիկ
    mk: Лимерик
    'no': Limerick
  comments:
LM:
  name: Leitrim
  code:
  unofficial_names:
  - Liathdroim
  geo:
    latitude: 53.9926007
    longitude: -8.0655852
    min_latitude:
    min_longitude:
    max_latitude:
    max_longitude:
  translations:
    ar: مقاطعة ليتريم
    bg: Лийтрим
    bn: কাউন্টি লিত্রম
    ca: Comtat de Leitrim
    cs: Hrabství Leitrim
    da: County Leitrim
    de: Leitrim
    el: Κομητεία Λέιτριμ
    en: Leitrim
    es: Condado de Leitrim
    eu: Leitrimeko konderria
    fi: Leitrimin kreivikunta
    fr: Comté de Leitrim
    gl: Condado de Leitrim
    gu: કાઉન્ટી લેટ્રીમ
    he: מחוז ליטרים
    hi: काउंटी लीट्रिम
    id: County Leitrim
    is: County Leitrim
    it: Leitrim
    ja: リートリム州
    ka: ლიტრიმის საგრაფო
    kn: ಕೌಂಟಿ ಲೀಟ್ರಿಮ್
    ko: 리트림 주
    lt: Leitrimo grafystė
    mr: काउंटी लीट्रिम
    ms: County Leitrim
    nb: Leitrim
    nl: County Leitrim
    pl: Leitrim (hrabstwo)
    pt: Condado de Leitrim
    ro: Comitatul Leitrim
    ru: Литрим
    si: ලේයිට්‍රීම් ප්‍රාන්තය
    sk: Leitrim
    sr: Литрим
    sv: Leitrim
    sw: Wilaya ya Leitrim
    ta: கவுண்டி லேய்த்ரிம்
    te: లీట్రిమ్ కౌంటీ
    th: คาสก้า
    tr: Leitrim County
    uk: Літрім
    ur: کاؤنٹی لیٹریم
    vi: Hạt Leitrim
<<<<<<< HEAD
    lv: Litrimas grāfiste
    cy: Swydd Leitrim
    ceb: County Leitrim
    sr_Latn: Litrim
    zh: 利特里姆郡
    fa: شهرستان لیتریم
    ccp: "\U00011123\U0001112C\U0001112D\U00011111\U00011133\U00011122\U00011128\U0001111F\U00011134"
    ga: Contae Liatroma
    be: графства Літрым
    mk: Литрим
    'no': Leitrim
  comments:
=======
  geo:
    latitude: 53.9926007
    longitude: -8.0655852
    min_latitude:
    min_longitude:
    max_latitude:
    max_longitude:
  name: Leitrim
>>>>>>> 085da454
LS:
  name: Laois
  code:
  unofficial_names:
  - Laoighis
  - Queenʿs
  geo:
    latitude: 52.994295
    longitude: -7.332300699999999
    min_latitude: 52.7812693
    min_longitude: -7.7346495
    max_latitude: 53.2156522
    max_longitude: -6.9321155
  translations:
    ar: مقاطعة ليش
    bg: Лийш
    bn: কাউন্টি লাওইস
    ca: Comtat de Laois
    cs: Hrabství Laois
    da: County Laois
    de: County Laois
    el: Κομητεία Λέιοαϊς
    en: Laois
    es: Condado de Laois
    eu: Laoiseko konderria
    fi: Laois
    fr: comté de Laois
    gl: Condado de Laois
    gu: કાઉન્ટી લાઓઇસ
    hi: काउंटी लाओइस
    hu: Laois megye
    id: County Laois
    it: Laois
    ja: ラオース州
    ka: ლიშის საგრაფო
    kn: ಕೌಂಟಿ ಲಾವೋಯಿಸ್
    ko: 레이시 주
    lt: Lišo grafystė
    mr: काउंटी लॉईस
    ms: County Laois
    nb: Laois
    nl: County Laois
    pl: Laois (hrabstwo)
    pt: Condado de Laois
    ro: Comitatul Laois
    ru: Лиишь
    si: ලාඕයිස් ප්‍රාන්තය
    sk: Grófstvo Laois
    sr: Лиш
    sv: Laois
    sw: Wilaya ya Laois
    ta: கவுண்டி லவ்ய்ஸ்
    te: కౌంటీ లావోయిస్
    th: ลาวอิส คันทรี่
    tr: County Laois
    uk: Ліїш
    ur: کاؤنٹی لیش
    vi: Hạt Laois
<<<<<<< HEAD
    lv: Lišas grāfiste
    cy: Swydd Laois
    ceb: Laois
    sr_Latn: Liš
    zh: 萊伊什郡
    fa: شهرستان لیش
    ccp: "\U00011123\U0001112D\U00011120\U0001112E\U0001110C\U00011134"
    ga: Contae Laoise
    he: מחוז לייש
    be: графтсва Лііш
    mk: Лиш
    'no': Laois
  comments:
=======
  geo:
    latitude: 52.994295
    longitude: -7.332300699999999
    min_latitude: 52.7812693
    min_longitude: -7.7346495
    max_latitude: 53.2156522
    max_longitude: -6.9321155
  name: Laois
M:
  translations:
    ar: مونستر
    be: Манстэр
    bg: Мънстър
    ca: Munster
    cs: Munster
    da: Munster
    de: Munster
    el: Μάνστερ
    en: Munster
    es: Munster
    et: Munsteri provints
    eu: Munster
    fa: مونستر (ایرلند)
    fi: Munster
    fr: Munster
    gl: Munster - Cúige Mumhan
    he: מנסטר
    hr: Cúige Mumhan
    id: Munster
    it: Munster
    ja: マンスター
    ka: მანსტერი
    ko: 먼스터
    lt: Mansteris
    nb: Munster
    nl: Munster
    pl: Munster
    pt: Munster
    ru: Манстер
    sk: Munster
    sr: Манстер
    sv: Munster
    uk: Манстер
    ur: مونسٹر
  geo:
    latitude: 52.2218
    longitude: 8.5567
    min_latitude:
    min_longitude:
    max_latitude:
    max_longitude:
  name: Munster
>>>>>>> 085da454
MH:
  name: Meath
  code:
  unofficial_names:
  - An Mhí
  - An Mhídhe
  geo:
    latitude: 53.60554800000001
    longitude: -6.6564169
    min_latitude: 53.38186640000001
    min_longitude: -7.33552
    max_latitude: 53.9176662
    max_longitude: -6.212610499999999
  translations:
    ar: مقاطعة ميث
    bg: Мийт
    bn: কাউন্টি মিথ
    ca: Comtat de Meath
    cs: Hrabství Meath
    da: County Meath
    de: County Meath
    el: Κομητεία Μιθ
    en: Meath
    es: Condado de Meath
    eu: Meatheko konderria
    fa: شهرستان میث
    fi: Meath
    fr: comté de Meath
    gl: Condado de Meath
    gu: કાઉન્ટી મીથ
    he: מחוז מית׳
    hi: काउंटी मीथ
    id: County Meath
    it: Meath
    ja: ミース州
    ka: მითის საგრაფო
    kn: ಕೌಂಟಿ ಮೀಥ್
    ko: 미스 주
    lt: Mido grafystė
    mr: काउंटी मिथ
    ms: County Meath
    nb: Meath
    nl: County Meath
    pl: Meath (hrabstwo)
    pt: Condado de Meath
    ro: Comitatul Meath
    ru: Мит
    si: මිත්‍ ප්‍රාන්තය
    sk: Meath
    sr: Мид
    sv: Meath
    sw: Wilaya ya Meath
    ta: கவுண்டி மெத்
    te: కౌంటీ మియాత్
    th: คันทรี่ มีทฮ์
    tr: County Meath
    uk: Міт
    ur: کاؤنٹی میدھ
    vi: Hạt Meath
    lv: Mītas grāfiste
    cy: Swydd Meath
    ceb: An Mhí
    sr_Latn: Mid
    zh: 米斯郡
    yue_Hans: 中土郡
    ccp: "\U0001111F\U0001112C\U00011116\U00011134"
    ga: Contae na Mí
    kk: Мит (графтық)
    yue: 中土郡
    be: графства Міт
    mk: Мит
    'no': Meath
  comments:
MN:
  name: Monaghan
  code:
  unofficial_names:
  - Muineachán
  geo:
    latitude: 54.2492046
    longitude: -6.9683132
    min_latitude: 53.9006798
    min_longitude: -7.339505999999999
    max_latitude: 54.4213907
    max_longitude: -6.5497282
  translations:
    ar: مقاطعة موناغان
    bg: Монахан
    bn: কাউন্টি মোনাঘান
    ca: Comtat de Monaghan
    cs: Hrabství Monaghan
    da: County Monaghan
    de: Monaghan
    el: Κομητεία Μόναχαν
    en: Monaghan
    es: Condado de Monaghan
    et: Monaghani krahvkond
    eu: Monaghaneko konderria
    fa: مانهن
    fi: Monaghanin kreivikunta
    fr: Comté de Monaghan
    gl: Condado de Monaghan
    gu: કાઉન્ટી મોનાઘન
    hi: काउंटी मोनाघन
    hu: Monaghan megye
    id: County Monaghan
    it: Monaghan
    ja: モナハン州
    ka: მონაჰანის საგრაფო
    kn: ಕೌಂಟಿ ಮೊನಾಘನ್
    ko: 모나한 주
    lt: Monachano grafystė
    mr: काउंटी मोनाघन
    ms: County Monaghan
    nb: Monaghan
    nl: County Monaghan
    pl: Monaghan (hrabstwo)
    pt: Condado de Monaghan
    ro: Comitatul Monaghan
    ru: Монахан
    si: මොනගන් ප්‍රාන්තය
    sk: Monaghan
    sr: Монахан
    sv: Monaghan
    sw: Wilaya ya Monaghan
    ta: கவுண்டி மோனகாண்
    te: మోనాగన్ కౌంటీ
    th: เมืองโมนักฮาน
    tr: Monaghan County
    uk: Монахан
    ur: کاؤنٹی مونیہین
    vi: Hạt Monaghan
    lv: Monahanas grāfiste
    cy: Swydd Monaghan
    ceb: County Monaghan
    sr_Latn: Monahan
    zh: 莫纳亨郡
    ccp: "\U0001111F\U00011127\U0001111A\U0001110A\U0001111A\U00011134"
    ga: Contae Mhuineacháin
    he: מחוז מונאהן
    mk: Монахан
    'no': Monaghan
  comments:
MO:
  name: Mayo
  code:
  unofficial_names:
  - Maigh Eo
  geo:
    latitude: 53.93458099999999
    longitude: -9.351645600000001
    min_latitude: 53.4719262
    min_longitude: -10.2510017
    max_latitude: 54.3454008
    max_longitude: -8.5828617
  translations:
    ar: مقاطعة مايو
    be: Мэё
    bg: Мейо
    bn: কাউন্টি মায়ো
    ca: Comtat de Mayo
    cs: Hrabství Mayo
    da: County Mayo
    de: County Mayo
    el: Κομητεία Μέιο
    en: Mayo
    es: Condado de Mayo
    eu: Mayoko konderria
    fa: شهرستان مایو
    fi: Mayon kreivikunta
    fr: Comté de Mayo
    gl: Condado de Mayo
    gu: કાઉન્ટી મેયો
    he: מחוז מאיו
    hi: मेयो काउंटी
    hu: Mayo megye
    id: County Mayo
    is: County Mayo
    it: Mayo
    ja: メイヨー州
    ka: მეიოს საგრაფო
    kn: ಕೌಂಟಿ ಮೇಯೊ
    ko: 메이요 주
    lt: Mėjo grafystė
    mr: काउंटी मेयो
    ms: County Mayo
    nb: Mayo
    nl: County Mayo
    pl: Mayo (hrabstwo)
    pt: Condado de Mayo
    ro: Comitatul Mayo
    ru: Мейо
    si: මායෝ ප්‍රාන්තය
    sk: Mayo
    sr: Мејо
    sv: Mayo
    sw: Wilaya ya Mayo
    ta: கவுண்டி மாயோ
    te: మాయో కౌంటీ
    th: เทศมณฑลเมโย
    tr: Mayo COunty
    uk: Мейо
    ur: کاؤنٹی میو
    vi: Hạt Mayo
    lv: Mejo grāfiste
    cy: Swydd Mayo
    ceb: Maigh Eo
    sr_Latn: Mejo
    zh: 梅奧郡
    ccp: "\U0001111F\U0001112C\U00011120\U0001112E"
    ga: Contae Mhaigh Eo
    hy: Մեյո
    mk: Мејо
    'no': Mayo
  comments:
OY:
  name: Offaly
  code:
  unofficial_names:
  - Kingʿs
  - Kingʿs County
  - Ua Uíbh Fhailí
  - Uí Fáilghe
  geo:
    latitude: 53.2356871
    longitude: -7.7122229
    min_latitude: 52.8481718
    min_longitude: -8.0838722
    max_latitude: 53.424279
    max_longitude: -6.9777077
  translations:
    ar: مقاطعة أوفالي
    bg: Офали
    bn: কাউন্টি ওফ্যালি
    ca: Comtat d’Offaly
    cs: Hrabství Offaly
    da: County Offaly
    de: County Offaly
    el: Κομητεία Όφαλι
    en: Offaly
    es: Condado de Offaly
    eu: Offalyko konderria
    fa: افلی
    fi: Offalyn kreivikunta
    fr: Comté d’Offaly
    gl: Condado de Offaly
    gu: કાઉન્ટી ઓફેલી
    hi: काउंटी ऑफेली
    id: County Offaly
    it: Offaly
    ja: オファリー州
    ka: ოფალის საგრაფო
    kn: ಕೌಂಟಿ ಆಫಲಿ
    ko: 오펄리 주
    lt: Ofalio grafystė
    mr: काउंटी ऑफली
    ms: County Offaly
    nb: Offaly
    nl: County Offaly
    pl: Offaly
    pt: Condado de Offaly
    ro: Comitatul Offaly
    ru: Оффали
    si: ඔෆලේ ප්‍රාන්තය
    sk: Offaly
    sl: okrožje Offaly, Irska
    sr: Офали
    sv: Offaly
    sw: Wilaya ya Offaly
    ta: கவுண்டி ஆஃப்லய்
    te: ఓఫాలీ కౌంటీ
    th: มณฑลออฟฟาลี
    tr: Offaly County
    uk: Оффалі
    ur: کاؤنٹی اوفلی
    vi: Hạt Offaly
    lv: Ofali grāfiste
    cy: Swydd Offaly
    ceb: Uíbh Fhailí
    sr_Latn: Ofali
    zh: 奧法利郡
    ccp: "\U00011103\U00011127\U0001111C\U00011123\U00011128"
    ga: Contae Uíbh Fhailí
    he: מחוז אופאלי
    kk: Оффали (графтық)
    be: графства Офалі
    mk: Офали
    'no': Offaly
  comments:
RN:
  name: Roscommon
  code:
  unofficial_names:
  - Ros Comáin
  geo:
    latitude: 53.6275906
    longitude: -8.189095499999999
    min_latitude: 53.6117699
    min_longitude: -8.20713
    max_latitude: 53.63941999999999
    max_longitude: -8.16418
  translations:
    ar: مقاطعة روسكومون
    bg: Роскомън
    bn: কাউন্টি রসকমন
    ca: Comtat de Roscommon
    cs: Hrabství Roscommon
    da: County Roscommon
    de: County Roscommon
    el: Κομητεία Ροσκόμον
    en: Roscommon
    es: Condado de Roscommon
    eu: Roscommoneko konderria
    fa: شهرستان رسکومون
    fi: Roscommonin kreivikunta
    fr: Comté de Roscommon
    gl: Condado de Roscommon
    gu: કાઉન્ટી રોસકોમન
    he: מחוז רוסקומון
    hi: रौसकॉमन काउंटी
    hy: Ռոսքոմոն
    id: County Roscommon
    is: County Roscommon
    it: Roscommon
    ja: ロスコモン州
    ka: როსკომონის საგრაფო
    kn: ಕೌಂಟಿ ರಾಸ್ಕಾಮನ್
    ko: 로스커먼 주
    lt: Roskomono grafystė
    mr: काउंटी रॉसकॉमन
    ms: County Roscommon
    nb: Roscommon
    nl: County Roscommon
    pl: Roscommon (hrabstwo)
    pt: Condado de Roscommon
    ro: Comitatul Roscommon
    ru: Роскоммон
    si: රොස්කොමන් ප්‍රාන්තය
    sk: Contae Ros Comáin
    sr: Роскомон
    sv: Roscommon
    sw: Wilaya ya Roscommon
    ta: கவுண்டி ரோஸ்கோம்மோன்
    te: రాసోకామన్ కౌంటీ
    th: รอสส์คอมมัน
    tr: County Roscommon
    uk: Роскоммон
    ur: کاؤنٹی راسکومن
    vi: Hạt Roscommon
    lv: Roskomono grāfiste
    cy: Swydd Roscommon
    ceb: Roscommon
    sr_Latn: Roskomon
    zh: 羅斯康芒郡
    ccp: "\U00011122\U0001112E\U0001110C\U00011134\U00011107\U0001112E\U0001111F\U00011127\U0001111A\U00011134"
    ga: Contae Ros Comáin
    be: графства Раскоман
    mk: Роскомон
    'no': Roscommon
  comments:
SO:
  name: Sligo
  code:
  unofficial_names:
  - Sligeach
  geo:
    latitude: 54.27661029999999
    longitude: -8.4760888
    min_latitude: 54.24951
    min_longitude: -8.5193301
    max_latitude: 54.2872399
    max_longitude: -8.44213
  translations:
    ar: مقاطعة سليجو
    bg: Слайгоу
    bn: কাউন্টি স্লিগো
    ca: Comtat de Sligo
    cs: Hrabství Sligo
    da: County Sligo
    de: County Sligo
    el: Κομητεία Σλάιγκο
    en: Sligo
    es: Condado de Sligo
    eu: Sligoko konderria
    fa: شهرستان اسلایگو
    fi: Sligon kreivikunta
    fr: Comté de Sligo
    gl: Condado de Sligo
    gu: કાઉન્ટી સ્લાઇગો
    he: מחוז סלייגו
    hi: काउंटी स्लीगो
    hu: Sligo megye
    hy: Սլայգո
    id: County Sligo
    is: County Sligo
    it: Sligo
    ja: スライゴ州
    ka: სლაიგოს საგრაფო
    kn: ಕೌಂಟಿ ಸ್ಲಿಗೊ
    ko: 슬라이고 주
    lt: Slaigo grafystė
    mr: काउंटी स्लिगो
    ms: County Sligo
    nb: Sligo
    nl: County Sligo
    pl: Sligo (hrabstwo)
    pt: Condado de Sligo
    ro: Comitatul Sligo
    ru: Слайго
    si: ස්ලිගෝ ප්‍රාන්තය
    sk: Sligo
    sl: grofija Sligo, Irska
    sr: Слајго
    sv: Sligo
    sw: Wilaya ya Sligo
    ta: கவுண்டி ஸ்லிகொ
    te: కౌంటీ స్లిగో
    th: เทศมณฑลสลิโก
    tr: County Sligo
    uk: Слайго
    ur: کاؤنٹی سلایگوہ
    vi: Hạt Sligo
    lv: Slaigo grāfiste
    cy: Swydd Sligo
    ceb: Sligo (kondado)
    sr_Latn: Slajgo
    zh: 斯萊戈郡
    ccp: "\U00011125\U00011133\U00011123\U00011128\U00011109\U0001112E"
    ga: Contae Shligigh
    be: графства Слайга
    mk: Слајго
    'no': Sligo
  comments:
TA:
  name: Tipperary
  code:
  unofficial_names:
  - Tiobraid Árann
  geo:
    latitude: 52.47378940000001
    longitude: -8.1618514
    min_latitude: 52.2020144
    min_longitude: -8.4800793
    max_latitude: 53.1675822
    max_longitude: -7.372055800000001
  translations:
    ar: مقاطعة تيبيراري
    bg: Типърари
    bn: কাউন্টি টিপেরারি
    ca: Comtat de Tipperary
    cs: Hrabství Tipperary
    da: County Tipperary
    de: County Tipperary
    el: Κομητεία Τιπερέρι
    en: Tipperary
    es: Condado de Tipperary
    et: Tipperary krahvkond
    eu: Tipperaryko konderria
    fa: شهرستان تیپراری
    fi: Tipperaryn kreivikunta
    fr: comté de Tipperary
    gl: Condado de Tipperary
    gu: કાઉન્ટી ટિપરેરી
    he: מחוז טיפררי
    hi: टिपरेरी काउंटी
    id: County Tipperary
    it: Tipperary
    ja: ティペラリー州
    ka: ტიპერარის საგრაფო
    kn: ಕೌಂಟಿ ಟಿಪೆರರಿ
    ko: 티퍼레리 주
    lt: Tipererio grafystė
    mr: काउंटी टिपरेरी
    ms: County Tipperary
    nb: Tipperary
    nl: County Tipperary
    pl: Tipperary (hrabstwo)
    pt: Condado de Tipperary
    ro: Comitatul Tipperary
    ru: Типперэри
    si: ටිපෙරේරි ප්‍රාන්තය
    sk: Tipperary
    sr: Типерари
    sv: Tipperary
    sw: Wilaya ya Tipperary
    ta: கவுண்டி டிப்பெயரி
    te: టిప్పరరీ కౌంటీ
    th: ทิปเปอร์แรรี
    tr: County Tipperary
    uk: Тіпперері
    ur: کاؤنٹی ٹپاریری
    vi: Hạt Tipperary
    lv: Tiperēri grāfiste
    cy: Swydd Tipperary
    sr_Latn: Tiperari
    zh: 蒂珀雷里郡
    ccp: "\U00011111\U00011128\U0001111B\U00011122\U00011134\U00011122\U00011128"
    ga: Contae Thiobraid Árann
    be: графства Тыперэры
    mk: Типерери
    'no': Tipperary
  comments:
WD:
  name: Waterford
  code:
  unofficial_names:
  - Port Láirge
  geo:
    latitude: 52.256667
    longitude: -7.129167
    min_latitude: 52.22481
    min_longitude: -7.171189999999999
    max_latitude: 52.27019989999999
    max_longitude: -7.0548699
  translations:
    ar: مقاطعة وترفورد
    be: графства Уотэрфард
    bg: Уотърфорд
    bn: কাউন্টি ওয়াটারফোর্ড
    ca: Comtat de Waterford
    cs: Hrabství Waterford
    da: County Waterford
    de: County Waterford
    el: Κομητεία Ουότερφορντ
    en: Waterford
    es: Waterford
    et: Waterfordi krahvkond
    eu: Waterfordeko konderria
    fa: شهرستان واترفورد
    fi: Waterfordin kreivikunta
    fr: comté de Waterford
    gl: Condado de Waterford
    gu: કાઉન્ટી વૉટરફોર્ડ
    he: מחוז ווטרפורד
    hi: काउंटी वॉटरफोर्ड
    hu: Waterford megye
    id: County Waterford
    it: Waterford
    ja: ウォーターフォード州
    ka: უოტერფორდის საგრაფო
    kn: ಕೌಂಟಿ ವಾಟರ್ಫೋರ್ಡ್
    ko: 워터퍼드 주
    lt: Voterfordo grafystė
    mr: काउंटी वॉटरफोर्ड
    ms: County Waterford
    nb: Waterford
    nl: County Waterford
    pl: Waterford (hrabstwo)
    pt: Condado de Waterford
    ro: Comitatul Waterford
    ru: Уотерфорд
    si: වොටර්ෆොර්ඩ් ප්‍රාන්තය
    sk: Waterford
    sr: Вотерфорд
    sv: Waterford
    sw: Wilaya ya Waterford
    ta: கவுண்டி வாட்டரிபோர்ட
    te: వాటర్ఫోర్డ్ కౌంటీ
    th: วอเตอร์ฟอร์ด
    tr: Waterford County
    uk: Вотерфорд
    ur: کاؤنٹی واٹرفرڈ
    vi: Hạt Waterford
    lv: Voterfordas grāfiste
    cy: Swydd Waterford
    ceb: Waterford (kondado)
    sr_Latn: Voterford
    zh: 沃特福德郡
    ccp: "\U00011103\U0001112E\U00011120\U00011111\U00011122\U00011134\U0001111C\U0001112E\U00011122\U00011134\U00011113\U00011134"
    ga: Contae Phort Láirge
    mk: Вотерфорд
    'no': Waterford
  comments:
WH:
  name: Westmeath
  code:
  unofficial_names:
  - An Iarmhidhe
  geo:
    latitude: 53.5345308
    longitude: -7.4653217
    min_latitude: 53.31796259999999
    min_longitude: -7.9729531
    max_latitude: 53.7879599
    max_longitude: -6.9547842
  translations:
    ar: مقاطعة وستميث
    bg: Уестмийт
    bn: কাউন্টি ওয়েস্টমিদ
    ca: Comtat de Westmeath
    cs: Hrabství Westmeath
    da: County Westmeath
    de: County Westmeath
    el: Κομητεία Ουέστμιθ
    en: Westmeath
    es: Condado de Westmeath
    eu: Westmeatheko konderria
    fi: Westmeath
    fr: Comté de Westmeath
    gl: Condado de Westmeath
    gu: કાઉન્ટી વેસ્ટમેથ
    he: מחוז וסטמית׳
    hi: काउंटी वेस्टमेथ
    id: County Westmeath
    it: Westmeath
    ja: ウェストミース州
    ka: უესტმითის საგრაფო
    kn: ಕೌಂಟಿ ವೆಸ್ಟ್ಮೀಥ್
    ko: 웨스트미스 주
    lt: Vestmido grafystė
    mr: काउंटी वेस्टमेथ
    ms: County Westmeath
    nb: Westmeath
    nl: County Westmeath
    pl: Westmeath
    pt: Condado de Westmeath
    ro: Comitatul Westmeath
    ru: Уэстмит
    si: වෙස්ට්මිත් ප්‍රාන්තය
    sk: Westmeath
    sr: Вестмид
    sv: Westmeath
    sw: Wilaya ya Westmeath
    ta: கவுண்டி வெஸ்டமேத்
    te: వెస్ట్‌మీత్ కౌంటీ
    th: รัฐโอไฮโอ
    tr: County Westmeath
    uk: Західний Міт
    ur: کاؤنٹی ویسٹمیدھ
    vi: Hạt Westmeath
    lv: Vestmītas grāfiste
    cy: Swydd Westmeath
    ceb: An Iarmhí
    sr_Latn: Vestmid
    zh: 韋斯特米斯郡
    fa: وست میث
    ccp: "\U00011103\U00011127\U00011120\U0001112C\U0001110C\U00011134\U0001111F\U0001112C\U00011116\U00011134"
    ga: Contae na hIarmhí
    be: графства Уэстміт
    mk: Вестмит
    'no': Westmeath
  comments:
WW:
  name: Wicklow
  code:
  unofficial_names:
  - Cill Maintain
  - Cill Mhanntáin
  geo:
    latitude: 52.9808207
    longitude: -6.044588999999999
    min_latitude: 52.9661001
    min_longitude: -6.07004
    max_latitude: 52.99892
    max_longitude: -6.0154599
  translations:
    ar: مقاطعة ويكلاو
    be: графства Уіклау
    bg: Уиклоу
    bn: কাউন্টি উইকলো
    ca: Comtat de Wicklow
    cs: Hrabství Wicklow
    da: County Wicklow
    de: County Wicklow
    el: Κομητεία Ουΐκλοου
    en: Wicklow
    es: Condado de Wicklow
    eu: Wicklowko konderria
    fa: شهرستان ویکلو
    fi: Wicklow’n kreivikunta
    fr: Comté de Wicklow
    gl: Condado de Wicklow
    gu: કાઉન્ટી વિકલો
    hi: काउंटी विकलो
    hu: Wicklow megye
    hy: Ուիկլոու
    id: County Wicklow
    it: Wicklow
    ja: ウィックロー州
    ka: უიკლოუს საგრაფო
    kn: ಕೌಂಟಿ ವಿಕ್ಲೊ
    ko: 위클로 주
    lt: Viklou grafystė
    mr: काउंटी विस्कॉ
    ms: County Wicklow
    nb: Wicklow
    nl: County Wicklow
    pl: Wicklow (hrabstwo)
    pt: Condado de Wicklow
    ro: Comitatul Wicklow
    ru: Уиклоу
    si: වික්ලෝ ප්‍රාන්තය
    sk: Wicklow
    sl: Okrožje Wicklow
    sr: Виклоу
    sv: Wicklow
    sw: Wilaya ya Wicklow
    ta: கவுண்டி விக்ளா
    te: విక్లో కౌంటీ
    th: คันทรี่วิคโลว
    tr: County Wicklow
    uk: Віклоу
    ur: کاؤنٹی ویکلو
    vi: Hạt Wicklow
    lv: Viklovas grāfiste
    cy: Swydd Wicklow
    ceb: Wicklow (kondado)
    sr_Latn: Viklou
    zh: 威克洛郡
    ccp: "\U00011105\U0001112A\U00011103\U00011128\U00011107\U00011134\U00011123\U0001112E"
    ga: Contae Chill Mhantáin
    he: מחוז ויקלו
    mk: Виклоу
    'no': Wicklow
  comments:
WX:
  name: Wexford
  code:
  unofficial_names:
  - Loch Garman
  geo:
    latitude: 52.336916
    longitude: -6.4633381
    min_latitude: 52.32044
    min_longitude: -6.49995
    max_latitude: 52.3470099
    max_longitude: -6.4464301
  translations:
    ar: مقاطعة وكسفورد
    bg: Уексфорд
    bn: কাউন্টি ওয়েক্সফোর্ড
    ca: Comtat de Wexford
    cs: Hrabství Wexford
    da: County Wexford
    de: County Wexford
    el: Κομητεία Ουέξφορντ
    en: Wexford
    es: Condado de Wexford
    eu: Wexfordeko konderria
    fa: شهرستان وکسفورد
    fi: Wexfordin kreivikunta
    fr: Comté de Wexford
    gl: Condado de Wexford
    gu: કાઉન્ટી વેક્સફોર્ડ
    he: מחוז ווקספורד
    hi: वेक्सफोर्ड काउंटी
    hu: Wexford megye
    id: County Wexford
    it: Wexford
    ja: ウェックスフォード州
    ka: უექსფორდის საგრაფო
    kn: ಕೌಂಟಿ ವೆಕ್ಸ್ಫರ್ಡ್
    ko: 웩스퍼드 주
    lt: Veksfordo grafystė
    mr: काउंटी वेक्सफोर्ड
    ms: County Wexford
    nb: Wexford
    nl: County Wexford
    pl: Wexford (hrabstwo)
    pt: Condado de Wexford
    ro: Comitatul Wexford
    ru: Уэксфорд
    si: වෙක්ස්ෆොර්ඩ් ප්‍රාන්තය
    sk: Wexford
    sr: Вексфорд
    sv: Wexford
    sw: Wilaya ya Wexford
    ta: கவுண்டி வெஸ்போர்ட
    te: వెక్స్ ఫోర్డ్ కౌంటీ
    th: เมือกแวกฟอร์ด
    tr: Wexford Countt
    uk: Вексфорд
    ur: کاؤنٹی ویکسفرڈ
    vi: Wexford
<<<<<<< HEAD
    lv: Veksfordas grāfiste
    cy: Swydd Wexford
    ceb: Loch Garman (kondado)
    sr_Latn: Veksford
    zh: 韦克斯福德郡
    ccp: "\U00011103\U0001112E\U00011120\U0001112C\U00011107\U00011134\U0001111C\U0001112E\U00011122\U00011134\U00011113\U00011134"
    ga: Contae Loch Garman
    be: графства Уэксфард
    mk: Вексфорд
    'no': Wexford
  comments:
CO:
  name: Cork
  code:
  unofficial_names:
  - Corcaigh
  - County Cork
  geo:
    latitude:
    longitude:
    min_latitude:
    min_longitude:
    max_latitude:
    max_longitude:
  translations:
    ar: مقاطعة كورك
    be: Графства Корк
    bg: Корк
    bn: কাউন্টি কর্ক
    ca: Comtat de Cork
    cs: Hrabství Cork
    da: County Cork
    de: County Cork
    el: Κομητεία Κορκ
    en: Cork
    es: Condado de Cork
    et: Corki krahvkond
    eu: Corkeko konderria
    fa: شهرستان کورک
    fi: Corkin kreivikunta
    fr: comté de Cork
    gl: Condado de Cork - Chorcaí
    gu: કાઉન્ટી કૉર્ક
    he: מחוז קורק
    hi: काउंटी कॉर्क
    hu: Cork megye
    hy: Կորկ
    id: County Cork
    is: County Cork
    it: Cork
    ja: コーク州
    ka: კორკის საგრაფო
    kn: ಕೌಂಟಿ ಕಾರ್ಕ್
    ko: 코크 주
    lt: Korko grafystė
    mr: काउंटी कॉर्क
    ms: County Cork
    nb: Cork
    nl: County Cork
    pl: Cork (hrabstwo)
    pt: Condado de Cork
    ro: Comitatul Cork
    ru: Корк
    si: කොර්ක් ප්‍රාන්තය
    sk: Contae Chorcaí
    sl: County Cork
    sr: Корк
    sv: Cork
    sw: Wilaya ya Cork
    ta: கவுண்டி கார்க்
    te: కౌంటీ కార్క్
    th: เมืองหลวงคอร์ก
    tr: Cork Kontluğu
    uk: Корк
    ur: کاؤنٹی کورک
    vi: Hạt Cork
    lv: Korkas grāfiste
    cy: Swydd Corc
    ceb: County Cork
    sr_Latn: Kork
    zh: 科克郡
    sq: Qarku Cork
    ccp: "\U00011107\U00011127\U00011122\U00011134\U00011107\U00011134"
    ga: Contae Chorcaí
    mk: Корк
    'no': Cork
  comments:
L:
  name:
  code:
  unofficial_names:
  geo:
    latitude:
    longitude:
    min_latitude:
    min_longitude:
    max_latitude:
    max_longitude:
  translations:
    ar: لاينستر
    be: Ленстэр
    bg: Ленстър
    ca: Leinster
    cs: Leinster
    da: Leinster
    de: Leinster
    el: Λένστερ
    en: Leinster
    es: Leinster
    et: Leinsteri provints
    eu: Leinster
    fa: لینستر
    fi: Leinster
    fr: Leinster
    gl: Leinster - Cúige Laighean
    he: לנסטר
    hr: Cúige Laighean
    id: Leinster
    it: Leinster
    ja: レンスター
    ka: ლენსტერი
    ko: 렌스터
    lt: Lensteris
    nb: Leinster
    nl: Leinster
    pl: Leinster
    pt: Leinster
    ru: Ленстер
    sk: Leinster
    sr: Ленстер
    sv: Leinster
    uk: Ленстер
    ur: لینسٹر
    lv: Lenstera
    cy: Laighin
    ceb: Leinster
    tr: Leinster
    sr_Latn: Lenster
    vi: Leinster
    zh: 倫斯特省
    yue_Hans: 利扬省
    sq: Leinsteri
    ccp: "\U00011123\U0001112C\U0001112D\U0001111A\U00011134\U0001110C\U00011133\U00011111\U00011122\U00011134"
    ga: Cúige Laighean
    hy: Լենստեր
    yue: 利揚省
    mk: Ленстер
    'no': Leinster
  comments:
M:
  name:
  code:
  unofficial_names:
  geo:
    latitude:
    longitude:
    min_latitude:
    min_longitude:
    max_latitude:
    max_longitude:
  translations:
    ar: مونستر
    be: Манстэр
    bg: Мънстър
    ca: Munster
    cs: Munster
    da: Munster
    de: Munster
    el: Μάνστερ
    en: Munster
    es: Munster
    et: Munsteri provints
    eu: Munster
    fa: مونستر (ایرلند)
    fi: Munster
    fr: Munster
    gl: Munster - Cúige Mumhan
    he: מנסטר
    hr: Cúige Mumhan
    id: Munster
    it: Munster
    ja: マンスター
    ka: მანსტერი
    ko: 먼스터
    lt: Mansteris
    nb: Munster
    nl: Munster
    pl: Munster
    pt: Munster
    ru: Манстер
    sk: Munster
    sr: Манстер
    sv: Munster
    uk: Манстер
    ur: مونسٹر
    lv: Manstera
    cy: Munster
    ceb: Munster (lalawigan)
    tr: Munster
    sr_Latn: Manster
    vi: Munster
    zh: 芒斯特省
    yue_Hans: 莫云省
    sq: Munsteri
    ccp: "\U0001111F\U0001112A\U0001111A\U00011134\U0001110C\U00011133\U00011111\U00011122\U00011134"
    ga: Cúige Mumhan
    hy: Մանսթեր
    kk: Мунстер
    yue: 莫雲省
    mk: Манстер
    'no': Munster
  comments:
=======
  geo:
    latitude: 52.336916
    longitude: -6.4633381
    min_latitude: 52.32044
    min_longitude: -6.49995
    max_latitude: 52.3470099
    max_longitude: -6.4464301
  name: Wexford
>>>>>>> 085da454
U:
  name:
  code:
  unofficial_names:
  geo:
    latitude:
    longitude:
    min_latitude:
    min_longitude:
    max_latitude:
    max_longitude:
  translations:
    ar: أولستر
    az: Olster
    be: Ольстэр
    bg: Ълстър
    ca: Ulster
    cs: Ulster
    da: Ulster
    de: Provinz Ulster
    el: Άλστερ
    en: Ulster
    es: Úlster
    et: Ulster
    eu: Ulster
    fa: اولستر
    fi: Ulster
    fr: Ulster
    gl: Úlster - Cúige Uladh
    he: אלסטר
    hr: Cúige Uladh
    hy: Օլսթեր
    id: Ulster
    it: Ulster
    ja: アルスター
    ka: ოლსტერი
    ko: 얼스터
    lt: Alsteris
    lv: Olstera
    nb: Ulster
    nl: Ulster
    pl: Ulster
    pt: Ulster
    ro: Ulster
    ru: Ольстер
    sk: Ulster
    sr: Алстер
    sv: Ulster
    th: อัลสเตอร์
    tr: Ulster
    uk: Ольстер
    ur: السٹر
    vi: Ulster
<<<<<<< HEAD
    cy: Ulster
    af: Ulster
    ceb: Ulster
    sr_Latn: Alster
    zh: 阿爾斯特省
    yue_Hans: 乌勒省
    ccp: "\U00011103\U00011123\U00011134\U0001110C\U00011133\U00011111\U00011122\U00011134"
    ga: Cúige Uladh
    is: Ulster
    yue: 烏勒省
    bs: Ulster
    mk: Алстер
    'no': Ulster
  comments:
=======
  geo:
    latitude: 54.7617
    longitude: 6.9612
    min_latitude:
    min_longitude:
    max_latitude:
    max_longitude:
  name: Ulster
>>>>>>> 085da454
<|MERGE_RESOLUTION|>--- conflicted
+++ resolved
@@ -3,19 +3,14 @@
   name: Connacht
   code:
   unofficial_names:
-<<<<<<< HEAD
   - Connaught
   geo:
-    latitude:
-    longitude:
-    min_latitude:
-    min_longitude:
-    max_latitude:
-    max_longitude:
-=======
-  - Corcaigh
-  - Connaught
->>>>>>> 085da454
+    latitude: 51.8968917
+    longitude: -8.4863157
+    min_latitude: 51.8561501
+    min_longitude: -8.54552
+    max_latitude: 51.93586
+    max_longitude: -8.380579899999999
   translations:
     ar: كوناكت
     be: Конахт
@@ -197,10 +192,10 @@
     uk: Каван
     ur: کاؤنٹی کاوان
     vi: Hạt Cavan
-<<<<<<< HEAD
     lv: Kevanas grāfiste
     cy: Swydd Cavan
     ceb: An Cabhán
+    bn: কাউন্টি কর্ক
     sr_Latn: Kavan
     zh: 卡文郡
     fa: شهرستان کاوان
@@ -211,1856 +206,15 @@
     mk: Каван
     'no': Cavan
   comments:
-=======
-  geo:
-    latitude: 53.9897186
-    longitude: -7.3633319
-    min_latitude: 53.9700812
-    min_longitude: -7.394294299999999
-    max_latitude: 54.00315670000001
-    max_longitude: -7.3168015
-  name: Cavan
 CO:
-  translations:
-    ar: مقاطعة كورك
-    be: Графства Корк
-    bg: Корк
-    bn: কাউন্টি কর্ক
-    ca: Comtat de Cork
-    cs: Hrabství Cork
-    da: County Cork
-    de: County Cork
-    el: Κομητεία Κορκ
-    en: Cork
-    es: Condado de Cork
-    et: Corki krahvkond
-    eu: Corkeko konderria
-    fa: شهرستان کورک
-    fi: Corkin kreivikunta
-    fr: comté de Cork
-    gl: Condado de Cork - Chorcaí
-    gu: કાઉન્ટી કૉર્ક
-    he: מחוז קורק
-    hi: काउंटी कॉर्क
-    hu: Cork megye
-    hy: Կորկ
-    id: County Cork
-    is: County Cork
-    it: Cork
-    ja: コーク州
-    ka: კორკის საგრაფო
-    kn: ಕೌಂಟಿ ಕಾರ್ಕ್
-    ko: 코크 주
-    lt: Korko grafystė
-    mr: काउंटी कॉर्क
-    ms: County Cork
-    nb: Cork
-    nl: County Cork
-    pl: Cork (hrabstwo)
-    pt: Condado de Cork
-    ro: Comitatul Cork
-    ru: Корк
-    si: කොර්ක් ප්‍රාන්තය
-    sk: Contae Chorcaí
-    sl: County Cork
-    sr: Корк
-    sv: Cork
-    sw: Wilaya ya Cork
-    ta: கவுண்டி கார்க்
-    te: కౌంటీ కార్క్
-    th: เมืองหลวงคอร์ก
-    tr: Cork Kontluğu
-    uk: Корк
-    ur: کاؤنٹی کورک
-    vi: Hạt Cork
+  name: Cork
+  code:
+  unofficial_names:
+  - Corcaigh
+  - County Cork
   geo:
     latitude: 51.8985
     longitude: 8.4756
-    min_latitude:
-    min_longitude:
-    max_latitude:
-    max_longitude:
-  name: Cork
->>>>>>> 085da454
-CW:
-  name: Carlow
-  code:
-  unofficial_names:
-  - Ceatharlach
-  geo:
-    latitude: 52.7189747
-    longitude: -6.8503703
-    min_latitude: 52.4638685
-    min_longitude: -7.107934699999999
-    max_latitude: 52.9179628
-    max_longitude: -6.5049107
-  translations:
-    ar: مقاطعة كارلو
-    bg: Карлоу
-    bn: কাউন্টি কারলো
-    ca: Comtat de Carlow
-    cs: Hrabství Carlow
-    da: County Carlow
-    de: County Carlow
-    el: Κομητεία Κάρλοου
-    en: Carlow
-    es: Condado de Carlow
-    et: Carlow’ krahvkond
-    eu: Carlowko konderria
-    fa: کارلو ( ایرلند)
-    fi: Carlow’n kreivikunta
-    fr: Comté de Carlow
-    gl: Condado de Carlow
-    gu: કાઉન્ટી કાર્લો
-    he: מחוז קרלו
-    hi: कार्लो काउंटी
-    hu: Carlow megye
-    id: County Carlow
-    it: Carlow
-    ja: カーロウ州
-    ka: კარლოუს საგრაფო
-    kn: ಕೌಂಟಿ ಕಾರ್ಲೊ
-    ko: 칼로 주
-    lt: Karlou grafystė
-    mr: काउंटी कार्लो
-    ms: County Carlow
-    nb: Carlow
-    nl: County Carlow
-    pl: Carlow (hrabstwo)
-    pt: Condado de Carlow
-    ro: Comitatul Carlow
-    ru: Карлоу
-    si: කාර්ලෝ ප්‍රාන්තය
-    sk: Contae Cheatharlach
-    sl: grofija Carlow
-    sr: Карлоу
-    sv: Carlow
-    sw: Wilaya ya Carlow
-    ta: கவுண்டி கர்லோவ்
-    te: కార్లోవ్ కౌంటీ
-    th: โคโซวสกา คาเมนิซา
-    tr: Carlow County
-    uk: Карлоу
-    ur: کاؤنٹی کارلو
-    vi: Hạt Carlow
-    lv: Kārlovas grāfiste
-    cy: Swydd Carlow
-    ceb: County Carlow
-    sr_Latn: Karlou
-    zh: 卡洛郡
-    sq: Carlow
-    ccp: "\U00011107\U00011122\U00011134\U00011123\U0001112E"
-    ga: Contae Cheatharlach
-    be: графства Карлау
-    mk: Карлоу
-    'no': Carlow
-  comments:
-D:
-  name: Dublin
-  code:
-  unofficial_names:
-  - Átha Cliath
-  geo:
-    latitude: 53.3498053
-    longitude: -6.2603097
-    min_latitude: 53.22343009999999
-    min_longitude: -6.450839999999999
-    max_latitude: 53.42521010000001
-    max_longitude: -6.05255
-  translations:
-    ar: مقاطعة دبلن
-    be: Дублін
-    bg: Дъблин
-    ca: Comtat de Dublín
-    cs: Hrabství Dublin
-    da: County Dublin
-    de: County Dublin
-    el: Κομητεία Δουβλίνου
-    en: Dublin
-    es: Condado de Dublín
-    et: Dublini krahvkond
-    eu: Dublingo konderria
-    fa: شهرستان دوبلین
-    fi: Dublinin kreivikunta
-    fr: Comté de Dublin
-    gl: Condado de Dublín - Bhaile Átha Cliath
-    he: מחוז דבלין
-    id: County Dublin
-    is: County Dublin
-    it: Dublino
-    ja: ダブリン州
-    ka: დუბლინის საგრაფო
-    ko: 더블린 주
-    lt: Dublino grafystė
-    nb: Dublin
-    nl: County Dublin
-    pl: Dublin (hrabstwo)
-    pt: Condado de Dublin
-    ro: Comitatul Dublin
-    ru: Дублин
-    sk: Dublin
-    sr: Даблин
-    sv: Dublin
-    tr: Dublin ili
-    uk: Дублін
-    ur: کاؤنٹی ڈبلن
-    cy: Swydd Dulyn
-    sr_Latn: Dablin
-    zh: 都柏林地區
-    ccp: "\U00011113\U0001112A\U0001111B\U00011134\U00011123\U00011128\U0001111A\U00011134"
-    ga: Contae Bhaile Átha Cliath
-    hy: Դուբլին
-    mk: Даблин
-    'no': Dublin
-  comments:
-DL:
-  name: Donegal
-  code:
-  unofficial_names:
-  - Dún na nGall
-  geo:
-    latitude: 54.6541972
-    longitude: -8.110546
-    min_latitude:
-    min_longitude:
-    max_latitude:
-    max_longitude:
-  translations:
-    ar: مقاطعة دونيجال
-    be: графства Донегал
-    bg: Донигал
-    bn: কাউন্টি ডোনেগাল
-    ca: Comtat de Donegal
-    cs: Hrabství Donegal
-    da: County Donegal
-    de: County Donegal
-    el: Κομητεία Ντονεγκάλ
-    en: Donegal
-    es: Condado de Donegal
-    et: Donegali krahvkond
-    eu: Donegalgo konderria
-    fa: شهرستان دانیگول
-    fi: Donegalin kreivikunta
-    fr: Comté de Donegal
-    gl: Condado de Donegal
-    gu: કાઉન્ટી ડોનેગલ
-    he: מחוז דונגל
-    hi: काउंटी डोनेगल
-    hr: Dhún na nGall
-    hu: Donegal megye
-    id: County Donegal
-    it: Donegal
-    ja: ドニゴール州
-    ka: დონეგალის საგრაფო
-    kn: ಕೌಂಟಿ ಡೊನೆಗಲ್
-    ko: 도니골 주
-    lt: Donegolo grafystė
-    mr: काउंटी डोनेगल
-    ms: County Donegal
-    nb: Donegal
-    nl: County Donegal
-    pl: Donegal (hrabstwo)
-    pt: Condado de Donegal
-    ro: Comitatul Donegal
-    ru: Донегол
-    si: ඩොනේගල් ප්‍රාන්තය
-    sk: Donegal
-    sl: okrožje Donegal, Irska
-    sr: Донегол
-    sv: Donegal
-    sw: Wilaya ya Donegal
-    ta: கவுண்டி டோனெகல்
-    te: డొనెగల్ కౌంటీ
-    th: ดอนิกอล
-    tr: Donegal Kontluğu
-    uk: Донегол
-    ur: کاؤنٹی ڈانیگول
-    vi: Hạt Donegal
-<<<<<<< HEAD
-    lv: Donegolas grāfiste
-    cy: Swydd Donegal
-    ceb: County Donegal
-    sr_Latn: Donegol
-    zh: 多尼戈爾郡
-    ccp: "\U00011113\U00011127\U0001111A\U00011134\U00011109\U00011133\U00011120\U00011123\U00011134"
-    ga: Contae Dhún na nGall
-    mk: Донегол
-    'no': Donegal
-  comments:
-=======
-  geo:
-    latitude: 54.6541972
-    longitude: -8.110546
-    min_latitude:
-    min_longitude:
-    max_latitude:
-    max_longitude:
-  name: Donegal
->>>>>>> 085da454
-G:
-  name: Galway
-  code:
-  unofficial_names:
-  - Gaillimh
-  geo:
-    latitude: 53.270668
-    longitude: -9.0567905
-    min_latitude: 53.2485394
-    min_longitude: -9.1426873
-    max_latitude: 53.31947049999999
-    max_longitude: -8.954820699999999
-  translations:
-    ar: مقاطعة جلوي
-    bg: Голуей
-    bn: কাউন্টি গলওয়ে
-    ca: Comtat de Galway
-    cs: Hrabství Galway
-    da: County Galway
-    de: County Galway
-    el: Κομητεία Γκόλγουεϊ
-    en: Galway
-    es: Condado de Galway
-    eu: Galwayko konderria
-    fa: شهرستان گالوی
-    fi: Galwayn kreivikunta
-    fr: Comté de Galway
-    gl: Condado de Galway
-    gu: કાઉન્ટી ગેલવે
-    he: מחוז גולוויי
-    hi: काउंटी गॉलवे
-    hu: Galway megye
-    id: County Galway
-    is: County Galway
-    it: Contea di Galway
-    ja: ゴールウェイ州
-    ka: გოლუეის საგრაფო
-    kn: ಕೌಂಟಿ ಗಾಲ್ವೇ
-    ko: 골웨이 주
-    lt: Golvėjaus grafystė
-    mr: काउंटी गॅलवे
-    ms: County Galway
-    nb: Galway
-    nl: County Galway
-    pl: Galway
-    pt: Condado de Galway
-    ro: Comitatul Galway
-    ru: Голуэй
-    si: ගල්වේ ප්‍රාන්තය
-    sk: Galway
-    sr: Голвеј
-    sv: Galway
-    sw: Wilaya ya Galway
-    ta: கவுண்டி கால்வே
-    te: కౌంటీ గాల్వే
-    th: เมืองหลวงกัลเวย์
-    tr: Galway County
-    uk: Голвей
-    ur: کاؤنٹی گالوے
-    vi: Hạt Galway
-    lv: Golvejas grāfiste
-    cy: Swydd Galway
-    ceb: County Galway
-    sr_Latn: Golvej
-    zh: 戈尔韦郡
-    ccp: "\U00011109\U00011127\U00011123\U00011134\U00011103\U0001112E\U00011120\U0001112C"
-    ga: Contae na Gaillimhe
-    sl: Grofija Galway
-    be: графства Голуэй
-    mk: Голвеј
-    'no': Galway
-  comments:
-KE:
-  name: Kildare
-  code:
-  unofficial_names:
-  - Cill Dara
-  geo:
-    latitude: 53.1589342
-    longitude: -6.9095683
-    min_latitude: 53.15196
-    min_longitude: -6.92259
-    max_latitude: 53.1828601
-    max_longitude: -6.8829899
-  translations:
-    ar: مقاطعة كيلدير
-    be: Графства Кілдэр
-    bg: Килдеър
-    bn: কাউন্টি কিল্ডার
-    ca: Comtat de Kildare
-    cs: Hrabství Kildare
-    da: County Kildare
-    de: County Kildare
-    el: Κομητεία Κιλντέιρ
-    en: Kildare
-    es: Condado de Kildare
-    eu: Kildareko konderria
-    fa: شهراستان کیلدر
-    fi: Kildaren kreivikunta
-    fr: Comté de Kildare
-    gl: Condado de Kildare
-    gu: કાઉન્ટી કિલ્ડર
-    he: מחוז קילדייר
-    hi: काउंटी किल्डेरे
-    hu: Kildare megye
-    id: County Kildare
-    it: Kildare
-    ja: キルデア州
-    ka: კილდერის საგრაფო
-    kn: ಕೌಂಟಿ ಕಿಲ್ಡೇರ್
-    ko: 킬데어 주
-    lt: Kildero grafystė
-    mr: काउंटी केल्ल्डर
-    ms: County Kildare
-    nb: Kildare
-    nl: County Kildare
-    pl: Kildare (hrabstwo)
-    pt: Condado de Kildare
-    ro: Comitatul Kildare
-    ru: Килдэр
-    si: කිල්දරේ ප්‍රාන්තය
-    sk: Kildare
-    sr: Килдер
-    sv: Kildare
-    sw: Wilaya ya Kildare
-    ta: கவுண்டி கில்டர்
-    te: కిల్డార్ కౌంటీ
-    th: เมืองคิลแดร์
-    tr: County Kildare
-    uk: Кілдер
-    ur: کاؤنٹی کلڈیئر
-    vi: Hạt Kildare
-    lv: Kildēras grāfiste
-    cy: Swydd Kildare
-    af: Graafskap Kildare
-    ceb: Kildare (kondado)
-    sr_Latn: Kilder
-    zh: 基尔代尔郡
-    ccp: "\U00011107\U00011128\U00011123\U00011134\U00011113\U00011122\U0001112C"
-    ga: Contae Chill Dara
-    et: Kildare’i krahvkond
-    kk: Килдэйр
-    mk: Килдер
-    'no': Kildare
-  comments:
-KK:
-  name: Kilkenny
-  code:
-  unofficial_names:
-  - Cill Chainnigh
-  geo:
-    latitude: 52.6541454
-    longitude: -7.2447879
-    min_latitude: 52.63111
-    min_longitude: -7.2731599
-    max_latitude: 52.67698000000001
-    max_longitude: -7.20547
-  translations:
-    ar: مقاطعة كيكني
-    be: Кілкені
-    bg: Килкени
-    bn: কাউন্টি কিলকেনি
-    ca: Comtat de Kilkenny
-    cs: Hrabství Kilkenny
-    da: County Kilkenny
-    de: County Kilkenny
-    el: Κομητεία Κίλκενι
-    en: Kilkenny
-    es: Condado de Kilkenny
-    et: Kilkenny krahvkond
-    eu: Kilkennyko konderria
-    fi: Kilkennyn kreivikunta
-    fr: comté de Kilkenny
-    gl: Condado de Kilkenny
-    gu: કાઉન્ટી કિલકેની
-    hi: काउंटी किल्केनी
-    hu: Kilkenny megye
-    hy: Կիլկենի
-    id: County Kilkenny
-    it: Kilkenny
-    ja: キルケニー州
-    ka: კილკენის საგრაფო
-    kn: ಕೌಂಟಿ ಕಿಲ್ಕೆನಿ
-    ko: 킬케니 주
-    lt: Kilkenio grafystė
-    mr: काउंटी किलकेनी
-    ms: County Kilkenny
-    nb: Kilkenny
-    nl: County Kilkenny
-    pl: Kilkenny (hrabstwo)
-    pt: Condado de Kilkenny
-    ro: Comitatul Kilkenny
-    ru: Килкенни
-    si: කිල්කෙනි ප්‍රාන්තය
-    sk: Kilkenny
-    sl: okrožje Kilkenny
-    sr: Килкени
-    sv: Kilkenny
-    sw: Wilaya ya Kilkenny
-    ta: கவுண்டி கில்கென்னி
-    te: కిల్కెనీ కౌంటీ
-    th: เมืองหลวงคิลเค็นนี
-    tr: Kilkenny County
-    uk: Кілкенні
-    ur: کاؤنٹی کلکینی
-    vi: Hạt Kilkenny
-    lv: Kilkeni grāfiste
-    cy: Swydd Kilkenny
-    sr_Latn: Kilkeni
-    zh: 基爾肯尼郡
-    fa: شهرستان کیلکنی
-    ccp: "\U00011107\U00011128\U00011123\U00011134\U00011107\U0001112C\U0001111A\U00011128"
-    ga: Contae Chill Chainnigh
-    he: מחוז קילקני
-    kk: Килкенни
-    mk: Килкени
-    'no': Kilkenny
-  comments:
-KY:
-  name: Kerry
-  code:
-  unofficial_names:
-  - Ciarraighe
-  - Ciarraí
-  geo:
-    latitude: 52.15446069999999
-    longitude: -9.5668632
-    min_latitude: 51.6883223
-    min_longitude: -10.6183626
-    max_latitude: 52.59184
-    max_longitude: -9.118786
-  translations:
-    ar: مقاطعة كري
-    bg: Кери
-    bn: কাউন্টি কেরি
-    ca: Comtat de Kerry
-    cs: Hrabství Kerry
-    da: County Kerry
-    de: Kerry
-    el: Κομητεία Κέρι
-    en: Kerry
-    es: Condado de Kerry
-    et: Kerry krahvkond
-    eu: Kerryko konderria
-    fa: شهرستان کری
-    fi: Kerryn kreivikunta
-    fr: comté de Kerry
-    gl: Condado de Kerry
-    gu: કાઉન્ટી કેરી
-    he: מחוז קרי
-    hi: काउंटी केरी
-    hu: Kerry megye
-    id: County Kerry
-    it: Kerry
-    ja: ケリー州
-    ka: კერის საგრაფო
-    kn: ಕೌಂಟಿ ಕೆರ್ರಿ
-    ko: 케리 주
-    lt: Kerio grafystė
-    mr: काउंटी केरी
-    ms: County Kerry
-    nb: Kerry
-    nl: County Kerry
-    pl: Kerry
-    pt: Condado de Kerry
-    ro: Comitatul Kerry
-    ru: Керри
-    si: කෙරී ප්‍රාන්තය
-    sk: Contae Chiarraí
-    sl: Okrožje Kerry
-    sr: Кери
-    sv: Kerry
-    sw: Wilaya ya Kerry
-    ta: கவுண்டி கெர்ரி
-    te: కెర్రీ కౌంటీ
-    th: เคาตี เคอร์รี
-    tr: Kerry County
-    uk: Керрі
-    ur: کاؤنٹی کیری
-    vi: Hạt Kerry
-<<<<<<< HEAD
-    lv: Kerri grāfiste
-    cy: Swydd Kerry
-    ceb: Ciarraí
-    sr_Latn: Keri
-    zh: 凱里郡
-    ccp: "\U00011107\U0001112C\U00011122\U00011128"
-    ga: Contae Chiarraí
-    mk: Кери
-    'no': Kerry
-  comments:
-=======
-  geo:
-    latitude: 52.15446069999999
-    longitude: -9.5668632
-    min_latitude: 51.6883223
-    min_longitude: -10.6183626
-    max_latitude: 52.59184
-    max_longitude: -9.118786
-  name: Kerry
-L:
-  translations:
-    ar: لاينستر
-    be: Ленстэр
-    bg: Ленстър
-    ca: Leinster
-    cs: Leinster
-    da: Leinster
-    de: Leinster
-    el: Λένστερ
-    en: Leinster
-    es: Leinster
-    et: Leinsteri provints
-    eu: Leinster
-    fa: لینستر
-    fi: Leinster
-    fr: Leinster
-    gl: Leinster - Cúige Laighean
-    he: לנסטר
-    hr: Cúige Laighean
-    id: Leinster
-    it: Leinster
-    ja: レンスター
-    ka: ლენსტერი
-    ko: 렌스터
-    lt: Lensteris
-    nb: Leinster
-    nl: Leinster
-    pl: Leinster
-    pt: Leinster
-    ru: Ленстер
-    sk: Leinster
-    sr: Ленстер
-    sv: Leinster
-    uk: Ленстер
-    ur: لینسٹر
-  geo:
-    latitude: 53.3272
-    longitude: 7.5141
-    min_latitude:
-    min_longitude:
-    max_latitude:
-    max_longitude:
-  name: Leinster
->>>>>>> 085da454
-LD:
-  name: Longford
-  code:
-  unofficial_names:
-  - Longphort
-  - Longphuirt
-  geo:
-    latitude: 53.7275564
-    longitude: -7.793108999999999
-    min_latitude: 53.5269053
-    min_longitude: -8.0358602
-    max_latitude: 53.9420806
-    max_longitude: -7.374903300000001
-  translations:
-    ar: مقاطعة لونجفورد
-    bg: Лонгфорд
-    bn: কাউন্টি লংফোর্ড
-    ca: Comtat de Longford
-    cs: Hrabství Longford
-    da: County Longford
-    de: County Longford
-    el: Κομητεία Λόνγκφορντ
-    en: Longford
-    es: Condado de Longford
-    eu: Longfordeko konderria
-    fa: شهرستان لانگفورد
-    fi: Longfordin kreivikunta
-    fr: Comté de Longford
-    gl: Condado de Longford
-    gu: કાઉન્ટી લોંગફોર્ડ
-    he: מחוז לונגפורד
-    hi: लोंग्फोर्ड काउंटी
-    hu: Longford megye
-    id: County Longford
-    it: Longford
-    ja: ロングフォード州
-    ka: ლონგფორდის საგრაფო
-    kn: ಕೌಂಟಿ ಲಾಂಗ್ಫೋರ್ಡ್
-    ko: 롱퍼드 주
-    lt: Longfordo grafystė
-    mr: काउंटी लॉंगफोर्ड
-    ms: County Longford
-    nb: Longford
-    nl: County Longford
-    pl: Longford (hrabstwo)
-    pt: Condado de Longford
-    ro: Comitatul Longford
-    ru: Лонгфорд
-    si: ලෝන්ග්ෆර්ඩ් ප්‍රාන්තය
-    sk: Longford (grófstvo)
-    sl: Okrožje Longford
-    sr: Лонгфорд
-    sv: Longford
-    sw: Wilaya ya Longford
-    ta: கவுண்டி லோங்போர்ட
-    te: లాంగ్‌ఫోర్డ్ కౌంటీ
-    th: ลองฟอร์ด
-    tr: Longford County
-    uk: Лонгфорд
-    ur: کاؤنٹی لونگفرڈ
-    vi: Hạt Longford
-    lv: Longfordas grāfiste
-    cy: Swydd Longfoirt
-    ceb: An Longfort (kondado sa Ireland)
-    sr_Latn: Longford
-    zh: 朗福德郡
-    ccp: "\U00011123\U00011127\U00011101\U0001111C\U0001112E\U00011122\U00011134\U00011113\U00011134"
-    ga: Contae an Longfoirt
-    be: графства Лонгфард
-    mk: Лонгфорд
-    'no': Longford
-  comments:
-LH:
-  name: Louth
-  code:
-  unofficial_names:
-  - Lughbhadh
-  - Lú
-  geo:
-    latitude: 53.8969758
-    longitude: -6.467097099999999
-    min_latitude: 53.6984916
-    min_longitude: -6.695343200000001
-    max_latitude: 54.1139513
-    max_longitude: -6.1030107
-  translations:
-    ar: مقاطعة لاوث
-    be: графства Лаўт
-    bg: Лаут
-    bn: কাউন্টি লৌথ
-    ca: Comtat de Louth
-    cs: Hrabství Louth
-    da: County Louth
-    de: County Louth
-    el: Κομητεία Λάουθ
-    en: Louth
-    es: Condado de Louth
-    eu: Loutheko konderria
-    fa: شهرستان لوث
-    fi: Louth
-    fr: comté de Louth
-    gl: Condado de Louth
-    gu: કાઉન્ટી લાઉથ
-    hi: काउंटी लाउथ
-    hu: Louth megye
-    id: County Louth
-    it: Louth
-    ja: ラウス州
-    ka: ლაუტის საგრაფო
-    kn: ಕೌಂಟಿ ಲೌತ್
-    ko: 라우스 주
-    lt: Lauto grafystė
-    mr: काउंटी लोऊथ
-    ms: County Louth
-    nb: Louth
-    nl: County Louth
-    pl: Louth (hrabstwo)
-    pt: Condado de Louth
-    ro: Comitatul Louth
-    ru: Лаут
-    si: ලවුත් ප්‍රාන්තය
-    sk: Grófstvo Louth
-    sr: Лауд
-    sv: Louth
-    sw: Wilaya ya Louth
-    ta: கவுண்டி லூத்
-    te: లౌత్ కౌంటీ
-    th: ลูธ
-    tr: County Louth
-    uk: Лаут
-    ur: کاؤنٹی لاوتھ
-    vi: Hạt Louth
-    lv: Lautas grāfiste
-    cy: Swydd Louth
-    ceb: Lú
-    sr_Latn: Laud
-    zh: 劳斯郡
-    ccp: "\U00011123\U0001112E\U00011116\U00011134"
-    ga: Contae Lú
-    he: מחוז לאות׳
-    et: Louthi krahvkond
-    az: Laut
-    mk: Лаут
-    'no': Louth
-  comments:
-LK:
-  name: Limerick
-  code:
-  unofficial_names:
-  - Luimneach
-  geo:
-    latitude: 52.6680204
-    longitude: -8.630497499999999
-    min_latitude: 52.6143899
-    min_longitude: -8.68994
-    max_latitude: 52.6886401
-    max_longitude: -8.5703399
-  translations:
-    ar: مقاطعة لمريك
-    be: графства Лімерык
-    bg: Лимерик
-    bn: কাউন্টি লিমেরিক
-    ca: Comtat de Limerick
-    cs: Hrabství Limerick
-    da: County Limerick
-    de: County Limerick
-    el: Κομητεία Λίμερικ
-    en: Limerick
-    es: Condado de Limerick
-    et: Limericki krahvkond
-    eu: Limerickeko konderria
-    fa: شهرستان لیمریک
-    fi: Limerickin kreivikunta
-    fr: comté de Limerick
-    gl: Condado de Limerick
-    gu: કાઉન્ટી લિમરિક
-    he: מחוז לימריק
-    hi: काउंटी लिमरिक
-    hu: Limerick megye
-    id: County Limerick
-    it: Limerick
-    ja: リムリック州
-    ka: ლიმერიკის საგრაფო
-    kn: ಕೌಂಟಿ ಲಿಮರಿಕ್
-    ko: 리머릭 주
-    lt: Limeriko grafystė
-    mr: काउंटी लिमरिक
-    ms: County Limerick
-    nb: Limerick
-    nl: County Limerick
-    pl: Limerick (hrabstwo)
-    pt: Condado de Limerick
-    ro: Comitatul Limerick
-    ru: Лимерик
-    si: ලිමිරෙක් ප්‍රාන්තය
-    sk: Limerick
-    sr: Лимерик
-    sv: Limerick
-    sw: Wilaya ya Limerick
-    ta: கவுண்டி லிமரிக்
-    te: కౌంటీ లిమరిక్
-    th: เทศมณฑลลิเมริค
-    tr: County Limerick
-    uk: Лімерик
-    ur: کاؤنٹی لیمرک
-    vi: Hạt Limerick
-    lv: Limerikas grāfiste
-    cy: Swydd Limerick
-    ceb: County Limerick
-    sr_Latn: Limerik
-    zh: 利默里克郡
-    ccp: "\U00011123\U00011128\U0001111F\U0001112C\U00011122\U00011128\U00011107\U00011134"
-    ga: Contae Luimnigh
-    hy: Լիմերիկ
-    mk: Лимерик
-    'no': Limerick
-  comments:
-LM:
-  name: Leitrim
-  code:
-  unofficial_names:
-  - Liathdroim
-  geo:
-    latitude: 53.9926007
-    longitude: -8.0655852
-    min_latitude:
-    min_longitude:
-    max_latitude:
-    max_longitude:
-  translations:
-    ar: مقاطعة ليتريم
-    bg: Лийтрим
-    bn: কাউন্টি লিত্রম
-    ca: Comtat de Leitrim
-    cs: Hrabství Leitrim
-    da: County Leitrim
-    de: Leitrim
-    el: Κομητεία Λέιτριμ
-    en: Leitrim
-    es: Condado de Leitrim
-    eu: Leitrimeko konderria
-    fi: Leitrimin kreivikunta
-    fr: Comté de Leitrim
-    gl: Condado de Leitrim
-    gu: કાઉન્ટી લેટ્રીમ
-    he: מחוז ליטרים
-    hi: काउंटी लीट्रिम
-    id: County Leitrim
-    is: County Leitrim
-    it: Leitrim
-    ja: リートリム州
-    ka: ლიტრიმის საგრაფო
-    kn: ಕೌಂಟಿ ಲೀಟ್ರಿಮ್
-    ko: 리트림 주
-    lt: Leitrimo grafystė
-    mr: काउंटी लीट्रिम
-    ms: County Leitrim
-    nb: Leitrim
-    nl: County Leitrim
-    pl: Leitrim (hrabstwo)
-    pt: Condado de Leitrim
-    ro: Comitatul Leitrim
-    ru: Литрим
-    si: ලේයිට්‍රීම් ප්‍රාන්තය
-    sk: Leitrim
-    sr: Литрим
-    sv: Leitrim
-    sw: Wilaya ya Leitrim
-    ta: கவுண்டி லேய்த்ரிம்
-    te: లీట్రిమ్ కౌంటీ
-    th: คาสก้า
-    tr: Leitrim County
-    uk: Літрім
-    ur: کاؤنٹی لیٹریم
-    vi: Hạt Leitrim
-<<<<<<< HEAD
-    lv: Litrimas grāfiste
-    cy: Swydd Leitrim
-    ceb: County Leitrim
-    sr_Latn: Litrim
-    zh: 利特里姆郡
-    fa: شهرستان لیتریم
-    ccp: "\U00011123\U0001112C\U0001112D\U00011111\U00011133\U00011122\U00011128\U0001111F\U00011134"
-    ga: Contae Liatroma
-    be: графства Літрым
-    mk: Литрим
-    'no': Leitrim
-  comments:
-=======
-  geo:
-    latitude: 53.9926007
-    longitude: -8.0655852
-    min_latitude:
-    min_longitude:
-    max_latitude:
-    max_longitude:
-  name: Leitrim
->>>>>>> 085da454
-LS:
-  name: Laois
-  code:
-  unofficial_names:
-  - Laoighis
-  - Queenʿs
-  geo:
-    latitude: 52.994295
-    longitude: -7.332300699999999
-    min_latitude: 52.7812693
-    min_longitude: -7.7346495
-    max_latitude: 53.2156522
-    max_longitude: -6.9321155
-  translations:
-    ar: مقاطعة ليش
-    bg: Лийш
-    bn: কাউন্টি লাওইস
-    ca: Comtat de Laois
-    cs: Hrabství Laois
-    da: County Laois
-    de: County Laois
-    el: Κομητεία Λέιοαϊς
-    en: Laois
-    es: Condado de Laois
-    eu: Laoiseko konderria
-    fi: Laois
-    fr: comté de Laois
-    gl: Condado de Laois
-    gu: કાઉન્ટી લાઓઇસ
-    hi: काउंटी लाओइस
-    hu: Laois megye
-    id: County Laois
-    it: Laois
-    ja: ラオース州
-    ka: ლიშის საგრაფო
-    kn: ಕೌಂಟಿ ಲಾವೋಯಿಸ್
-    ko: 레이시 주
-    lt: Lišo grafystė
-    mr: काउंटी लॉईस
-    ms: County Laois
-    nb: Laois
-    nl: County Laois
-    pl: Laois (hrabstwo)
-    pt: Condado de Laois
-    ro: Comitatul Laois
-    ru: Лиишь
-    si: ලාඕයිස් ප්‍රාන්තය
-    sk: Grófstvo Laois
-    sr: Лиш
-    sv: Laois
-    sw: Wilaya ya Laois
-    ta: கவுண்டி லவ்ய்ஸ்
-    te: కౌంటీ లావోయిస్
-    th: ลาวอิส คันทรี่
-    tr: County Laois
-    uk: Ліїш
-    ur: کاؤنٹی لیش
-    vi: Hạt Laois
-<<<<<<< HEAD
-    lv: Lišas grāfiste
-    cy: Swydd Laois
-    ceb: Laois
-    sr_Latn: Liš
-    zh: 萊伊什郡
-    fa: شهرستان لیش
-    ccp: "\U00011123\U0001112D\U00011120\U0001112E\U0001110C\U00011134"
-    ga: Contae Laoise
-    he: מחוז לייש
-    be: графтсва Лііш
-    mk: Лиш
-    'no': Laois
-  comments:
-=======
-  geo:
-    latitude: 52.994295
-    longitude: -7.332300699999999
-    min_latitude: 52.7812693
-    min_longitude: -7.7346495
-    max_latitude: 53.2156522
-    max_longitude: -6.9321155
-  name: Laois
-M:
-  translations:
-    ar: مونستر
-    be: Манстэр
-    bg: Мънстър
-    ca: Munster
-    cs: Munster
-    da: Munster
-    de: Munster
-    el: Μάνστερ
-    en: Munster
-    es: Munster
-    et: Munsteri provints
-    eu: Munster
-    fa: مونستر (ایرلند)
-    fi: Munster
-    fr: Munster
-    gl: Munster - Cúige Mumhan
-    he: מנסטר
-    hr: Cúige Mumhan
-    id: Munster
-    it: Munster
-    ja: マンスター
-    ka: მანსტერი
-    ko: 먼스터
-    lt: Mansteris
-    nb: Munster
-    nl: Munster
-    pl: Munster
-    pt: Munster
-    ru: Манстер
-    sk: Munster
-    sr: Манстер
-    sv: Munster
-    uk: Манстер
-    ur: مونسٹر
-  geo:
-    latitude: 52.2218
-    longitude: 8.5567
-    min_latitude:
-    min_longitude:
-    max_latitude:
-    max_longitude:
-  name: Munster
->>>>>>> 085da454
-MH:
-  name: Meath
-  code:
-  unofficial_names:
-  - An Mhí
-  - An Mhídhe
-  geo:
-    latitude: 53.60554800000001
-    longitude: -6.6564169
-    min_latitude: 53.38186640000001
-    min_longitude: -7.33552
-    max_latitude: 53.9176662
-    max_longitude: -6.212610499999999
-  translations:
-    ar: مقاطعة ميث
-    bg: Мийт
-    bn: কাউন্টি মিথ
-    ca: Comtat de Meath
-    cs: Hrabství Meath
-    da: County Meath
-    de: County Meath
-    el: Κομητεία Μιθ
-    en: Meath
-    es: Condado de Meath
-    eu: Meatheko konderria
-    fa: شهرستان میث
-    fi: Meath
-    fr: comté de Meath
-    gl: Condado de Meath
-    gu: કાઉન્ટી મીથ
-    he: מחוז מית׳
-    hi: काउंटी मीथ
-    id: County Meath
-    it: Meath
-    ja: ミース州
-    ka: მითის საგრაფო
-    kn: ಕೌಂಟಿ ಮೀಥ್
-    ko: 미스 주
-    lt: Mido grafystė
-    mr: काउंटी मिथ
-    ms: County Meath
-    nb: Meath
-    nl: County Meath
-    pl: Meath (hrabstwo)
-    pt: Condado de Meath
-    ro: Comitatul Meath
-    ru: Мит
-    si: මිත්‍ ප්‍රාන්තය
-    sk: Meath
-    sr: Мид
-    sv: Meath
-    sw: Wilaya ya Meath
-    ta: கவுண்டி மெத்
-    te: కౌంటీ మియాత్
-    th: คันทรี่ มีทฮ์
-    tr: County Meath
-    uk: Міт
-    ur: کاؤنٹی میدھ
-    vi: Hạt Meath
-    lv: Mītas grāfiste
-    cy: Swydd Meath
-    ceb: An Mhí
-    sr_Latn: Mid
-    zh: 米斯郡
-    yue_Hans: 中土郡
-    ccp: "\U0001111F\U0001112C\U00011116\U00011134"
-    ga: Contae na Mí
-    kk: Мит (графтық)
-    yue: 中土郡
-    be: графства Міт
-    mk: Мит
-    'no': Meath
-  comments:
-MN:
-  name: Monaghan
-  code:
-  unofficial_names:
-  - Muineachán
-  geo:
-    latitude: 54.2492046
-    longitude: -6.9683132
-    min_latitude: 53.9006798
-    min_longitude: -7.339505999999999
-    max_latitude: 54.4213907
-    max_longitude: -6.5497282
-  translations:
-    ar: مقاطعة موناغان
-    bg: Монахан
-    bn: কাউন্টি মোনাঘান
-    ca: Comtat de Monaghan
-    cs: Hrabství Monaghan
-    da: County Monaghan
-    de: Monaghan
-    el: Κομητεία Μόναχαν
-    en: Monaghan
-    es: Condado de Monaghan
-    et: Monaghani krahvkond
-    eu: Monaghaneko konderria
-    fa: مانهن
-    fi: Monaghanin kreivikunta
-    fr: Comté de Monaghan
-    gl: Condado de Monaghan
-    gu: કાઉન્ટી મોનાઘન
-    hi: काउंटी मोनाघन
-    hu: Monaghan megye
-    id: County Monaghan
-    it: Monaghan
-    ja: モナハン州
-    ka: მონაჰანის საგრაფო
-    kn: ಕೌಂಟಿ ಮೊನಾಘನ್
-    ko: 모나한 주
-    lt: Monachano grafystė
-    mr: काउंटी मोनाघन
-    ms: County Monaghan
-    nb: Monaghan
-    nl: County Monaghan
-    pl: Monaghan (hrabstwo)
-    pt: Condado de Monaghan
-    ro: Comitatul Monaghan
-    ru: Монахан
-    si: මොනගන් ප්‍රාන්තය
-    sk: Monaghan
-    sr: Монахан
-    sv: Monaghan
-    sw: Wilaya ya Monaghan
-    ta: கவுண்டி மோனகாண்
-    te: మోనాగన్ కౌంటీ
-    th: เมืองโมนักฮาน
-    tr: Monaghan County
-    uk: Монахан
-    ur: کاؤنٹی مونیہین
-    vi: Hạt Monaghan
-    lv: Monahanas grāfiste
-    cy: Swydd Monaghan
-    ceb: County Monaghan
-    sr_Latn: Monahan
-    zh: 莫纳亨郡
-    ccp: "\U0001111F\U00011127\U0001111A\U0001110A\U0001111A\U00011134"
-    ga: Contae Mhuineacháin
-    he: מחוז מונאהן
-    mk: Монахан
-    'no': Monaghan
-  comments:
-MO:
-  name: Mayo
-  code:
-  unofficial_names:
-  - Maigh Eo
-  geo:
-    latitude: 53.93458099999999
-    longitude: -9.351645600000001
-    min_latitude: 53.4719262
-    min_longitude: -10.2510017
-    max_latitude: 54.3454008
-    max_longitude: -8.5828617
-  translations:
-    ar: مقاطعة مايو
-    be: Мэё
-    bg: Мейо
-    bn: কাউন্টি মায়ো
-    ca: Comtat de Mayo
-    cs: Hrabství Mayo
-    da: County Mayo
-    de: County Mayo
-    el: Κομητεία Μέιο
-    en: Mayo
-    es: Condado de Mayo
-    eu: Mayoko konderria
-    fa: شهرستان مایو
-    fi: Mayon kreivikunta
-    fr: Comté de Mayo
-    gl: Condado de Mayo
-    gu: કાઉન્ટી મેયો
-    he: מחוז מאיו
-    hi: मेयो काउंटी
-    hu: Mayo megye
-    id: County Mayo
-    is: County Mayo
-    it: Mayo
-    ja: メイヨー州
-    ka: მეიოს საგრაფო
-    kn: ಕೌಂಟಿ ಮೇಯೊ
-    ko: 메이요 주
-    lt: Mėjo grafystė
-    mr: काउंटी मेयो
-    ms: County Mayo
-    nb: Mayo
-    nl: County Mayo
-    pl: Mayo (hrabstwo)
-    pt: Condado de Mayo
-    ro: Comitatul Mayo
-    ru: Мейо
-    si: මායෝ ප්‍රාන්තය
-    sk: Mayo
-    sr: Мејо
-    sv: Mayo
-    sw: Wilaya ya Mayo
-    ta: கவுண்டி மாயோ
-    te: మాయో కౌంటీ
-    th: เทศมณฑลเมโย
-    tr: Mayo COunty
-    uk: Мейо
-    ur: کاؤنٹی میو
-    vi: Hạt Mayo
-    lv: Mejo grāfiste
-    cy: Swydd Mayo
-    ceb: Maigh Eo
-    sr_Latn: Mejo
-    zh: 梅奧郡
-    ccp: "\U0001111F\U0001112C\U00011120\U0001112E"
-    ga: Contae Mhaigh Eo
-    hy: Մեյո
-    mk: Мејо
-    'no': Mayo
-  comments:
-OY:
-  name: Offaly
-  code:
-  unofficial_names:
-  - Kingʿs
-  - Kingʿs County
-  - Ua Uíbh Fhailí
-  - Uí Fáilghe
-  geo:
-    latitude: 53.2356871
-    longitude: -7.7122229
-    min_latitude: 52.8481718
-    min_longitude: -8.0838722
-    max_latitude: 53.424279
-    max_longitude: -6.9777077
-  translations:
-    ar: مقاطعة أوفالي
-    bg: Офали
-    bn: কাউন্টি ওফ্যালি
-    ca: Comtat d’Offaly
-    cs: Hrabství Offaly
-    da: County Offaly
-    de: County Offaly
-    el: Κομητεία Όφαλι
-    en: Offaly
-    es: Condado de Offaly
-    eu: Offalyko konderria
-    fa: افلی
-    fi: Offalyn kreivikunta
-    fr: Comté d’Offaly
-    gl: Condado de Offaly
-    gu: કાઉન્ટી ઓફેલી
-    hi: काउंटी ऑफेली
-    id: County Offaly
-    it: Offaly
-    ja: オファリー州
-    ka: ოფალის საგრაფო
-    kn: ಕೌಂಟಿ ಆಫಲಿ
-    ko: 오펄리 주
-    lt: Ofalio grafystė
-    mr: काउंटी ऑफली
-    ms: County Offaly
-    nb: Offaly
-    nl: County Offaly
-    pl: Offaly
-    pt: Condado de Offaly
-    ro: Comitatul Offaly
-    ru: Оффали
-    si: ඔෆලේ ප්‍රාන්තය
-    sk: Offaly
-    sl: okrožje Offaly, Irska
-    sr: Офали
-    sv: Offaly
-    sw: Wilaya ya Offaly
-    ta: கவுண்டி ஆஃப்லய்
-    te: ఓఫాలీ కౌంటీ
-    th: มณฑลออฟฟาลี
-    tr: Offaly County
-    uk: Оффалі
-    ur: کاؤنٹی اوفلی
-    vi: Hạt Offaly
-    lv: Ofali grāfiste
-    cy: Swydd Offaly
-    ceb: Uíbh Fhailí
-    sr_Latn: Ofali
-    zh: 奧法利郡
-    ccp: "\U00011103\U00011127\U0001111C\U00011123\U00011128"
-    ga: Contae Uíbh Fhailí
-    he: מחוז אופאלי
-    kk: Оффали (графтық)
-    be: графства Офалі
-    mk: Офали
-    'no': Offaly
-  comments:
-RN:
-  name: Roscommon
-  code:
-  unofficial_names:
-  - Ros Comáin
-  geo:
-    latitude: 53.6275906
-    longitude: -8.189095499999999
-    min_latitude: 53.6117699
-    min_longitude: -8.20713
-    max_latitude: 53.63941999999999
-    max_longitude: -8.16418
-  translations:
-    ar: مقاطعة روسكومون
-    bg: Роскомън
-    bn: কাউন্টি রসকমন
-    ca: Comtat de Roscommon
-    cs: Hrabství Roscommon
-    da: County Roscommon
-    de: County Roscommon
-    el: Κομητεία Ροσκόμον
-    en: Roscommon
-    es: Condado de Roscommon
-    eu: Roscommoneko konderria
-    fa: شهرستان رسکومون
-    fi: Roscommonin kreivikunta
-    fr: Comté de Roscommon
-    gl: Condado de Roscommon
-    gu: કાઉન્ટી રોસકોમન
-    he: מחוז רוסקומון
-    hi: रौसकॉमन काउंटी
-    hy: Ռոսքոմոն
-    id: County Roscommon
-    is: County Roscommon
-    it: Roscommon
-    ja: ロスコモン州
-    ka: როსკომონის საგრაფო
-    kn: ಕೌಂಟಿ ರಾಸ್ಕಾಮನ್
-    ko: 로스커먼 주
-    lt: Roskomono grafystė
-    mr: काउंटी रॉसकॉमन
-    ms: County Roscommon
-    nb: Roscommon
-    nl: County Roscommon
-    pl: Roscommon (hrabstwo)
-    pt: Condado de Roscommon
-    ro: Comitatul Roscommon
-    ru: Роскоммон
-    si: රොස්කොමන් ප්‍රාන්තය
-    sk: Contae Ros Comáin
-    sr: Роскомон
-    sv: Roscommon
-    sw: Wilaya ya Roscommon
-    ta: கவுண்டி ரோஸ்கோம்மோன்
-    te: రాసోకామన్ కౌంటీ
-    th: รอสส์คอมมัน
-    tr: County Roscommon
-    uk: Роскоммон
-    ur: کاؤنٹی راسکومن
-    vi: Hạt Roscommon
-    lv: Roskomono grāfiste
-    cy: Swydd Roscommon
-    ceb: Roscommon
-    sr_Latn: Roskomon
-    zh: 羅斯康芒郡
-    ccp: "\U00011122\U0001112E\U0001110C\U00011134\U00011107\U0001112E\U0001111F\U00011127\U0001111A\U00011134"
-    ga: Contae Ros Comáin
-    be: графства Раскоман
-    mk: Роскомон
-    'no': Roscommon
-  comments:
-SO:
-  name: Sligo
-  code:
-  unofficial_names:
-  - Sligeach
-  geo:
-    latitude: 54.27661029999999
-    longitude: -8.4760888
-    min_latitude: 54.24951
-    min_longitude: -8.5193301
-    max_latitude: 54.2872399
-    max_longitude: -8.44213
-  translations:
-    ar: مقاطعة سليجو
-    bg: Слайгоу
-    bn: কাউন্টি স্লিগো
-    ca: Comtat de Sligo
-    cs: Hrabství Sligo
-    da: County Sligo
-    de: County Sligo
-    el: Κομητεία Σλάιγκο
-    en: Sligo
-    es: Condado de Sligo
-    eu: Sligoko konderria
-    fa: شهرستان اسلایگو
-    fi: Sligon kreivikunta
-    fr: Comté de Sligo
-    gl: Condado de Sligo
-    gu: કાઉન્ટી સ્લાઇગો
-    he: מחוז סלייגו
-    hi: काउंटी स्लीगो
-    hu: Sligo megye
-    hy: Սլայգո
-    id: County Sligo
-    is: County Sligo
-    it: Sligo
-    ja: スライゴ州
-    ka: სლაიგოს საგრაფო
-    kn: ಕೌಂಟಿ ಸ್ಲಿಗೊ
-    ko: 슬라이고 주
-    lt: Slaigo grafystė
-    mr: काउंटी स्लिगो
-    ms: County Sligo
-    nb: Sligo
-    nl: County Sligo
-    pl: Sligo (hrabstwo)
-    pt: Condado de Sligo
-    ro: Comitatul Sligo
-    ru: Слайго
-    si: ස්ලිගෝ ප්‍රාන්තය
-    sk: Sligo
-    sl: grofija Sligo, Irska
-    sr: Слајго
-    sv: Sligo
-    sw: Wilaya ya Sligo
-    ta: கவுண்டி ஸ்லிகொ
-    te: కౌంటీ స్లిగో
-    th: เทศมณฑลสลิโก
-    tr: County Sligo
-    uk: Слайго
-    ur: کاؤنٹی سلایگوہ
-    vi: Hạt Sligo
-    lv: Slaigo grāfiste
-    cy: Swydd Sligo
-    ceb: Sligo (kondado)
-    sr_Latn: Slajgo
-    zh: 斯萊戈郡
-    ccp: "\U00011125\U00011133\U00011123\U00011128\U00011109\U0001112E"
-    ga: Contae Shligigh
-    be: графства Слайга
-    mk: Слајго
-    'no': Sligo
-  comments:
-TA:
-  name: Tipperary
-  code:
-  unofficial_names:
-  - Tiobraid Árann
-  geo:
-    latitude: 52.47378940000001
-    longitude: -8.1618514
-    min_latitude: 52.2020144
-    min_longitude: -8.4800793
-    max_latitude: 53.1675822
-    max_longitude: -7.372055800000001
-  translations:
-    ar: مقاطعة تيبيراري
-    bg: Типърари
-    bn: কাউন্টি টিপেরারি
-    ca: Comtat de Tipperary
-    cs: Hrabství Tipperary
-    da: County Tipperary
-    de: County Tipperary
-    el: Κομητεία Τιπερέρι
-    en: Tipperary
-    es: Condado de Tipperary
-    et: Tipperary krahvkond
-    eu: Tipperaryko konderria
-    fa: شهرستان تیپراری
-    fi: Tipperaryn kreivikunta
-    fr: comté de Tipperary
-    gl: Condado de Tipperary
-    gu: કાઉન્ટી ટિપરેરી
-    he: מחוז טיפררי
-    hi: टिपरेरी काउंटी
-    id: County Tipperary
-    it: Tipperary
-    ja: ティペラリー州
-    ka: ტიპერარის საგრაფო
-    kn: ಕೌಂಟಿ ಟಿಪೆರರಿ
-    ko: 티퍼레리 주
-    lt: Tipererio grafystė
-    mr: काउंटी टिपरेरी
-    ms: County Tipperary
-    nb: Tipperary
-    nl: County Tipperary
-    pl: Tipperary (hrabstwo)
-    pt: Condado de Tipperary
-    ro: Comitatul Tipperary
-    ru: Типперэри
-    si: ටිපෙරේරි ප්‍රාන්තය
-    sk: Tipperary
-    sr: Типерари
-    sv: Tipperary
-    sw: Wilaya ya Tipperary
-    ta: கவுண்டி டிப்பெயரி
-    te: టిప్పరరీ కౌంటీ
-    th: ทิปเปอร์แรรี
-    tr: County Tipperary
-    uk: Тіпперері
-    ur: کاؤنٹی ٹپاریری
-    vi: Hạt Tipperary
-    lv: Tiperēri grāfiste
-    cy: Swydd Tipperary
-    sr_Latn: Tiperari
-    zh: 蒂珀雷里郡
-    ccp: "\U00011111\U00011128\U0001111B\U00011122\U00011134\U00011122\U00011128"
-    ga: Contae Thiobraid Árann
-    be: графства Тыперэры
-    mk: Типерери
-    'no': Tipperary
-  comments:
-WD:
-  name: Waterford
-  code:
-  unofficial_names:
-  - Port Láirge
-  geo:
-    latitude: 52.256667
-    longitude: -7.129167
-    min_latitude: 52.22481
-    min_longitude: -7.171189999999999
-    max_latitude: 52.27019989999999
-    max_longitude: -7.0548699
-  translations:
-    ar: مقاطعة وترفورد
-    be: графства Уотэрфард
-    bg: Уотърфорд
-    bn: কাউন্টি ওয়াটারফোর্ড
-    ca: Comtat de Waterford
-    cs: Hrabství Waterford
-    da: County Waterford
-    de: County Waterford
-    el: Κομητεία Ουότερφορντ
-    en: Waterford
-    es: Waterford
-    et: Waterfordi krahvkond
-    eu: Waterfordeko konderria
-    fa: شهرستان واترفورد
-    fi: Waterfordin kreivikunta
-    fr: comté de Waterford
-    gl: Condado de Waterford
-    gu: કાઉન્ટી વૉટરફોર્ડ
-    he: מחוז ווטרפורד
-    hi: काउंटी वॉटरफोर्ड
-    hu: Waterford megye
-    id: County Waterford
-    it: Waterford
-    ja: ウォーターフォード州
-    ka: უოტერფორდის საგრაფო
-    kn: ಕೌಂಟಿ ವಾಟರ್ಫೋರ್ಡ್
-    ko: 워터퍼드 주
-    lt: Voterfordo grafystė
-    mr: काउंटी वॉटरफोर्ड
-    ms: County Waterford
-    nb: Waterford
-    nl: County Waterford
-    pl: Waterford (hrabstwo)
-    pt: Condado de Waterford
-    ro: Comitatul Waterford
-    ru: Уотерфорд
-    si: වොටර්ෆොර්ඩ් ප්‍රාන්තය
-    sk: Waterford
-    sr: Вотерфорд
-    sv: Waterford
-    sw: Wilaya ya Waterford
-    ta: கவுண்டி வாட்டரிபோர்ட
-    te: వాటర్ఫోర్డ్ కౌంటీ
-    th: วอเตอร์ฟอร์ด
-    tr: Waterford County
-    uk: Вотерфорд
-    ur: کاؤنٹی واٹرفرڈ
-    vi: Hạt Waterford
-    lv: Voterfordas grāfiste
-    cy: Swydd Waterford
-    ceb: Waterford (kondado)
-    sr_Latn: Voterford
-    zh: 沃特福德郡
-    ccp: "\U00011103\U0001112E\U00011120\U00011111\U00011122\U00011134\U0001111C\U0001112E\U00011122\U00011134\U00011113\U00011134"
-    ga: Contae Phort Láirge
-    mk: Вотерфорд
-    'no': Waterford
-  comments:
-WH:
-  name: Westmeath
-  code:
-  unofficial_names:
-  - An Iarmhidhe
-  geo:
-    latitude: 53.5345308
-    longitude: -7.4653217
-    min_latitude: 53.31796259999999
-    min_longitude: -7.9729531
-    max_latitude: 53.7879599
-    max_longitude: -6.9547842
-  translations:
-    ar: مقاطعة وستميث
-    bg: Уестмийт
-    bn: কাউন্টি ওয়েস্টমিদ
-    ca: Comtat de Westmeath
-    cs: Hrabství Westmeath
-    da: County Westmeath
-    de: County Westmeath
-    el: Κομητεία Ουέστμιθ
-    en: Westmeath
-    es: Condado de Westmeath
-    eu: Westmeatheko konderria
-    fi: Westmeath
-    fr: Comté de Westmeath
-    gl: Condado de Westmeath
-    gu: કાઉન્ટી વેસ્ટમેથ
-    he: מחוז וסטמית׳
-    hi: काउंटी वेस्टमेथ
-    id: County Westmeath
-    it: Westmeath
-    ja: ウェストミース州
-    ka: უესტმითის საგრაფო
-    kn: ಕೌಂಟಿ ವೆಸ್ಟ್ಮೀಥ್
-    ko: 웨스트미스 주
-    lt: Vestmido grafystė
-    mr: काउंटी वेस्टमेथ
-    ms: County Westmeath
-    nb: Westmeath
-    nl: County Westmeath
-    pl: Westmeath
-    pt: Condado de Westmeath
-    ro: Comitatul Westmeath
-    ru: Уэстмит
-    si: වෙස්ට්මිත් ප්‍රාන්තය
-    sk: Westmeath
-    sr: Вестмид
-    sv: Westmeath
-    sw: Wilaya ya Westmeath
-    ta: கவுண்டி வெஸ்டமேத்
-    te: వెస్ట్‌మీత్ కౌంటీ
-    th: รัฐโอไฮโอ
-    tr: County Westmeath
-    uk: Західний Міт
-    ur: کاؤنٹی ویسٹمیدھ
-    vi: Hạt Westmeath
-    lv: Vestmītas grāfiste
-    cy: Swydd Westmeath
-    ceb: An Iarmhí
-    sr_Latn: Vestmid
-    zh: 韋斯特米斯郡
-    fa: وست میث
-    ccp: "\U00011103\U00011127\U00011120\U0001112C\U0001110C\U00011134\U0001111F\U0001112C\U00011116\U00011134"
-    ga: Contae na hIarmhí
-    be: графства Уэстміт
-    mk: Вестмит
-    'no': Westmeath
-  comments:
-WW:
-  name: Wicklow
-  code:
-  unofficial_names:
-  - Cill Maintain
-  - Cill Mhanntáin
-  geo:
-    latitude: 52.9808207
-    longitude: -6.044588999999999
-    min_latitude: 52.9661001
-    min_longitude: -6.07004
-    max_latitude: 52.99892
-    max_longitude: -6.0154599
-  translations:
-    ar: مقاطعة ويكلاو
-    be: графства Уіклау
-    bg: Уиклоу
-    bn: কাউন্টি উইকলো
-    ca: Comtat de Wicklow
-    cs: Hrabství Wicklow
-    da: County Wicklow
-    de: County Wicklow
-    el: Κομητεία Ουΐκλοου
-    en: Wicklow
-    es: Condado de Wicklow
-    eu: Wicklowko konderria
-    fa: شهرستان ویکلو
-    fi: Wicklow’n kreivikunta
-    fr: Comté de Wicklow
-    gl: Condado de Wicklow
-    gu: કાઉન્ટી વિકલો
-    hi: काउंटी विकलो
-    hu: Wicklow megye
-    hy: Ուիկլոու
-    id: County Wicklow
-    it: Wicklow
-    ja: ウィックロー州
-    ka: უიკლოუს საგრაფო
-    kn: ಕೌಂಟಿ ವಿಕ್ಲೊ
-    ko: 위클로 주
-    lt: Viklou grafystė
-    mr: काउंटी विस्कॉ
-    ms: County Wicklow
-    nb: Wicklow
-    nl: County Wicklow
-    pl: Wicklow (hrabstwo)
-    pt: Condado de Wicklow
-    ro: Comitatul Wicklow
-    ru: Уиклоу
-    si: වික්ලෝ ප්‍රාන්තය
-    sk: Wicklow
-    sl: Okrožje Wicklow
-    sr: Виклоу
-    sv: Wicklow
-    sw: Wilaya ya Wicklow
-    ta: கவுண்டி விக்ளா
-    te: విక్లో కౌంటీ
-    th: คันทรี่วิคโลว
-    tr: County Wicklow
-    uk: Віклоу
-    ur: کاؤنٹی ویکلو
-    vi: Hạt Wicklow
-    lv: Viklovas grāfiste
-    cy: Swydd Wicklow
-    ceb: Wicklow (kondado)
-    sr_Latn: Viklou
-    zh: 威克洛郡
-    ccp: "\U00011105\U0001112A\U00011103\U00011128\U00011107\U00011134\U00011123\U0001112E"
-    ga: Contae Chill Mhantáin
-    he: מחוז ויקלו
-    mk: Виклоу
-    'no': Wicklow
-  comments:
-WX:
-  name: Wexford
-  code:
-  unofficial_names:
-  - Loch Garman
-  geo:
-    latitude: 52.336916
-    longitude: -6.4633381
-    min_latitude: 52.32044
-    min_longitude: -6.49995
-    max_latitude: 52.3470099
-    max_longitude: -6.4464301
-  translations:
-    ar: مقاطعة وكسفورد
-    bg: Уексфорд
-    bn: কাউন্টি ওয়েক্সফোর্ড
-    ca: Comtat de Wexford
-    cs: Hrabství Wexford
-    da: County Wexford
-    de: County Wexford
-    el: Κομητεία Ουέξφορντ
-    en: Wexford
-    es: Condado de Wexford
-    eu: Wexfordeko konderria
-    fa: شهرستان وکسفورد
-    fi: Wexfordin kreivikunta
-    fr: Comté de Wexford
-    gl: Condado de Wexford
-    gu: કાઉન્ટી વેક્સફોર્ડ
-    he: מחוז ווקספורד
-    hi: वेक्सफोर्ड काउंटी
-    hu: Wexford megye
-    id: County Wexford
-    it: Wexford
-    ja: ウェックスフォード州
-    ka: უექსფორდის საგრაფო
-    kn: ಕೌಂಟಿ ವೆಕ್ಸ್ಫರ್ಡ್
-    ko: 웩스퍼드 주
-    lt: Veksfordo grafystė
-    mr: काउंटी वेक्सफोर्ड
-    ms: County Wexford
-    nb: Wexford
-    nl: County Wexford
-    pl: Wexford (hrabstwo)
-    pt: Condado de Wexford
-    ro: Comitatul Wexford
-    ru: Уэксфорд
-    si: වෙක්ස්ෆොර්ඩ් ප්‍රාන්තය
-    sk: Wexford
-    sr: Вексфорд
-    sv: Wexford
-    sw: Wilaya ya Wexford
-    ta: கவுண்டி வெஸ்போர்ட
-    te: వెక్స్ ఫోర్డ్ కౌంటీ
-    th: เมือกแวกฟอร์ด
-    tr: Wexford Countt
-    uk: Вексфорд
-    ur: کاؤنٹی ویکسفرڈ
-    vi: Wexford
-<<<<<<< HEAD
-    lv: Veksfordas grāfiste
-    cy: Swydd Wexford
-    ceb: Loch Garman (kondado)
-    sr_Latn: Veksford
-    zh: 韦克斯福德郡
-    ccp: "\U00011103\U0001112E\U00011120\U0001112C\U00011107\U00011134\U0001111C\U0001112E\U00011122\U00011134\U00011113\U00011134"
-    ga: Contae Loch Garman
-    be: графства Уэксфард
-    mk: Вексфорд
-    'no': Wexford
-  comments:
-CO:
-  name: Cork
-  code:
-  unofficial_names:
-  - Corcaigh
-  - County Cork
-  geo:
-    latitude:
-    longitude:
     min_latitude:
     min_longitude:
     max_latitude:
@@ -2127,9 +281,554 @@
     ga: Contae Chorcaí
     mk: Корк
     'no': Cork
+ ar: مقاطعة كورك
+    be: Графства Корк
+    bg: Корк
+    bn: কাউন্টি কর্ক
+    ca: Comtat de Cork
+    cs: Hrabství Cork
+    da: County Cork
+    de: County Cork
+    el: Κομητεία Κορκ
+    en: Cork
+    es: Condado de Cork
+    et: Corki krahvkond
+    eu: Corkeko konderria
+    fa: شهرستان کورک
+    fi: Corkin kreivikunta
+    fr: comté de Cork
+    gl: Condado de Cork - Chorcaí
+    gu: કાઉન્ટી કૉર્ક
+    he: מחוז קורק
+    hi: काउंटी कॉर्क
+    hu: Cork megye
+    hy: Կորկ
+    id: County Cork
+    is: County Cork
+    it: Cork
+    ja: コーク州
+    ka: კორკის საგრაფო
+    kn: ಕೌಂಟಿ ಕಾರ್ಕ್
+    ko: 코크 주
+    lt: Korko grafystė
+    mr: काउंटी कॉर्क
+    ms: County Cork
+    nb: Cork
+    nl: County Cork
+    pl: Cork (hrabstwo)
+    pt: Condado de Cork
+    ro: Comitatul Cork
+    ru: Корк
+    si: කොර්ක් ප්‍රාන්තය
+    sk: Contae Chorcaí
+    sl: County Cork
+    sr: Корк
+    sv: Cork
+    sw: Wilaya ya Cork
+    ta: கவுண்டி கார்க்
+    te: కౌంటీ కార్క్
+    th: เมืองหลวงคอร์ก
+    tr: Cork Kontluğu
+    uk: Корк
+    ur: کاؤنٹی کورک
+    vi: Hạt Cork
+  comments:
+CW:
+  name: Carlow
+  code:
+  unofficial_names:
+  - Ceatharlach
+  geo:
+    latitude: 52.7189747
+    longitude: -6.8503703
+    min_latitude: 52.4638685
+    min_longitude: -7.107934699999999
+    max_latitude: 52.9179628
+    max_longitude: -6.5049107
+  translations:
+    'no': Carlow
+    ar: مقاطعة كارلو
+    be: графства Карлау
+    bg: Карлоу
+    bn: কাউন্টি কারলো
+    ca: Comtat de Carlow
+    ccp: "\U00011107\U00011122\U00011134\U00011123\U0001112E"
+    ceb: County Carlow
+    cs: Hrabství Carlow
+    cy: Swydd Carlow
+    da: County Carlow
+    de: County Carlow
+    el: Κομητεία Κάρλοου
+    en: Carlow
+    es: Condado de Carlow
+    et: Carlow’ krahvkond
+    eu: Carlowko konderria
+    fa: کارلو ( ایرلند)
+    fi: Carlow’n kreivikunta
+    fr: Comté de Carlow
+    ga: Contae Cheatharlach
+    gl: Condado de Carlow
+    gu: કાઉન્ટી કાર્લો
+    he: מחוז קרלו
+    hi: कार्लो काउंटी
+    hu: Carlow megye
+    id: County Carlow
+    it: Carlow
+    ja: カーロウ州
+    ka: კარლოუს საგრაფო
+    kn: ಕೌಂಟಿ ಕಾರ್ಲೊ
+    ko: 칼로 주
+    lt: Karlou grafystė
+    lv: Kārlovas grāfiste
+    mk: Карлоу
+    mr: काउंटी कार्लो
+    ms: County Carlow
+    nb: Carlow
+    nl: County Carlow
+    pl: Carlow (hrabstwo)
+    pt: Condado de Carlow
+    ro: Comitatul Carlow
+    ru: Карлоу
+    si: කාර්ලෝ ප්‍රාන්තය
+    sk: Contae Cheatharlach
+    sl: grofija Carlow
+    sq: Carlow
+    sr_Latn: Karlou
+    sr: Карлоу
+    sv: Carlow
+    sw: Wilaya ya Carlow
+    ta: கவுண்டி கர்லோவ்
+    te: కార్లోవ్ కౌంటీ
+    th: โคโซวสกา คาเมนิซา
+    tr: Carlow County
+    uk: Карлоу
+    ur: کاؤنٹی کارلو
+    vi: Hạt Carlow
+    zh: 卡洛郡
+  comments:
+D:
+  name: Dublin
+  code:
+  unofficial_names:
+  - Átha Cliath
+  geo:
+    latitude: 53.3498053
+    longitude: -6.2603097
+    min_latitude: 53.22343009999999
+    min_longitude: -6.450839999999999
+    max_latitude: 53.42521010000001
+    max_longitude: -6.05255
+  translations:
+    'no': Dublin
+    ar: مقاطعة دبلن
+    be: Дублін
+    bg: Дъблин
+    ca: Comtat de Dublín
+    ccp: "\U00011113\U0001112A\U0001111B\U00011134\U00011123\U00011128\U0001111A\U00011134"
+    cs: Hrabství Dublin
+    cy: Swydd Dulyn
+    da: County Dublin
+    de: County Dublin
+    el: Κομητεία Δουβλίνου
+    en: Dublin
+    es: Condado de Dublín
+    et: Dublini krahvkond
+    eu: Dublingo konderria
+    fa: شهرستان دوبلین
+    fi: Dublinin kreivikunta
+    fr: Comté de Dublin
+    ga: Contae Bhaile Átha Cliath
+    gl: Condado de Dublín - Bhaile Átha Cliath
+    he: מחוז דבלין
+    hy: Դուբլին
+    id: County Dublin
+    is: County Dublin
+    it: Dublino
+    ja: ダブリン州
+    ka: დუბლინის საგრაფო
+    ko: 더블린 주
+    lt: Dublino grafystė
+    mk: Даблин
+    nb: Dublin
+    nl: County Dublin
+    pl: Dublin (hrabstwo)
+    pt: Condado de Dublin
+    ro: Comitatul Dublin
+    ru: Дублин
+    sk: Dublin
+    sr_Latn: Dablin
+    sr: Даблин
+    sv: Dublin
+    tr: Dublin ili
+    uk: Дублін
+    ur: کاؤنٹی ڈبلن
+    zh: 都柏林地區
+  comments:
+DL:
+  name: Donegal
+  code:
+  unofficial_names:
+  - Dún na nGall
+  geo:
+    latitude: 54.6541972
+    longitude: -8.110546
+    min_latitude:
+    min_longitude:
+    max_latitude:
+    max_longitude:
+  translations:
+    'no': Donegal
+    ar: مقاطعة دونيجال
+    be: графства Донегал
+    bg: Донигал
+    bn: কাউন্টি ডোনেগাল
+    ca: Comtat de Donegal
+    ccp: "\U00011113\U00011127\U0001111A\U00011134\U00011109\U00011133\U00011120\U00011123\U00011134"
+    ceb: County Donegal
+    cs: Hrabství Donegal
+    cy: Swydd Donegal
+    da: County Donegal
+    de: County Donegal
+    el: Κομητεία Ντονεγκάλ
+    en: Donegal
+    es: Condado de Donegal
+    et: Donegali krahvkond
+    eu: Donegalgo konderria
+    fa: شهرستان دانیگول
+    fi: Donegalin kreivikunta
+    fr: Comté de Donegal
+    ga: Contae Dhún na nGall
+    gl: Condado de Donegal
+    gu: કાઉન્ટી ડોનેગલ
+    he: מחוז דונגל
+    hi: काउंटी डोनेगल
+    hr: Dhún na nGall
+    hu: Donegal megye
+    id: County Donegal
+    it: Donegal
+    ja: ドニゴール州
+    ka: დონეგალის საგრაფო
+    kn: ಕೌಂಟಿ ಡೊನೆಗಲ್
+    ko: 도니골 주
+    lt: Donegolo grafystė
+    lv: Donegolas grāfiste
+    mk: Донегол
+    mr: काउंटी डोनेगल
+    ms: County Donegal
+    nb: Donegal
+    nl: County Donegal
+    pl: Donegal (hrabstwo)
+    pt: Condado de Donegal
+    ro: Comitatul Donegal
+    ru: Донегол
+    si: ඩොනේගල් ප්‍රාන්තය
+    sk: Donegal
+    sl: okrožje Donegal, Irska
+    sr_Latn: Donegol
+    sr: Донегол
+    sv: Donegal
+    sw: Wilaya ya Donegal
+    ta: கவுண்டி டோனெகல்
+    te: డొనెగల్ కౌంటీ
+    th: ดอนิกอล
+    tr: Donegal Kontluğu
+    uk: Донегол
+    ur: کاؤنٹی ڈانیگول
+    vi: Hạt Donegal
+    zh: 多尼戈爾郡
+  comments:
+G:
+  name: Galway
+  code:
+  unofficial_names:
+  - Gaillimh
+  geo:
+    latitude: 53.270668
+    longitude: -9.0567905
+    min_latitude: 53.2485394
+    min_longitude: -9.1426873
+    max_latitude: 53.31947049999999
+    max_longitude: -8.954820699999999
+  translations:
+    'no': Galway
+    ar: مقاطعة جلوي
+    be: графства Голуэй
+    bg: Голуей
+    bn: কাউন্টি গলওয়ে
+    ca: Comtat de Galway
+    ccp: "\U00011109\U00011127\U00011123\U00011134\U00011103\U0001112E\U00011120\U0001112C"
+    ceb: County Galway
+    cs: Hrabství Galway
+    cy: Swydd Galway
+    da: County Galway
+    de: County Galway
+    el: Κομητεία Γκόλγουεϊ
+    en: Galway
+    es: Condado de Galway
+    eu: Galwayko konderria
+    fa: شهرستان گالوی
+    fi: Galwayn kreivikunta
+    fr: Comté de Galway
+    ga: Contae na Gaillimhe
+    gl: Condado de Galway
+    gu: કાઉન્ટી ગેલવે
+    he: מחוז גולוויי
+    hi: काउंटी गॉलवे
+    hu: Galway megye
+    id: County Galway
+    is: County Galway
+    it: Contea di Galway
+    ja: ゴールウェイ州
+    ka: გოლუეის საგრაფო
+    kn: ಕೌಂಟಿ ಗಾಲ್ವೇ
+    ko: 골웨이 주
+    lt: Golvėjaus grafystė
+    lv: Golvejas grāfiste
+    mk: Голвеј
+    mr: काउंटी गॅलवे
+    ms: County Galway
+    nb: Galway
+    nl: County Galway
+    pl: Galway
+    pt: Condado de Galway
+    ro: Comitatul Galway
+    ru: Голуэй
+    si: ගල්වේ ප්‍රාන්තය
+    sk: Galway
+    sl: Grofija Galway
+    sr_Latn: Golvej
+    sr: Голвеј
+    sv: Galway
+    sw: Wilaya ya Galway
+    ta: கவுண்டி கால்வே
+    te: కౌంటీ గాల్వే
+    th: เมืองหลวงกัลเวย์
+    tr: Galway County
+    uk: Голвей
+    ur: کاؤنٹی گالوے
+    vi: Hạt Galway
+    zh: 戈尔韦郡
+  comments:
+KE:
+  name: Kildare
+  code:
+  unofficial_names:
+  - Cill Dara
+  geo:
+    latitude: 53.1589342
+    longitude: -6.9095683
+    min_latitude: 53.15196
+    min_longitude: -6.92259
+    max_latitude: 53.1828601
+    max_longitude: -6.8829899
+  translations:
+    'no': Kildare
+    af: Graafskap Kildare
+    ar: مقاطعة كيلدير
+    be: Графства Кілдэр
+    bg: Килдеър
+    bn: কাউন্টি কিল্ডার
+    ca: Comtat de Kildare
+    ccp: "\U00011107\U00011128\U00011123\U00011134\U00011113\U00011122\U0001112C"
+    ceb: Kildare (kondado)
+    cs: Hrabství Kildare
+    cy: Swydd Kildare
+    da: County Kildare
+    de: County Kildare
+    el: Κομητεία Κιλντέιρ
+    en: Kildare
+    es: Condado de Kildare
+    et: Kildare’i krahvkond
+    eu: Kildareko konderria
+    fa: شهراستان کیلدر
+    fi: Kildaren kreivikunta
+    fr: Comté de Kildare
+    ga: Contae Chill Dara
+    gl: Condado de Kildare
+    gu: કાઉન્ટી કિલ્ડર
+    he: מחוז קילדייר
+    hi: काउंटी किल्डेरे
+    hu: Kildare megye
+    id: County Kildare
+    it: Kildare
+    ja: キルデア州
+    ka: კილდერის საგრაფო
+    kk: Килдэйр
+    kn: ಕೌಂಟಿ ಕಿಲ್ಡೇರ್
+    ko: 킬데어 주
+    lt: Kildero grafystė
+    lv: Kildēras grāfiste
+    mk: Килдер
+    mr: काउंटी केल्ल्डर
+    ms: County Kildare
+    nb: Kildare
+    nl: County Kildare
+    pl: Kildare (hrabstwo)
+    pt: Condado de Kildare
+    ro: Comitatul Kildare
+    ru: Килдэр
+    si: කිල්දරේ ප්‍රාන්තය
+    sk: Kildare
+    sr_Latn: Kilder
+    sr: Килдер
+    sv: Kildare
+    sw: Wilaya ya Kildare
+    ta: கவுண்டி கில்டர்
+    te: కిల్డార్ కౌంటీ
+    th: เมืองคิลแดร์
+    tr: County Kildare
+    uk: Кілдер
+    ur: کاؤنٹی کلڈیئر
+    vi: Hạt Kildare
+    zh: 基尔代尔郡
+  comments:
+KK:
+  name: Kilkenny
+  code:
+  unofficial_names:
+  - Cill Chainnigh
+  geo:
+    latitude: 52.6541454
+    longitude: -7.2447879
+    min_latitude: 52.63111
+    min_longitude: -7.2731599
+    max_latitude: 52.67698000000001
+    max_longitude: -7.20547
+  translations:
+    'no': Kilkenny
+    ar: مقاطعة كيكني
+    be: Кілкені
+    bg: Килкени
+    bn: কাউন্টি কিলকেনি
+    ca: Comtat de Kilkenny
+    ccp: "\U00011107\U00011128\U00011123\U00011134\U00011107\U0001112C\U0001111A\U00011128"
+    cs: Hrabství Kilkenny
+    cy: Swydd Kilkenny
+    da: County Kilkenny
+    de: County Kilkenny
+    el: Κομητεία Κίλκενι
+    en: Kilkenny
+    es: Condado de Kilkenny
+    et: Kilkenny krahvkond
+    eu: Kilkennyko konderria
+    fa: شهرستان کیلکنی
+    fi: Kilkennyn kreivikunta
+    fr: comté de Kilkenny
+    ga: Contae Chill Chainnigh
+    gl: Condado de Kilkenny
+    gu: કાઉન્ટી કિલકેની
+    he: מחוז קילקני
+    hi: काउंटी किल्केनी
+    hu: Kilkenny megye
+    hy: Կիլկենի
+    id: County Kilkenny
+    it: Kilkenny
+    ja: キルケニー州
+    ka: კილკენის საგრაფო
+    kk: Килкенни
+    kn: ಕೌಂಟಿ ಕಿಲ್ಕೆನಿ
+    ko: 킬케니 주
+    lt: Kilkenio grafystė
+    lv: Kilkeni grāfiste
+    mk: Килкени
+    mr: काउंटी किलकेनी
+    ms: County Kilkenny
+    nb: Kilkenny
+    nl: County Kilkenny
+    pl: Kilkenny (hrabstwo)
+    pt: Condado de Kilkenny
+    ro: Comitatul Kilkenny
+    ru: Килкенни
+    si: කිල්කෙනි ප්‍රාන්තය
+    sk: Kilkenny
+    sl: okrožje Kilkenny
+    sr_Latn: Kilkeni
+    sr: Килкени
+    sv: Kilkenny
+    sw: Wilaya ya Kilkenny
+    ta: கவுண்டி கில்கென்னி
+    te: కిల్కెనీ కౌంటీ
+    th: เมืองหลวงคิลเค็นนี
+    tr: Kilkenny County
+    uk: Кілкенні
+    ur: کاؤنٹی کلکینی
+    vi: Hạt Kilkenny
+    zh: 基爾肯尼郡
+  comments:
+KY:
+  name: Kerry
+  code:
+  unofficial_names:
+  - Ciarraighe
+  - Ciarraí
+  geo:
+    latitude: 52.15446069999999
+    longitude: -9.5668632
+    min_latitude: 51.6883223
+    min_longitude: -10.6183626
+    max_latitude: 52.59184
+    max_longitude: -9.118786
+  translations:
+    'no': Kerry
+    ar: مقاطعة كري
+    bg: Кери
+    bn: কাউন্টি কেরি
+    ca: Comtat de Kerry
+    ccp: "\U00011107\U0001112C\U00011122\U00011128"
+    ceb: Ciarraí
+    cs: Hrabství Kerry
+    cy: Swydd Kerry
+    da: County Kerry
+    de: Kerry
+    el: Κομητεία Κέρι
+    en: Kerry
+    es: Condado de Kerry
+    et: Kerry krahvkond
+    eu: Kerryko konderria
+    fa: شهرستان کری
+    fi: Kerryn kreivikunta
+    fr: comté de Kerry
+    ga: Contae Chiarraí
+    gl: Condado de Kerry
+    gu: કાઉન્ટી કેરી
+    he: מחוז קרי
+    hi: काउंटी केरी
+    hu: Kerry megye
+    id: County Kerry
+    it: Kerry
+    ja: ケリー州
+    ka: კერის საგრაფო
+    kn: ಕೌಂಟಿ ಕೆರ್ರಿ
+    ko: 케리 주
+    lt: Kerio grafystė
+    lv: Kerri grāfiste
+    mk: Кери
+    mr: काउंटी केरी
+    ms: County Kerry
+    nb: Kerry
+    nl: County Kerry
+    pl: Kerry
+    pt: Condado de Kerry
+    ro: Comitatul Kerry
+    ru: Керри
+    si: කෙරී ප්‍රාන්තය
+    sk: Contae Chiarraí
+    sl: Okrožje Kerry
+    sr_Latn: Keri
+    sr: Кери
+    sv: Kerry
+    sw: Wilaya ya Kerry
+    ta: கவுண்டி கெர்ரி
+    te: కెర్రీ కౌంటీ
+    th: เคาตี เคอร์รี
+    tr: Kerry County
+    uk: Керрі
+    ur: کاؤنٹی کیری
+    vi: Hạt Kerry
+    zh: 凱里郡
   comments:
 L:
-  name:
+  name: Leinster
   code:
   unofficial_names:
   geo:
@@ -2140,11 +839,15 @@
     max_latitude:
     max_longitude:
   translations:
+    'no': Leinster
     ar: لاينستر
     be: Ленстэр
     bg: Ленстър
     ca: Leinster
+    ccp: "\U00011123\U0001112C\U0001112D\U0001111A\U00011134\U0001110C\U00011133\U00011111\U00011122\U00011134"
+    ceb: Leinster
     cs: Leinster
+    cy: Laighin
     da: Leinster
     de: Leinster
     el: Λένστερ
@@ -2155,58 +858,416 @@
     fa: لینستر
     fi: Leinster
     fr: Leinster
+    ga: Cúige Laighean
     gl: Leinster - Cúige Laighean
     he: לנסטר
     hr: Cúige Laighean
+    hy: Լենստեր
     id: Leinster
     it: Leinster
     ja: レンスター
     ka: ლენსტერი
     ko: 렌스터
     lt: Lensteris
+    lv: Lenstera
+    mk: Ленстер
     nb: Leinster
     nl: Leinster
     pl: Leinster
     pt: Leinster
     ru: Ленстер
     sk: Leinster
+    sq: Leinsteri
+    sr_Latn: Lenster
     sr: Ленстер
     sv: Leinster
+    tr: Leinster
     uk: Ленстер
     ur: لینسٹر
-    lv: Lenstera
-    cy: Laighin
-    ceb: Leinster
-    tr: Leinster
-    sr_Latn: Lenster
     vi: Leinster
+    yue_Hans: 利扬省
+    yue: 利揚省
     zh: 倫斯特省
-    yue_Hans: 利扬省
-    sq: Leinsteri
-    ccp: "\U00011123\U0001112C\U0001112D\U0001111A\U00011134\U0001110C\U00011133\U00011111\U00011122\U00011134"
-    ga: Cúige Laighean
-    hy: Լենստեր
-    yue: 利揚省
-    mk: Ленстер
-    'no': Leinster
-  comments:
-M:
-  name:
-  code:
-  unofficial_names:
-  geo:
-    latitude:
-    longitude:
+  comments:
+LD:
+  name: Longford
+  code:
+  unofficial_names:
+  - Longphort
+  - Longphuirt
+  geo:
+    latitude: 53.7275564
+    longitude: -7.793108999999999
+    min_latitude: 53.5269053
+    min_longitude: -8.0358602
+    max_latitude: 53.9420806
+    max_longitude: -7.374903300000001
+  translations:
+    'no': Longford
+    ar: مقاطعة لونجفورد
+    be: графства Лонгфард
+    bg: Лонгфорд
+    bn: কাউন্টি লংফোর্ড
+    ca: Comtat de Longford
+    ccp: "\U00011123\U00011127\U00011101\U0001111C\U0001112E\U00011122\U00011134\U00011113\U00011134"
+    ceb: An Longfort (kondado sa Ireland)
+    cs: Hrabství Longford
+    cy: Swydd Longfoirt
+    da: County Longford
+    de: County Longford
+    el: Κομητεία Λόνγκφορντ
+    en: Longford
+    es: Condado de Longford
+    eu: Longfordeko konderria
+    fa: شهرستان لانگفورد
+    fi: Longfordin kreivikunta
+    fr: Comté de Longford
+    ga: Contae an Longfoirt
+    gl: Condado de Longford
+    gu: કાઉન્ટી લોંગફોર્ડ
+    he: מחוז לונגפורד
+    hi: लोंग्फोर्ड काउंटी
+    hu: Longford megye
+    id: County Longford
+    it: Longford
+    ja: ロングフォード州
+    ka: ლონგფორდის საგრაფო
+    kn: ಕೌಂಟಿ ಲಾಂಗ್ಫೋರ್ಡ್
+    ko: 롱퍼드 주
+    lt: Longfordo grafystė
+    lv: Longfordas grāfiste
+    mk: Лонгфорд
+    mr: काउंटी लॉंगफोर्ड
+    ms: County Longford
+    nb: Longford
+    nl: County Longford
+    pl: Longford (hrabstwo)
+    pt: Condado de Longford
+    ro: Comitatul Longford
+    ru: Лонгфорд
+    si: ලෝන්ග්ෆර්ඩ් ප්‍රාන්තය
+    sk: Longford (grófstvo)
+    sl: Okrožje Longford
+    sr_Latn: Longford
+    sr: Лонгфорд
+    sv: Longford
+    sw: Wilaya ya Longford
+    ta: கவுண்டி லோங்போர்ட
+    te: లాంగ్‌ఫోర్డ్ కౌంటీ
+    th: ลองฟอร์ด
+    tr: Longford County
+    uk: Лонгфорд
+    ur: کاؤنٹی لونگفرڈ
+    vi: Hạt Longford
+    zh: 朗福德郡
+  comments:
+LH:
+  name: Louth
+  code:
+  unofficial_names:
+  - Lughbhadh
+  - Lú
+  geo:
+    latitude: 53.8969758
+    longitude: -6.467097099999999
+    min_latitude: 53.6984916
+    min_longitude: -6.695343200000001
+    max_latitude: 54.1139513
+    max_longitude: -6.1030107
+  translations:
+    'no': Louth
+    ar: مقاطعة لاوث
+    az: Laut
+    be: графства Лаўт
+    bg: Лаут
+    bn: কাউন্টি লৌথ
+    ca: Comtat de Louth
+    ccp: "\U00011123\U0001112E\U00011116\U00011134"
+    ceb: Lú
+    cs: Hrabství Louth
+    cy: Swydd Louth
+    da: County Louth
+    de: County Louth
+    el: Κομητεία Λάουθ
+    en: Louth
+    es: Condado de Louth
+    et: Louthi krahvkond
+    eu: Loutheko konderria
+    fa: شهرستان لوث
+    fi: Louth
+    fr: comté de Louth
+    ga: Contae Lú
+    gl: Condado de Louth
+    gu: કાઉન્ટી લાઉથ
+    he: מחוז לאות׳
+    hi: काउंटी लाउथ
+    hu: Louth megye
+    id: County Louth
+    it: Louth
+    ja: ラウス州
+    ka: ლაუტის საგრაფო
+    kn: ಕೌಂಟಿ ಲೌತ್
+    ko: 라우스 주
+    lt: Lauto grafystė
+    lv: Lautas grāfiste
+    mk: Лаут
+    mr: काउंटी लोऊथ
+    ms: County Louth
+    nb: Louth
+    nl: County Louth
+    pl: Louth (hrabstwo)
+    pt: Condado de Louth
+    ro: Comitatul Louth
+    ru: Лаут
+    si: ලවුත් ප්‍රාන්තය
+    sk: Grófstvo Louth
+    sr_Latn: Laud
+    sr: Лауд
+    sv: Louth
+    sw: Wilaya ya Louth
+    ta: கவுண்டி லூத்
+    te: లౌత్ కౌంటీ
+    th: ลูธ
+    tr: County Louth
+    uk: Лаут
+    ur: کاؤنٹی لاوتھ
+    vi: Hạt Louth
+    zh: 劳斯郡
+  comments:
+LK:
+  name: Limerick
+  code:
+  unofficial_names:
+  - Luimneach
+  geo:
+    latitude: 52.6680204
+    longitude: -8.630497499999999
+    min_latitude: 52.6143899
+    min_longitude: -8.68994
+    max_latitude: 52.6886401
+    max_longitude: -8.5703399
+  translations:
+    'no': Limerick
+    ar: مقاطعة لمريك
+    be: графства Лімерык
+    bg: Лимерик
+    bn: কাউন্টি লিমেরিক
+    ca: Comtat de Limerick
+    ccp: "\U00011123\U00011128\U0001111F\U0001112C\U00011122\U00011128\U00011107\U00011134"
+    ceb: County Limerick
+    cs: Hrabství Limerick
+    cy: Swydd Limerick
+    da: County Limerick
+    de: County Limerick
+    el: Κομητεία Λίμερικ
+    en: Limerick
+    es: Condado de Limerick
+    et: Limericki krahvkond
+    eu: Limerickeko konderria
+    fa: شهرستان لیمریک
+    fi: Limerickin kreivikunta
+    fr: comté de Limerick
+    ga: Contae Luimnigh
+    gl: Condado de Limerick
+    gu: કાઉન્ટી લિમરિક
+    he: מחוז לימריק
+    hi: काउंटी लिमरिक
+    hu: Limerick megye
+    hy: Լիմերիկ
+    id: County Limerick
+    it: Limerick
+    ja: リムリック州
+    ka: ლიმერიკის საგრაფო
+    kn: ಕೌಂಟಿ ಲಿಮರಿಕ್
+    ko: 리머릭 주
+    lt: Limeriko grafystė
+    lv: Limerikas grāfiste
+    mk: Лимерик
+    mr: काउंटी लिमरिक
+    ms: County Limerick
+    nb: Limerick
+    nl: County Limerick
+    pl: Limerick (hrabstwo)
+    pt: Condado de Limerick
+    ro: Comitatul Limerick
+    ru: Лимерик
+    si: ලිමිරෙක් ප්‍රාන්තය
+    sk: Limerick
+    sr_Latn: Limerik
+    sr: Лимерик
+    sv: Limerick
+    sw: Wilaya ya Limerick
+    ta: கவுண்டி லிமரிக்
+    te: కౌంటీ లిమరిక్
+    th: เทศมณฑลลิเมริค
+    tr: County Limerick
+    uk: Лімерик
+    ur: کاؤنٹی لیمرک
+    vi: Hạt Limerick
+    zh: 利默里克郡
+  comments:
+LM:
+  name: Leitrim
+  code:
+  unofficial_names:
+  - Liathdroim
+  geo:
+    latitude: 53.9926007
+    longitude: -8.0655852
     min_latitude:
     min_longitude:
     max_latitude:
     max_longitude:
   translations:
+    'no': Leitrim
+    ar: مقاطعة ليتريم
+    be: графства Літрым
+    bg: Лийтрим
+    bn: কাউন্টি লিত্রম
+    ca: Comtat de Leitrim
+    ccp: "\U00011123\U0001112C\U0001112D\U00011111\U00011133\U00011122\U00011128\U0001111F\U00011134"
+    ceb: County Leitrim
+    cs: Hrabství Leitrim
+    cy: Swydd Leitrim
+    da: County Leitrim
+    de: Leitrim
+    el: Κομητεία Λέιτριμ
+    en: Leitrim
+    es: Condado de Leitrim
+    eu: Leitrimeko konderria
+    fa: شهرستان لیتریم
+    fi: Leitrimin kreivikunta
+    fr: Comté de Leitrim
+    ga: Contae Liatroma
+    gl: Condado de Leitrim
+    gu: કાઉન્ટી લેટ્રીમ
+    he: מחוז ליטרים
+    hi: काउंटी लीट्रिम
+    id: County Leitrim
+    is: County Leitrim
+    it: Leitrim
+    ja: リートリム州
+    ka: ლიტრიმის საგრაფო
+    kn: ಕೌಂಟಿ ಲೀಟ್ರಿಮ್
+    ko: 리트림 주
+    lt: Leitrimo grafystė
+    lv: Litrimas grāfiste
+    mk: Литрим
+    mr: काउंटी लीट्रिम
+    ms: County Leitrim
+    nb: Leitrim
+    nl: County Leitrim
+    pl: Leitrim (hrabstwo)
+    pt: Condado de Leitrim
+    ro: Comitatul Leitrim
+    ru: Литрим
+    si: ලේයිට්‍රීම් ප්‍රාන්තය
+    sk: Leitrim
+    sr_Latn: Litrim
+    sr: Литрим
+    sv: Leitrim
+    sw: Wilaya ya Leitrim
+    ta: கவுண்டி லேய்த்ரிம்
+    te: లీట్రిమ్ కౌంటీ
+    th: คาสก้า
+    tr: Leitrim County
+    uk: Літрім
+    ur: کاؤنٹی لیٹریم
+    vi: Hạt Leitrim
+    zh: 利特里姆郡
+  comments:
+LS:
+  name: Laois
+  code:
+  unofficial_names:
+  - Laoighis
+  - Queenʿs
+  geo:
+    latitude: 52.994295
+    longitude: -7.332300699999999
+    min_latitude: 52.7812693
+    min_longitude: -7.7346495
+    max_latitude: 53.2156522
+    max_longitude: -6.9321155
+  translations:
+    'no': Laois
+    ar: مقاطعة ليش
+    be: графтсва Лііш
+    bg: Лийш
+    bn: কাউন্টি লাওইস
+    ca: Comtat de Laois
+    ccp: "\U00011123\U0001112D\U00011120\U0001112E\U0001110C\U00011134"
+    ceb: Laois
+    cs: Hrabství Laois
+    cy: Swydd Laois
+    da: County Laois
+    de: County Laois
+    el: Κομητεία Λέιοαϊς
+    en: Laois
+    es: Condado de Laois
+    eu: Laoiseko konderria
+    fa: شهرستان لیش
+    fi: Laois
+    fr: comté de Laois
+    ga: Contae Laoise
+    gl: Condado de Laois
+    gu: કાઉન્ટી લાઓઇસ
+    he: מחוז לייש
+    hi: काउंटी लाओइस
+    hu: Laois megye
+    id: County Laois
+    it: Laois
+    ja: ラオース州
+    ka: ლიშის საგრაფო
+    kn: ಕೌಂಟಿ ಲಾವೋಯಿಸ್
+    ko: 레이시 주
+    lt: Lišo grafystė
+    lv: Lišas grāfiste
+    mk: Лиш
+    mr: काउंटी लॉईस
+    ms: County Laois
+    nb: Laois
+    nl: County Laois
+    pl: Laois (hrabstwo)
+    pt: Condado de Laois
+    ro: Comitatul Laois
+    ru: Лиишь
+    si: ලාඕයිස් ප්‍රාන්තය
+    sk: Grófstvo Laois
+    sr_Latn: Liš
+    sr: Лиш
+    sv: Laois
+    sw: Wilaya ya Laois
+    ta: கவுண்டி லவ்ய்ஸ்
+    te: కౌంటీ లావోయిస్
+    th: ลาวอิส คันทรี่
+    tr: County Laois
+    uk: Ліїш
+    ur: کاؤنٹی لیش
+    vi: Hạt Laois
+    zh: 萊伊什郡
+  comments:
+M:
+  name: Munster
+  code:
+  unofficial_names:
+  geo:
+    latitude: 52.2218
+    longitude: 8.5567
+    min_latitude:
+    min_longitude:
+    max_latitude:
+    max_longitude:
+  translations:
+    'no': Munster
     ar: مونستر
     be: Манстэр
     bg: Мънстър
     ca: Munster
+    ccp: "\U0001111F\U0001112A\U0001111A\U00011134\U0001110C\U00011133\U00011111\U00011122\U00011134"
+    ceb: Munster (lalawigan)
     cs: Munster
+    cy: Munster
     da: Munster
     de: Munster
     el: Μάνστερ
@@ -2217,43 +1278,758 @@
     fa: مونستر (ایرلند)
     fi: Munster
     fr: Munster
+    ga: Cúige Mumhan
     gl: Munster - Cúige Mumhan
     he: מנסטר
     hr: Cúige Mumhan
+    hy: Մանսթեր
     id: Munster
     it: Munster
     ja: マンスター
     ka: მანსტერი
+    kk: Мунстер
     ko: 먼스터
     lt: Mansteris
+    lv: Manstera
+    mk: Манстер
     nb: Munster
     nl: Munster
     pl: Munster
     pt: Munster
     ru: Манстер
     sk: Munster
+    sq: Munsteri
+    sr_Latn: Manster
     sr: Манстер
     sv: Munster
+    tr: Munster
     uk: Манстер
     ur: مونسٹر
-    lv: Manstera
-    cy: Munster
-    ceb: Munster (lalawigan)
-    tr: Munster
-    sr_Latn: Manster
     vi: Munster
+    yue_Hans: 莫云省
+    yue: 莫雲省
     zh: 芒斯特省
-    yue_Hans: 莫云省
-    sq: Munsteri
-    ccp: "\U0001111F\U0001112A\U0001111A\U00011134\U0001110C\U00011133\U00011111\U00011122\U00011134"
-    ga: Cúige Mumhan
-    hy: Մանսթեր
-    kk: Мунстер
-    yue: 莫雲省
-    mk: Манстер
-    'no': Munster
-  comments:
-=======
+  comments:
+MH:
+  name: Meath
+  code:
+  unofficial_names:
+  - An Mhí
+  - An Mhídhe
+  geo:
+    latitude: 53.60554800000001
+    longitude: -6.6564169
+    min_latitude: 53.38186640000001
+    min_longitude: -7.33552
+    max_latitude: 53.9176662
+    max_longitude: -6.212610499999999
+  translations:
+    'no': Meath
+    ar: مقاطعة ميث
+    be: графства Міт
+    bg: Мийт
+    bn: কাউন্টি মিথ
+    ca: Comtat de Meath
+    ccp: "\U0001111F\U0001112C\U00011116\U00011134"
+    ceb: An Mhí
+    cs: Hrabství Meath
+    cy: Swydd Meath
+    da: County Meath
+    de: County Meath
+    el: Κομητεία Μιθ
+    en: Meath
+    es: Condado de Meath
+    eu: Meatheko konderria
+    fa: شهرستان میث
+    fi: Meath
+    fr: comté de Meath
+    ga: Contae na Mí
+    gl: Condado de Meath
+    gu: કાઉન્ટી મીથ
+    he: מחוז מית׳
+    hi: काउंटी मीथ
+    id: County Meath
+    it: Meath
+    ja: ミース州
+    ka: მითის საგრაფო
+    kk: Мит (графтық)
+    kn: ಕೌಂಟಿ ಮೀಥ್
+    ko: 미스 주
+    lt: Mido grafystė
+    lv: Mītas grāfiste
+    mk: Мит
+    mr: काउंटी मिथ
+    ms: County Meath
+    nb: Meath
+    nl: County Meath
+    pl: Meath (hrabstwo)
+    pt: Condado de Meath
+    ro: Comitatul Meath
+    ru: Мит
+    si: මිත්‍ ප්‍රාන්තය
+    sk: Meath
+    sr_Latn: Mid
+    sr: Мид
+    sv: Meath
+    sw: Wilaya ya Meath
+    ta: கவுண்டி மெத்
+    te: కౌంటీ మియాత్
+    th: คันทรี่ มีทฮ์
+    tr: County Meath
+    uk: Міт
+    ur: کاؤنٹی میدھ
+    vi: Hạt Meath
+    yue_Hans: 中土郡
+    yue: 中土郡
+    zh: 米斯郡
+  comments:
+MN:
+  name: Monaghan
+  code:
+  unofficial_names:
+  - Muineachán
+  geo:
+    latitude: 54.2492046
+    longitude: -6.9683132
+    min_latitude: 53.9006798
+    min_longitude: -7.339505999999999
+    max_latitude: 54.4213907
+    max_longitude: -6.5497282
+  translations:
+    'no': Monaghan
+    ar: مقاطعة موناغان
+    bg: Монахан
+    bn: কাউন্টি মোনাঘান
+    ca: Comtat de Monaghan
+    ccp: "\U0001111F\U00011127\U0001111A\U0001110A\U0001111A\U00011134"
+    ceb: County Monaghan
+    cs: Hrabství Monaghan
+    cy: Swydd Monaghan
+    da: County Monaghan
+    de: Monaghan
+    el: Κομητεία Μόναχαν
+    en: Monaghan
+    es: Condado de Monaghan
+    et: Monaghani krahvkond
+    eu: Monaghaneko konderria
+    fa: مانهن
+    fi: Monaghanin kreivikunta
+    fr: Comté de Monaghan
+    ga: Contae Mhuineacháin
+    gl: Condado de Monaghan
+    gu: કાઉન્ટી મોનાઘન
+    he: מחוז מונאהן
+    hi: काउंटी मोनाघन
+    hu: Monaghan megye
+    id: County Monaghan
+    it: Monaghan
+    ja: モナハン州
+    ka: მონაჰანის საგრაფო
+    kn: ಕೌಂಟಿ ಮೊನಾಘನ್
+    ko: 모나한 주
+    lt: Monachano grafystė
+    lv: Monahanas grāfiste
+    mk: Монахан
+    mr: काउंटी मोनाघन
+    ms: County Monaghan
+    nb: Monaghan
+    nl: County Monaghan
+    pl: Monaghan (hrabstwo)
+    pt: Condado de Monaghan
+    ro: Comitatul Monaghan
+    ru: Монахан
+    si: මොනගන් ප්‍රාන්තය
+    sk: Monaghan
+    sr_Latn: Monahan
+    sr: Монахан
+    sv: Monaghan
+    sw: Wilaya ya Monaghan
+    ta: கவுண்டி மோனகாண்
+    te: మోనాగన్ కౌంటీ
+    th: เมืองโมนักฮาน
+    tr: Monaghan County
+    uk: Монахан
+    ur: کاؤنٹی مونیہین
+    vi: Hạt Monaghan
+    zh: 莫纳亨郡
+  comments:
+MO:
+  name: Mayo
+  code:
+  unofficial_names:
+  - Maigh Eo
+  geo:
+    latitude: 53.93458099999999
+    longitude: -9.351645600000001
+    min_latitude: 53.4719262
+    min_longitude: -10.2510017
+    max_latitude: 54.3454008
+    max_longitude: -8.5828617
+  translations:
+    'no': Mayo
+    ar: مقاطعة مايو
+    be: Мэё
+    bg: Мейо
+    bn: কাউন্টি মায়ো
+    ca: Comtat de Mayo
+    ccp: "\U0001111F\U0001112C\U00011120\U0001112E"
+    ceb: Maigh Eo
+    cs: Hrabství Mayo
+    cy: Swydd Mayo
+    da: County Mayo
+    de: County Mayo
+    el: Κομητεία Μέιο
+    en: Mayo
+    es: Condado de Mayo
+    eu: Mayoko konderria
+    fa: شهرستان مایو
+    fi: Mayon kreivikunta
+    fr: Comté de Mayo
+    ga: Contae Mhaigh Eo
+    gl: Condado de Mayo
+    gu: કાઉન્ટી મેયો
+    he: מחוז מאיו
+    hi: मेयो काउंटी
+    hu: Mayo megye
+    hy: Մեյո
+    id: County Mayo
+    is: County Mayo
+    it: Mayo
+    ja: メイヨー州
+    ka: მეიოს საგრაფო
+    kn: ಕೌಂಟಿ ಮೇಯೊ
+    ko: 메이요 주
+    lt: Mėjo grafystė
+    lv: Mejo grāfiste
+    mk: Мејо
+    mr: काउंटी मेयो
+    ms: County Mayo
+    nb: Mayo
+    nl: County Mayo
+    pl: Mayo (hrabstwo)
+    pt: Condado de Mayo
+    ro: Comitatul Mayo
+    ru: Мейо
+    si: මායෝ ප්‍රාන්තය
+    sk: Mayo
+    sr_Latn: Mejo
+    sr: Мејо
+    sv: Mayo
+    sw: Wilaya ya Mayo
+    ta: கவுண்டி மாயோ
+    te: మాయో కౌంటీ
+    th: เทศมณฑลเมโย
+    tr: Mayo COunty
+    uk: Мейо
+    ur: کاؤنٹی میو
+    vi: Hạt Mayo
+    zh: 梅奧郡
+  comments:
+OY:
+  name: Offaly
+  code:
+  unofficial_names:
+  - Kingʿs
+  - Kingʿs County
+  - Ua Uíbh Fhailí
+  - Uí Fáilghe
+  geo:
+    latitude: 53.2356871
+    longitude: -7.7122229
+    min_latitude: 52.8481718
+    min_longitude: -8.0838722
+    max_latitude: 53.424279
+    max_longitude: -6.9777077
+  translations:
+    'no': Offaly
+    ar: مقاطعة أوفالي
+    be: графства Офалі
+    bg: Офали
+    bn: কাউন্টি ওফ্যালি
+    ca: Comtat d’Offaly
+    ccp: "\U00011103\U00011127\U0001111C\U00011123\U00011128"
+    ceb: Uíbh Fhailí
+    cs: Hrabství Offaly
+    cy: Swydd Offaly
+    da: County Offaly
+    de: County Offaly
+    el: Κομητεία Όφαλι
+    en: Offaly
+    es: Condado de Offaly
+    eu: Offalyko konderria
+    fa: افلی
+    fi: Offalyn kreivikunta
+    fr: Comté d’Offaly
+    ga: Contae Uíbh Fhailí
+    gl: Condado de Offaly
+    gu: કાઉન્ટી ઓફેલી
+    he: מחוז אופאלי
+    hi: काउंटी ऑफेली
+    id: County Offaly
+    it: Offaly
+    ja: オファリー州
+    ka: ოფალის საგრაფო
+    kk: Оффали (графтық)
+    kn: ಕೌಂಟಿ ಆಫಲಿ
+    ko: 오펄리 주
+    lt: Ofalio grafystė
+    lv: Ofali grāfiste
+    mk: Офали
+    mr: काउंटी ऑफली
+    ms: County Offaly
+    nb: Offaly
+    nl: County Offaly
+    pl: Offaly
+    pt: Condado de Offaly
+    ro: Comitatul Offaly
+    ru: Оффали
+    si: ඔෆලේ ප්‍රාන්තය
+    sk: Offaly
+    sl: okrožje Offaly, Irska
+    sr_Latn: Ofali
+    sr: Офали
+    sv: Offaly
+    sw: Wilaya ya Offaly
+    ta: கவுண்டி ஆஃப்லய்
+    te: ఓఫాలీ కౌంటీ
+    th: มณฑลออฟฟาลี
+    tr: Offaly County
+    uk: Оффалі
+    ur: کاؤنٹی اوفلی
+    vi: Hạt Offaly
+    zh: 奧法利郡
+  comments:
+RN:
+  name: Roscommon
+  code:
+  unofficial_names:
+  - Ros Comáin
+  geo:
+    latitude: 53.6275906
+    longitude: -8.189095499999999
+    min_latitude: 53.6117699
+    min_longitude: -8.20713
+    max_latitude: 53.63941999999999
+    max_longitude: -8.16418
+  translations:
+    'no': Roscommon
+    ar: مقاطعة روسكومون
+    be: графства Раскоман
+    bg: Роскомън
+    bn: কাউন্টি রসকমন
+    ca: Comtat de Roscommon
+    ccp: "\U00011122\U0001112E\U0001110C\U00011134\U00011107\U0001112E\U0001111F\U00011127\U0001111A\U00011134"
+    ceb: Roscommon
+    cs: Hrabství Roscommon
+    cy: Swydd Roscommon
+    da: County Roscommon
+    de: County Roscommon
+    el: Κομητεία Ροσκόμον
+    en: Roscommon
+    es: Condado de Roscommon
+    eu: Roscommoneko konderria
+    fa: شهرستان رسکومون
+    fi: Roscommonin kreivikunta
+    fr: Comté de Roscommon
+    ga: Contae Ros Comáin
+    gl: Condado de Roscommon
+    gu: કાઉન્ટી રોસકોમન
+    he: מחוז רוסקומון
+    hi: रौसकॉमन काउंटी
+    hy: Ռոսքոմոն
+    id: County Roscommon
+    is: County Roscommon
+    it: Roscommon
+    ja: ロスコモン州
+    ka: როსკომონის საგრაფო
+    kn: ಕೌಂಟಿ ರಾಸ್ಕಾಮನ್
+    ko: 로스커먼 주
+    lt: Roskomono grafystė
+    lv: Roskomono grāfiste
+    mk: Роскомон
+    mr: काउंटी रॉसकॉमन
+    ms: County Roscommon
+    nb: Roscommon
+    nl: County Roscommon
+    pl: Roscommon (hrabstwo)
+    pt: Condado de Roscommon
+    ro: Comitatul Roscommon
+    ru: Роскоммон
+    si: රොස්කොමන් ප්‍රාන්තය
+    sk: Contae Ros Comáin
+    sr_Latn: Roskomon
+    sr: Роскомон
+    sv: Roscommon
+    sw: Wilaya ya Roscommon
+    ta: கவுண்டி ரோஸ்கோம்மோன்
+    te: రాసోకామన్ కౌంటీ
+    th: รอสส์คอมมัน
+    tr: County Roscommon
+    uk: Роскоммон
+    ur: کاؤنٹی راسکومن
+    vi: Hạt Roscommon
+    zh: 羅斯康芒郡
+  comments:
+SO:
+  name: Sligo
+  code:
+  unofficial_names:
+  - Sligeach
+  geo:
+    latitude: 54.27661029999999
+    longitude: -8.4760888
+    min_latitude: 54.24951
+    min_longitude: -8.5193301
+    max_latitude: 54.2872399
+    max_longitude: -8.44213
+  translations:
+    'no': Sligo
+    ar: مقاطعة سليجو
+    be: графства Слайга
+    bg: Слайгоу
+    bn: কাউন্টি স্লিগো
+    ca: Comtat de Sligo
+    ccp: "\U00011125\U00011133\U00011123\U00011128\U00011109\U0001112E"
+    ceb: Sligo (kondado)
+    cs: Hrabství Sligo
+    cy: Swydd Sligo
+    da: County Sligo
+    de: County Sligo
+    el: Κομητεία Σλάιγκο
+    en: Sligo
+    es: Condado de Sligo
+    eu: Sligoko konderria
+    fa: شهرستان اسلایگو
+    fi: Sligon kreivikunta
+    fr: Comté de Sligo
+    ga: Contae Shligigh
+    gl: Condado de Sligo
+    gu: કાઉન્ટી સ્લાઇગો
+    he: מחוז סלייגו
+    hi: काउंटी स्लीगो
+    hu: Sligo megye
+    hy: Սլայգո
+    id: County Sligo
+    is: County Sligo
+    it: Sligo
+    ja: スライゴ州
+    ka: სლაიგოს საგრაფო
+    kn: ಕೌಂಟಿ ಸ್ಲಿಗೊ
+    ko: 슬라이고 주
+    lt: Slaigo grafystė
+    lv: Slaigo grāfiste
+    mk: Слајго
+    mr: काउंटी स्लिगो
+    ms: County Sligo
+    nb: Sligo
+    nl: County Sligo
+    pl: Sligo (hrabstwo)
+    pt: Condado de Sligo
+    ro: Comitatul Sligo
+    ru: Слайго
+    si: ස්ලිගෝ ප්‍රාන්තය
+    sk: Sligo
+    sl: grofija Sligo, Irska
+    sr_Latn: Slajgo
+    sr: Слајго
+    sv: Sligo
+    sw: Wilaya ya Sligo
+    ta: கவுண்டி ஸ்லிகொ
+    te: కౌంటీ స్లిగో
+    th: เทศมณฑลสลิโก
+    tr: County Sligo
+    uk: Слайго
+    ur: کاؤنٹی سلایگوہ
+    vi: Hạt Sligo
+    zh: 斯萊戈郡
+  comments:
+TA:
+  name: Tipperary
+  code:
+  unofficial_names:
+  - Tiobraid Árann
+  geo:
+    latitude: 52.47378940000001
+    longitude: -8.1618514
+    min_latitude: 52.2020144
+    min_longitude: -8.4800793
+    max_latitude: 53.1675822
+    max_longitude: -7.372055800000001
+  translations:
+    'no': Tipperary
+    ar: مقاطعة تيبيراري
+    be: графства Тыперэры
+    bg: Типърари
+    bn: কাউন্টি টিপেরারি
+    ca: Comtat de Tipperary
+    ccp: "\U00011111\U00011128\U0001111B\U00011122\U00011134\U00011122\U00011128"
+    cs: Hrabství Tipperary
+    cy: Swydd Tipperary
+    da: County Tipperary
+    de: County Tipperary
+    el: Κομητεία Τιπερέρι
+    en: Tipperary
+    es: Condado de Tipperary
+    et: Tipperary krahvkond
+    eu: Tipperaryko konderria
+    fa: شهرستان تیپراری
+    fi: Tipperaryn kreivikunta
+    fr: comté de Tipperary
+    ga: Contae Thiobraid Árann
+    gl: Condado de Tipperary
+    gu: કાઉન્ટી ટિપરેરી
+    he: מחוז טיפררי
+    hi: टिपरेरी काउंटी
+    id: County Tipperary
+    it: Tipperary
+    ja: ティペラリー州
+    ka: ტიპერარის საგრაფო
+    kn: ಕೌಂಟಿ ಟಿಪೆರರಿ
+    ko: 티퍼레리 주
+    lt: Tipererio grafystė
+    lv: Tiperēri grāfiste
+    mk: Типерери
+    mr: काउंटी टिपरेरी
+    ms: County Tipperary
+    nb: Tipperary
+    nl: County Tipperary
+    pl: Tipperary (hrabstwo)
+    pt: Condado de Tipperary
+    ro: Comitatul Tipperary
+    ru: Типперэри
+    si: ටිපෙරේරි ප්‍රාන්තය
+    sk: Tipperary
+    sr_Latn: Tiperari
+    sr: Типерари
+    sv: Tipperary
+    sw: Wilaya ya Tipperary
+    ta: கவுண்டி டிப்பெயரி
+    te: టిప్పరరీ కౌంటీ
+    th: ทิปเปอร์แรรี
+    tr: County Tipperary
+    uk: Тіпперері
+    ur: کاؤنٹی ٹپاریری
+    vi: Hạt Tipperary
+    zh: 蒂珀雷里郡
+  comments:
+WD:
+  name: Waterford
+  code:
+  unofficial_names:
+  - Port Láirge
+  geo:
+    latitude: 52.256667
+    longitude: -7.129167
+    min_latitude: 52.22481
+    min_longitude: -7.171189999999999
+    max_latitude: 52.27019989999999
+    max_longitude: -7.0548699
+  translations:
+    'no': Waterford
+    ar: مقاطعة وترفورد
+    be: графства Уотэрфард
+    bg: Уотърфорд
+    bn: কাউন্টি ওয়াটারফোর্ড
+    ca: Comtat de Waterford
+    ccp: "\U00011103\U0001112E\U00011120\U00011111\U00011122\U00011134\U0001111C\U0001112E\U00011122\U00011134\U00011113\U00011134"
+    ceb: Waterford (kondado)
+    cs: Hrabství Waterford
+    cy: Swydd Waterford
+    da: County Waterford
+    de: County Waterford
+    el: Κομητεία Ουότερφορντ
+    en: Waterford
+    es: Waterford
+    et: Waterfordi krahvkond
+    eu: Waterfordeko konderria
+    fa: شهرستان واترفورد
+    fi: Waterfordin kreivikunta
+    fr: comté de Waterford
+    ga: Contae Phort Láirge
+    gl: Condado de Waterford
+    gu: કાઉન્ટી વૉટરફોર્ડ
+    he: מחוז ווטרפורד
+    hi: काउंटी वॉटरफोर्ड
+    hu: Waterford megye
+    id: County Waterford
+    it: Waterford
+    ja: ウォーターフォード州
+    ka: უოტერფორდის საგრაფო
+    kn: ಕೌಂಟಿ ವಾಟರ್ಫೋರ್ಡ್
+    ko: 워터퍼드 주
+    lt: Voterfordo grafystė
+    lv: Voterfordas grāfiste
+    mk: Вотерфорд
+    mr: काउंटी वॉटरफोर्ड
+    ms: County Waterford
+    nb: Waterford
+    nl: County Waterford
+    pl: Waterford (hrabstwo)
+    pt: Condado de Waterford
+    ro: Comitatul Waterford
+    ru: Уотерфорд
+    si: වොටර්ෆොර්ඩ් ප්‍රාන්තය
+    sk: Waterford
+    sr_Latn: Voterford
+    sr: Вотерфорд
+    sv: Waterford
+    sw: Wilaya ya Waterford
+    ta: கவுண்டி வாட்டரிபோர்ட
+    te: వాటర్ఫోర్డ్ కౌంటీ
+    th: วอเตอร์ฟอร์ด
+    tr: Waterford County
+    uk: Вотерфорд
+    ur: کاؤنٹی واٹرفرڈ
+    vi: Hạt Waterford
+    zh: 沃特福德郡
+  comments:
+WH:
+  name: Westmeath
+  code:
+  unofficial_names:
+  - An Iarmhidhe
+  geo:
+    latitude: 53.5345308
+    longitude: -7.4653217
+    min_latitude: 53.31796259999999
+    min_longitude: -7.9729531
+    max_latitude: 53.7879599
+    max_longitude: -6.9547842
+  translations:
+    'no': Westmeath
+    ar: مقاطعة وستميث
+    be: графства Уэстміт
+    bg: Уестмийт
+    bn: কাউন্টি ওয়েস্টমিদ
+    ca: Comtat de Westmeath
+    ccp: "\U00011103\U00011127\U00011120\U0001112C\U0001110C\U00011134\U0001111F\U0001112C\U00011116\U00011134"
+    ceb: An Iarmhí
+    cs: Hrabství Westmeath
+    cy: Swydd Westmeath
+    da: County Westmeath
+    de: County Westmeath
+    el: Κομητεία Ουέστμιθ
+    en: Westmeath
+    es: Condado de Westmeath
+    eu: Westmeatheko konderria
+    fa: وست میث
+    fi: Westmeath
+    fr: Comté de Westmeath
+    ga: Contae na hIarmhí
+    gl: Condado de Westmeath
+    gu: કાઉન્ટી વેસ્ટમેથ
+    he: מחוז וסטמית׳
+    hi: काउंटी वेस्टमेथ
+    id: County Westmeath
+    it: Westmeath
+    ja: ウェストミース州
+    ka: უესტმითის საგრაფო
+    kn: ಕೌಂಟಿ ವೆಸ್ಟ್ಮೀಥ್
+    ko: 웨스트미스 주
+    lt: Vestmido grafystė
+    lv: Vestmītas grāfiste
+    mk: Вестмит
+    mr: काउंटी वेस्टमेथ
+    ms: County Westmeath
+    nb: Westmeath
+    nl: County Westmeath
+    pl: Westmeath
+    pt: Condado de Westmeath
+    ro: Comitatul Westmeath
+    ru: Уэстмит
+    si: වෙස්ට්මිත් ප්‍රාන්තය
+    sk: Westmeath
+    sr_Latn: Vestmid
+    sr: Вестмид
+    sv: Westmeath
+    sw: Wilaya ya Westmeath
+    ta: கவுண்டி வெஸ்டமேத்
+    te: వెస్ట్‌మీత్ కౌంటీ
+    th: รัฐโอไฮโอ
+    tr: County Westmeath
+    uk: Західний Міт
+    ur: کاؤنٹی ویسٹمیدھ
+    vi: Hạt Westmeath
+    zh: 韋斯特米斯郡
+  comments:
+WW:
+  name: Wicklow
+  code:
+  unofficial_names:
+  - Cill Maintain
+  - Cill Mhanntáin
+  geo:
+    latitude: 52.9808207
+    longitude: -6.044588999999999
+    min_latitude: 52.9661001
+    min_longitude: -6.07004
+    max_latitude: 52.99892
+    max_longitude: -6.0154599
+  translations:
+    'no': Wicklow
+    ar: مقاطعة ويكلاو
+    be: графства Уіклау
+    bg: Уиклоу
+    bn: কাউন্টি উইকলো
+    ca: Comtat de Wicklow
+    ccp: "\U00011105\U0001112A\U00011103\U00011128\U00011107\U00011134\U00011123\U0001112E"
+    ceb: Wicklow (kondado)
+    cs: Hrabství Wicklow
+    cy: Swydd Wicklow
+    da: County Wicklow
+    de: County Wicklow
+    el: Κομητεία Ουΐκλοου
+    en: Wicklow
+    es: Condado de Wicklow
+    eu: Wicklowko konderria
+    fa: شهرستان ویکلو
+    fi: Wicklow’n kreivikunta
+    fr: Comté de Wicklow
+    ga: Contae Chill Mhantáin
+    gl: Condado de Wicklow
+    gu: કાઉન્ટી વિકલો
+    he: מחוז ויקלו
+    hi: काउंटी विकलो
+    hu: Wicklow megye
+    hy: Ուիկլոու
+    id: County Wicklow
+    it: Wicklow
+    ja: ウィックロー州
+    ka: უიკლოუს საგრაფო
+    kn: ಕೌಂಟಿ ವಿಕ್ಲೊ
+    ko: 위클로 주
+    lt: Viklou grafystė
+    lv: Viklovas grāfiste
+    mk: Виклоу
+    mr: काउंटी विस्कॉ
+    ms: County Wicklow
+    nb: Wicklow
+    nl: County Wicklow
+    pl: Wicklow (hrabstwo)
+    pt: Condado de Wicklow
+    ro: Comitatul Wicklow
+    ru: Уиклоу
+    si: වික්ලෝ ප්‍රාන්තය
+    sk: Wicklow
+    sl: Okrožje Wicklow
+    sr_Latn: Viklou
+    sr: Виклоу
+    sv: Wicklow
+    sw: Wilaya ya Wicklow
+    ta: கவுண்டி விக்ளா
+    te: విక్లో కౌంటీ
+    th: คันทรี่วิคโลว
+    tr: County Wicklow
+    uk: Віклоу
+    ur: کاؤنٹی ویکلو
+    vi: Hạt Wicklow
+    zh: 威克洛郡
+  comments:
+WX:
+  name: Wexford
+  code:
+  unofficial_names:
+  - Loch Garman
   geo:
     latitude: 52.336916
     longitude: -6.4633381
@@ -2261,26 +2037,88 @@
     min_longitude: -6.49995
     max_latitude: 52.3470099
     max_longitude: -6.4464301
-  name: Wexford
->>>>>>> 085da454
+  translations:
+    'no': Wexford
+    ar: مقاطعة وكسفورد
+    be: графства Уэксфард
+    bg: Уексфорд
+    bn: কাউন্টি ওয়েক্সফোর্ড
+    ca: Comtat de Wexford
+    ccp: "\U00011103\U0001112E\U00011120\U0001112C\U00011107\U00011134\U0001111C\U0001112E\U00011122\U00011134\U00011113\U00011134"
+    ceb: Loch Garman (kondado)
+    cs: Hrabství Wexford
+    cy: Swydd Wexford
+    da: County Wexford
+    de: County Wexford
+    el: Κομητεία Ουέξφορντ
+    en: Wexford
+    es: Condado de Wexford
+    eu: Wexfordeko konderria
+    fa: شهرستان وکسفورد
+    fi: Wexfordin kreivikunta
+    fr: Comté de Wexford
+    ga: Contae Loch Garman
+    gl: Condado de Wexford
+    gu: કાઉન્ટી વેક્સફોર્ડ
+    he: מחוז ווקספורד
+    hi: वेक्सफोर्ड काउंटी
+    hu: Wexford megye
+    id: County Wexford
+    it: Wexford
+    ja: ウェックスフォード州
+    ka: უექსფორდის საგრაფო
+    kn: ಕೌಂಟಿ ವೆಕ್ಸ್ಫರ್ಡ್
+    ko: 웩스퍼드 주
+    lt: Veksfordo grafystė
+    lv: Veksfordas grāfiste
+    mk: Вексфорд
+    mr: काउंटी वेक्सफोर्ड
+    ms: County Wexford
+    nb: Wexford
+    nl: County Wexford
+    pl: Wexford (hrabstwo)
+    pt: Condado de Wexford
+    ro: Comitatul Wexford
+    ru: Уэксфорд
+    si: වෙක්ස්ෆොර්ඩ් ප්‍රාන්තය
+    sk: Wexford
+    sr_Latn: Veksford
+    sr: Вексфорд
+    sv: Wexford
+    sw: Wilaya ya Wexford
+    ta: கவுண்டி வெஸ்போர்ட
+    te: వెక్స్ ఫోర్డ్ కౌంటీ
+    th: เมือกแวกฟอร์ด
+    tr: Wexford Countt
+    uk: Вексфорд
+    ur: کاؤنٹی ویکسفرڈ
+    vi: Wexford
+    zh: 韦克斯福德郡
+  comments:
 U:
-  name:
-  code:
-  unofficial_names:
-  geo:
-    latitude:
-    longitude:
+  name: Ulster
+  code:
+  unofficial_names:
+  geo:
+    latitude: 54.7617
+    longitude: 6.9612
     min_latitude:
     min_longitude:
     max_latitude:
     max_longitude:
   translations:
+    'no': Ulster
+    af: Ulster
     ar: أولستر
     az: Olster
     be: Ольстэр
     bg: Ълстър
+    bs: Ulster
     ca: Ulster
+    ccp: "\U00011103\U00011123\U00011134\U0001110C\U00011133\U00011111\U00011122\U00011134"
+    ceb: Ulster
     cs: Ulster
+    cy: Ulster
     da: Ulster
     de: Provinz Ulster
     el: Άλστερ
@@ -2291,17 +2129,20 @@
     fa: اولستر
     fi: Ulster
     fr: Ulster
+    ga: Cúige Uladh
     gl: Úlster - Cúige Uladh
     he: אלסטר
     hr: Cúige Uladh
     hy: Օլսթեր
     id: Ulster
+    is: Ulster
     it: Ulster
     ja: アルスター
     ka: ოლსტერი
     ko: 얼스터
     lt: Alsteris
     lv: Olstera
+    mk: Алстер
     nb: Ulster
     nl: Ulster
     pl: Ulster
@@ -2309,6 +2150,7 @@
     ro: Ulster
     ru: Ольстер
     sk: Ulster
+    sr_Latn: Alster
     sr: Алстер
     sv: Ulster
     th: อัลสเตอร์
@@ -2316,28 +2158,7 @@
     uk: Ольстер
     ur: السٹر
     vi: Ulster
-<<<<<<< HEAD
-    cy: Ulster
-    af: Ulster
-    ceb: Ulster
-    sr_Latn: Alster
+    yue_Hans: 乌勒省
+    yue: 烏勒省
     zh: 阿爾斯特省
-    yue_Hans: 乌勒省
-    ccp: "\U00011103\U00011123\U00011134\U0001110C\U00011133\U00011111\U00011122\U00011134"
-    ga: Cúige Uladh
-    is: Ulster
-    yue: 烏勒省
-    bs: Ulster
-    mk: Алстер
-    'no': Ulster
-  comments:
-=======
-  geo:
-    latitude: 54.7617
-    longitude: 6.9612
-    min_latitude:
-    min_longitude:
-    max_latitude:
-    max_longitude:
-  name: Ulster
->>>>>>> 085da454
+  comments: