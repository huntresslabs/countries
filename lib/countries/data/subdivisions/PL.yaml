--- conflicted
+++ resolved
@@ -1,9 +1,5 @@
 ---
-<<<<<<< HEAD
-02:
-=======
 '02':
->>>>>>> 81836a59
   unofficial_names:
   - dolnośląskie
   - Dolnośląskie
@@ -61,10 +57,6 @@
     ur: زیریں سیلیزیا صوبہ
     vi: Dolnośląskie
     zh: 下西里西亚省
-<<<<<<< HEAD
-    ccp: "\U00011123\U0001112E\U00011120\U00011122\U00011134 \U00011125\U0001112D\U00011123\U0001112C\U00011125\U00011128\U00011120\U0001111A\U00011134"
-=======
->>>>>>> 81836a59
   geo:
     latitude: 51.13398609999999
     longitude: 16.8841961
@@ -73,11 +65,7 @@
     max_latitude: 51.8047592
     max_longitude: 17.798917
   name: Dolnośląskie
-<<<<<<< HEAD
-04:
-=======
 '04':
->>>>>>> 81836a59
   unofficial_names:
   - kujawsko-pomorskie
   - Kujawsko-pomorskie
@@ -135,11 +123,7 @@
     uk: Куявсько-Поморське воєводство
     ur: کویاوی-پومرانیا صوبہ
     vi: Kujawsko-Pomorskie
-<<<<<<< HEAD
-    ccp: "\U00011107\U0001112A\U00011120\U0001111E\U00011128\U00011120\U0001112C\U0001111A\U00011134-\U0001111B\U00011127\U0001111F\U0001112C\U00011122\U0001111A\U00011128\U00011120"
-=======
     zh: 庫亞維-波美拉尼亞省
->>>>>>> 81836a59
   geo:
     latitude: 53.1648363
     longitude: 18.4834224
@@ -148,11 +132,7 @@
     max_latitude: 53.7809987
     max_longitude: 19.7618466
   name: Kujawsko-pomorskie
-<<<<<<< HEAD
-06:
-=======
 '06':
->>>>>>> 81836a59
   unofficial_names:
   - lubelskie
   - Lubelskie
@@ -211,11 +191,7 @@
     uk: Люблінське воєводство
     ur: لوبلین صوبہ
     vi: Lubelskie
-<<<<<<< HEAD
-    ccp: "\U00011123\U0001112A\U0001111B\U00011134\U00011123\U00011128\U0001111A\U00011134"
-=======
     zh: 卢布林省
->>>>>>> 81836a59
   geo:
     latitude: 51.2493519
     longitude: 23.1011392
@@ -224,11 +200,7 @@
     max_latitude: 52.2879201
     max_longitude: 24.1458931
   name: Lubelskie
-<<<<<<< HEAD
-08:
-=======
 '08':
->>>>>>> 81836a59
   unofficial_names:
   - lubuskie
   - Lubuskie
@@ -286,11 +258,7 @@
     uk: Любуське воєводство
     ur: لوبوش صوبہ
     vi: Lubuskie
-<<<<<<< HEAD
-    ccp: "\U00011123\U0001111D\U0001112A\U0001110C\U00011134"
-=======
     zh: 盧布斯卡省
->>>>>>> 81836a59
   geo:
     latitude: 52.2274612
     longitude: 15.2559103
@@ -299,11 +267,7 @@
     max_latitude: 53.1239582
     max_longitude: 16.4163811
   name: Lubuskie
-<<<<<<< HEAD
-10:
-=======
 '10':
->>>>>>> 81836a59
   unofficial_names:
   - łódzkie
   - Łódzkie
@@ -359,11 +323,7 @@
     uk: Лодзинське воєводство
     ur: ووچ صوبہ
     vi: Łódzkie
-<<<<<<< HEAD
-    ccp: "\U00011123\U00011127\U00011116\U00011134"
-=======
     zh: 罗兹省
->>>>>>> 81836a59
   geo:
     latitude: 51.4634771
     longitude: 19.1726974
@@ -372,11 +332,7 @@
     max_latitude: 52.3940561
     max_longitude: 20.6591903
   name: Łódzkie
-<<<<<<< HEAD
-12:
-=======
 '12':
->>>>>>> 81836a59
   unofficial_names:
   - małopolskie
   - Małopolskie
@@ -434,11 +390,7 @@
     uk: Малопольське воєводство
     ur: اصغر پولینڈ صوبہ
     vi: Małopolskie
-<<<<<<< HEAD
-    ccp: "\U00011123\U0001112C\U00011125\U00011122\U00011134 \U0001111B\U0001112E\U00011123\U00011133\U00011120\U0001111A\U00011133\U00011113\U00011134"
-=======
     zh: 小波兰省
->>>>>>> 81836a59
   geo:
     latitude: 49.72253060000001
     longitude: 20.2503359
@@ -447,11 +399,7 @@
     max_latitude: 50.5200442
     max_longitude: 21.4213826
   name: Małopolskie
-<<<<<<< HEAD
-14:
-=======
 '14':
->>>>>>> 81836a59
   unofficial_names:
   - mazowieckie
   - Mazowieckie
@@ -509,11 +457,7 @@
     uk: Мазовецьке воєводство
     ur: صوبہ ماسووی
     vi: Mazowieckie
-<<<<<<< HEAD
-    ccp: "\U0001111F\U0001110E\U0001112E\U0001111E\U00011128\U00011120"
-=======
     zh: 馬佐夫舍省
->>>>>>> 81836a59
   geo:
     latitude: 51.8927182
     longitude: 21.0021679
@@ -522,11 +466,7 @@
     max_latitude: 53.4818919
     max_longitude: 23.1283212
   name: Mazowieckie
-<<<<<<< HEAD
-16:
-=======
 '16':
->>>>>>> 81836a59
   unofficial_names:
   - opolskie
   - Opolskie
@@ -583,11 +523,7 @@
     uk: Опольське воєводство
     ur: اوپولے صوبہ
     vi: Opolskie
-<<<<<<< HEAD
-    ccp: "\U00011103\U0001112E\U0001111B\U0001112E\U00011123\U00011134"
-=======
     zh: 奧波萊省
->>>>>>> 81836a59
   geo:
     latitude: 50.8003761
     longitude: 17.937989
@@ -596,11 +532,7 @@
     max_latitude: 51.1945111
     max_longitude: 18.6957862
   name: Opolskie
-<<<<<<< HEAD
-18:
-=======
 '18':
->>>>>>> 81836a59
   unofficial_names:
   - podkarpackie
   - Podkarpackie
@@ -657,14 +589,8 @@
     tr: Alt Karpatya Voyvodalığı
     uk: Підкарпатське воєводство
     ur: پودکرپاسکیہ صوبہ
-    ur: پودکرپاسکیہ صوبہ
-    vi: Podkarpackie
-<<<<<<< HEAD
-    ccp: "\U00011125\U0001111B\U00011134\U00011107\U00011122\U00011134\U0001111B\U00011117\U00011128\U00011120"
-=======
     vi: Podkarpackie
     zh: 喀尔巴阡山省
->>>>>>> 81836a59
   geo:
     latitude: 50.0574749
     longitude: 22.0895691
@@ -673,11 +599,7 @@
     max_latitude: 50.8181161
     max_longitude: 23.5476409
   name: Podkarpackie
-<<<<<<< HEAD
-20:
-=======
 '20':
->>>>>>> 81836a59
   unofficial_names:
   - podlaskie
   - Podlaskie
@@ -735,11 +657,7 @@
     uk: Підляське воєводство
     ur: پودلاسکیہ صوبہ
     vi: Podlaskie
-<<<<<<< HEAD
-    ccp: "\U0001111B\U00011116\U00011134\U00011123\U0001110C\U00011134\U00011107\U00011128"
-=======
     zh: 波德拉謝省
->>>>>>> 81836a59
   geo:
     latitude: 53.0697159
     longitude: 22.9674639
@@ -748,11 +666,7 @@
     max_latitude: 54.409889
     max_longitude: 23.9462697
   name: Podlaskie
-<<<<<<< HEAD
-22:
-=======
 '22':
->>>>>>> 81836a59
   unofficial_names:
   - pomorskie
   - Pomorskie
@@ -809,12 +723,7 @@
     uk: Поморське воєводство
     ur: پومرانیا صوبہ
     vi: Pomorskie
-<<<<<<< HEAD
-    ccp: "\U0001111C\U0001112C\U00011113\U00011122\U0001112C\U00011123\U00011134 \U00011107\U00011133\U00011120\U0001111B\U00011128\U00011111\U00011123\U00011134
-      \U00011111\U0001112C\U00011122\U00011128\U00011111\U00011127\U00011122\U00011128"
-=======
     zh: 濱海省
->>>>>>> 81836a59
   geo:
     latitude: 54.2944252
     longitude: 18.1531164
@@ -823,11 +732,7 @@
     max_latitude: 54.83572969999999
     max_longitude: 19.6493699
   name: Pomorskie
-<<<<<<< HEAD
-24:
-=======
 '24':
->>>>>>> 81836a59
   unofficial_names:
   - śląskie
   - Śląskie
@@ -884,11 +789,7 @@
     uk: Сілезьке воєводство
     ur: سیلیزیا صوبہ
     vi: Śląskie
-<<<<<<< HEAD
-    ccp: "\U00011125\U0001112D\U00011123\U0001112C\U00011125\U00011128\U00011120"
-=======
     zh: 西里西亚省
->>>>>>> 81836a59
   geo:
     latitude: 50.5716595
     longitude: 19.3219768
@@ -897,11 +798,7 @@
     max_latitude: 51.0993559
     max_longitude: 19.9739915
   name: Śląskie
-<<<<<<< HEAD
-26:
-=======
 '26':
->>>>>>> 81836a59
   unofficial_names:
   - świętokrzyskie
   - Świętokrzyskie
@@ -957,11 +854,7 @@
     uk: Свентокшиське воєводство
     ur: شوئینتوشوسکیہ صوبہ
     vi: Świętokrzyskie
-<<<<<<< HEAD
-    ccp: "\U00011125\U0001112A\U00011103\U00011128\U00011111\U0001112E\U00011107\U00011133\U00011122\U0001112D\U00011103\U00011128\U0001110C\U00011134\U00011107\U00011128"
-=======
     zh: 聖十字省
->>>>>>> 81836a59
   geo:
     latitude: 50.6261041
     longitude: 20.9406279
@@ -970,11 +863,7 @@
     max_latitude: 51.3421558
     max_longitude: 21.8703061
   name: Świętokrzyskie
-<<<<<<< HEAD
-28:
-=======
 '28':
->>>>>>> 81836a59
   unofficial_names:
   - warmińsko-mazurskie
   - Warmińsko-mazurskie
@@ -1030,11 +919,7 @@
     uk: Вармінсько-Мазурське воєводство
     ur: وارمیا-ماسوریا صوبہ
     vi: Warmińsko-Mazurskie
-<<<<<<< HEAD
-    ccp: "\U00011124\U00011122\U00011134\U0001111F\U00011128\U00011120\U0001111A\U00011134-\U0001111F\U00011125\U0001112A\U00011122\U00011128\U00011120"
-=======
     zh: 瓦爾米亞-馬祖里省
->>>>>>> 81836a59
   geo:
     latitude: 53.8671117
     longitude: 20.702786
@@ -1043,11 +928,7 @@
     max_latitude: 54.4533097
     max_longitude: 22.8058724
   name: Warmińsko-mazurskie
-<<<<<<< HEAD
-30:
-=======
 '30':
->>>>>>> 81836a59
   unofficial_names:
   - wielkopolskie
   - Wielkopolskie
@@ -1107,11 +988,7 @@
     uk: Великопольське воєводство
     ur: اکبر پولینڈ صوبہ
     vi: Wielkopolskie
-<<<<<<< HEAD
-    ccp: "\U00011109\U00011133\U00011122\U0001112C\U00011111\U00011122\U00011134 \U0001111B\U0001112E\U00011123\U00011133\U00011120\U0001111A\U00011133\U00011113\U00011134"
-=======
     zh: 大波兰省
->>>>>>> 81836a59
   geo:
     latitude: 52.279986
     longitude: 17.3522939
@@ -1120,11 +997,7 @@
     max_latitude: 53.6559175
     max_longitude: 19.103349
   name: Wielkopolskie
-<<<<<<< HEAD
-32:
-=======
 '32':
->>>>>>> 81836a59
   unofficial_names:
   - zachodniopomorskie
   - Zachodniopomorskie
@@ -1185,11 +1058,7 @@
     uk: Західнопоморське воєводство
     ur: مغربی پومرانیا صوبہ
     vi: Zachodniopomorskie
-<<<<<<< HEAD
-    ccp: "\U0001111B\U00011127\U0001110F\U00011128\U0001111F\U00011134 \U0001111B\U00011127\U0001111F\U0001112C\U00011122\U0001111A\U00011128\U00011120"
-=======
     zh: 西波美拉尼亚省
->>>>>>> 81836a59
   geo:
     latitude: 53.46578909999999
     longitude: 15.1822581
@@ -1197,869 +1066,4 @@
     min_longitude: 14.1223531
     max_latitude: 54.5690916
     max_longitude: 16.9822089
-<<<<<<< HEAD
-  name: Zachodniopomorskie
-'02':
-  translations:
-    lv: Lejassilēzijas vojevodiste
-    mr: डॉल्नोश्लोंस्का प्रांत
-    ms: Wilayah Dolnoslaskie
-    ar: محافظة سيليزيا السفلى
-    te: లోయర్ సిలేసియన్ వాయివోడెషిప్
-    tr: Aşağı Silezya Voyvodalığı
-    sr_Latn: Vojvodstvo Donje Šlesko
-    lt: Žemutinės Silezijos vaivadija
-    ta: லோவெர் சிலேசியன் ஓய்வோடேஷிப்
-    vi: Dolnośląskie
-    ur: زیریں سیلیزیا صوبہ
-    nl: Neder-Silezië
-    zh: 下西里西亚省
-    bn: লোয়ার সিলেসিয়ান ভৈভেডেশিপ
-    fa: استان سلیزیا سفلی
-    pl: województwo dolnośląskie
-    sv: Nedre Schlesiens vojvodskap
-    el: Κάτω Σιλεσία
-    hi: निचला सिलेसियन वोइवोडीशिप
-    ja: ドルヌィ・シロンスク県
-    en: Lower Silesia
-    ru: Нижнесилезское воеводство
-    gu: લોઅર સિલેસિઅન વોઈવોડેશીપ
-    ka: ქვემო სილეზიის სავოევოდო
-    sr: Војводство Доње Шлеско
-    fr: Voïvodie de Basse-Silésie
-    ko: 돌니실롱스크 주
-    gl: Baixa Silesia
-    es: Baja Silesia
-    si: පහල සිලෙසියන් වෞඉවොදෙශිප්
-    da: Województwo dolnośląskie
-    fi: Ala-Sleesian voivodikunta
-    hu: Alsó-sziléziai vajdaság
-    kn: ಲೋವರ್ ಸೈಲ್ಸಿಯನ್ ವಾಯಿವೊಡೆಶಿಪ್
-    is: Neðri-Slesía
-    id: Provinsi Dolnośląskie
-    sk: Dolnosliezske vojvodstvo
-    ro: Silezia Inferioară
-    he: שלזיה תחתית
-    hr: Donjošlesko vojvodstvo
-    eu: Silesia Behereko voivoderria
-    pt: Voivodia da Baixa Silésia
-    et: Alam-Sileesia vojevoodkond
-    de: Woiwodschaft Niederschlesien
-    it: voivodato della Bassa Slesia
-    uk: Нижньосілезьке воєводство
-    cs: Dolnoslezské vojvodství
-    nb: Nederschlesiske voivodskap
-    ca: Voivodat de Baixa Silèsia
-    be: Ніжнесілезскае ваяводства
-    th: จังหวัดดอลนือชล็อนสก์
-    bg: Долносилезко войводство
-'04':
-  translations:
-    lv: Kujāvijas-Pomožes vojevodiste
-    mr: कुयास्को-पोमोर्स्का प्रांत
-    af: Woiwodskap Kujawië-Pommere
-    ms: Wilayah Kujawsko-Pomorskie
-    ar: محافظة كويافيا-بوميرانيا
-    te: కుయావియన్-పొమరేనియన్ వోయివోడెషిప్
-    tr: Kuyavya-Pomeranya Voyvodalığı
-    sr_Latn: Vojvodstvo Kujavsko-Pomorje
-    lt: Kujavijos Pamario vaivadija
-    ta: குய்யாவின்-போமெரனின் ஓய்வோடேஷிப்
-    vi: Kujawsko-Pomorskie
-    ur: کویاوی-پومرانیا صوبہ
-    nl: Koejavië-Pommeren
-    zh: 庫亞維-波美拉尼亞省
-    bn: কুয়েভিয়ান-পোমারানিয়ান ভয়ভোডেশিপ
-    fa: استان کویاوی-پومرانیا
-    pl: województwo kujawsko-pomorskie
-    sv: Kujavien-Pommerns vojvodskap
-    el: Κουγιαβιανό-Πομεράνιο Βοϊβοδάτο
-    hi: कुआवियन-पोमरेनियन वोईवोडशिप
-    en: Kuyavia-Pomerania
-    ru: Куявско-Поморское воеводство
-    gu: કુઆવિયન-, પોમેરેનિયન , વોઈવોદેશીપ
-    ka: კუიავო-პომერანიის სავოევოდო
-    sr: Војводство Кујавско-Поморје
-    fr: Voïvodie de Couïavie-Poméranie
-    ko: 쿠야비포모제 주
-    gl: Cuiavia-Pomerania
-    es: Cuyavia y Pomerania
-    si: කුයවියන්-පොමරෙනියන් ප්‍රාන්තය
-    da: Województwo kujawsko-pomorskie
-    fi: Kujavia-Pommerin voivodikunta
-    hu: Kujávia-Pomerániai vajdaság
-    kn: ಕ್ಯುವಿಯನ್-ಪೊಮೆರೇನಿಯನ್ ವಾಯಿವೊಡೆಶಿಪ್
-    is: Kujavíska-Pommern
-    id: Provinsi Kujawy-Pomorze
-    sk: Kujavsko-pomoranské vojvodstvo
-    ro: Voievodatul Cuiavia și Pomerania
-    he: קויאוויה-פומרניה
-    hr: Kujavsko-pomeransko vojvodstvo
-    eu: Kujavia-Pomeraniako voivoderria
-    pt: Voivodia da Cujávia-Pomerânia
-    et: Kujawy-Pomorze vojevoodkond
-    de: Woiwodschaft Kujawien-Pommern
-    sl: Kujavsko-Pomorjansko vojvodstvo
-    it: voivodato della Cuiavia-Pomerania
-    uk: Куявсько-Поморське воєводство
-    cs: Kujavsko-pomořské vojvodství
-    nb: Kujaviskpommerske voivodskap
-    ca: Voivodat de Cuiàvia i Pomerània
-    be: Куяўска-Паморскае ваяводства
-    th: จังหวัดกูยาวือ-ปอมอแช
-'06':
-  translations:
-    lv: Ļubļinas vojevodiste
-    mr: लुबेल्स्का प्रांत
-    af: Woiwodskap Lublin
-    ms: Wilayah Lublin
-    ar: محافظة لوبلين
-    te: లుబ్లిన్ వోయివోడెషిప్
-    tr: Lublin Voyvodalığı
-    sr_Latn: Vojvodstvo Lublin
-    lt: Liublino vaivadija
-    ta: லுபிளின் ஓய்வோடேஷிப்
-    vi: Lubelskie
-    ur: لوبلین صوبہ
-    nl: Lublin
-    zh: 卢布林省
-    bn: লুব্লিন ভয়ভোডেশিপ
-    fa: استان لوبلین
-    pl: województwo lubelskie
-    sv: Lublins vojvodskap
-    el: Λούμπλιν
-    hi: लुब्लिन
-    ja: ルブリン県
-    en: Lublin
-    ru: Люблинское воеводство
-    gu: લુબ્લિન વિઓવોદેશીપ
-    ka: ლუბლინის სავოევოდო
-    sr: Војводство Лублин
-    fr: Voïvodie de Lublin
-    hy: Լյուբլինի վոևոդություն
-    ko: 루블린 주
-    gl: Voivodato de Lublin
-    es: Lublin
-    si: ලබ්ලින් පළාත
-    da: Województwo lubelskie
-    fi: Lublinin voivodikunta
-    hu: Lublini vajdaság
-    kn: ಲುಬ್ಲಿನ್ ವಾಯಿವೊಡೆಶಿಪ್
-    is: Lublin
-    id: Provinsi Lublin
-    sk: Lubelské vojvodstvo
-    ro: Voievodatul Lublin
-    he: לובלסקי
-    hr: Lublinsko vojvodstvo
-    eu: Lublingo voivoderria
-    pt: Voivodia de Lublin
-    et: Lublini vojevoodkond
-    de: Woiwodschaft Lublin
-    it: voivodato di Lublino
-    uk: Люблінське воєводство
-    cs: Lublinské vojvodství
-    nb: Lublin voivodskap
-    ca: Voivodat de Lublin
-    be: Люблінскае ваяводства
-    th: จังหวัดลูบลิน
-'08':
-  translations:
-    lv: Lubušas vojevodiste
-    mr: लुबुस्का प्रांत
-    ms: Wilayah Lubusz
-    ar: محافظة لوبوسكي
-    te: లూబస్ వోయివోడెషిప్
-    tr: Lubusz Voyvodalığı
-    sr_Latn: Vojvodstvo Lubuš
-    lt: Liubušo vaivadija
-    ta: லூபஸ்ஸ் ஓய்வொடேஷிப்
-    vi: Lubuskie
-    ur: لوبوش صوبہ
-    nl: Woiwodschap Lubusz
-    zh: 盧布斯卡省
-    bn: লুবুজ ভয়ভোডেশিপ
-    fa: استان لوبوسکی
-    pl: województwo lubuskie
-    sv: Lubusz vojvodskap
-    el: Λουμπούζ Βοϊβοδάτο
-    hi: लुबुस वोइवोडीशिप
-    ja: ルブシュ県
-    en: Lubusz
-    ru: Любушское воеводство
-    gu: લુબુઝ વોઈવોડેશિપ
-    ka: ლუბუშის სავოევოდო
-    sr: Војводство Лубуш
-    fr: Voïvodie de Lubusz
-    ko: 루부시 주
-    gl: Voivodato de Lubusz
-    es: Voivodato de Lubusz
-    si: ලුබුස් ප්‍රාන්තය
-    da: Województwo lubuskie
-    fi: Lubuszin voivodikunta
-    hu: Lubusi vajdaság
-    kn: ಲುಬಸ್ಜ್ ವಾಯಿವೋಡೆಶಿಪ್
-    is: Lubusz
-    id: Provinsi Lubusz
-    sk: Lubuské vojvodstvo
-    ro: Voievodatul Lubusz
-    he: לובוסקי
-    hr: Lubusko vojvodstvo
-    eu: Lubuszeko voivoderria
-    pt: Voivodia da Lubúsquia
-    et: Lubuszi vojevoodkond
-    de: Woiwodschaft Lebus
-    sl: Lubuško vojvodstvo
-    it: voivodato di Lubusz
-    uk: Любуське воєводство
-    cs: Lubušské vojvodství
-    nb: Lubusz voivodskap
-    ca: Voivodat de Lubusz
-    be: Любушскае ваяводства
-    th: จังหวัดลูบุช
-'10':
-  translations:
-    lv: Lodzas vojevodiste
-    mr: वूत्श्का प्रांत
-    ms: Wilayah Lodzkie
-    ar: محافظة وودج
-    te: లోడ్జ్ వోయివోడెషిప్
-    tr: Łódź Voyvodalığı
-    sr_Latn: Vojvodstvo Lođ
-    lt: Lodzės vaivadija
-    ta: லொட்ஸ் ஓய்வோடேஷிப்
-    vi: Łódzkie
-    ur: ووچ صوبہ
-    nl: Woiwodschap Łódź
-    zh: 罗兹省
-    bn: লোজ ভয়ভোডেশিপ
-    fa: استان ووتسکی
-    pl: województwo łódzkie
-    sv: Łódź vojvodskap
-    el: Λοτζ
-    hi: लौड्ज़ वोईवोडीशिप
-    ja: ウッチ県
-    en: Łódź
-    ru: Лодзинское воеводство
-    gu: લોડ્ઝ વોઈવોદેશીપ
-    ka: ლოძის სავოევოდო
-    sr: Војводство Лођ
-    fr: Voïvodie de Łódź
-    ko: 우치 주
-    es: Voivodato de Łódź
-    si: ලෝඩ්ස් ප්‍රාන්තය
-    da: Województwo łódzkie
-    fi: Łódźin voivodikunta
-    hu: Łódźi vajdaság
-    kn: ಲೋಡ್ಜ್ ವಾಯಿವೊಡೆಶಿಪ್
-    is: Łódź
-    id: Provinsi Łódź
-    sk: Lodžské vojvodstvo
-    ro: Voievodatul Łódź
-    he: לודז׳
-    hr: Vojvodstvo Lodz
-    eu: Lodzeko voivoderria
-    pt: Voivodia de Łódź
-    et: Łódźi vojevoodkond
-    de: Woiwodschaft Łódź
-    it: voivodato di Łódź
-    uk: Лодзинське воєводство
-    cs: Lodžské vojvodství
-    nb: Łódź voivodskap
-    ca: Voivodat de Łódź
-    be: Лодзьскае ваяводства
-    th: จังหวัดวูช
-'12':
-  translations:
-    lv: Mazpolijas vojevodiste
-    mr: मावोपोल्स्का प्रांत
-    af: Woiwodskap Klein-Pole
-    ms: Wilayah Malopolskie
-    ar: محافظة بولندا الصغرى
-    te: లెస్సర్ పోలండ్ వోయివోడెషిప్
-    tr: Küçük Polonya Voyvodalığı
-    sr_Latn: Vojvodstvo Malopoljsko
-    lt: Mažosios Lenkijos vaivadija
-    ta: லெஸ்ஸர் போலந்து ஓய்வோடேஷிப்
-    vi: Małopolskie
-    ur: اصغر پولینڈ صوبہ
-    nl: Woiwodschap Klein-Polen
-    zh: 小波兰省
-    bn: লেসার পোল্যান্ড ভয়ভোডেশিপ
-    fa: استان لهستان کوچک‌تر
-    pl: województwo małopolskie
-    sv: Lillpolens vojvodskap
-    el: Μαλοπόλσκιε
-    hi: लघुतर पोलैंड वोइवोडीशिप
-    ja: マウォポルスカ県
-    en: Lesser Poland
-    ru: Малопольское воеводство
-    gu: લેસર પોલેન્ડ વોઈવાવોદેશીપ
-    ka: მალოპოლსკის სავოევოდო
-    sr: Војводство Малопољско
-    fr: Voïvodie de Petite-Pologne
-    ko: 마워폴스카 주
-    gl: Voivodato da Pequena Polonia
-    es: Voivodato de Pequeña Polonia
-    si: ලෙසර් පෝලන්ත පළාත
-    da: Województwo małopolskie
-    fi: Vähä-Puolan voivodikunta
-    hu: Kis-lengyelországi vajdaság
-    kn: ಕಡಿಮೆ ಪೋಲೆಂಡ್ ವಾಯಿವೊಡೆಶಿಪ್
-    is: Litla-Pólland
-    id: Provinsi Polandia Kecil
-    sk: Malopoľské vojvodstvo
-    ro: Polonia Mică
-    he: מלופולסקה
-    hr: Malopoljsko vojvodstvo
-    eu: Polonia Txikiko voivoderria
-    pt: Voivodia da Pequena Polónia
-    et: Väike-Poola vojevoodkond
-    de: Woiwodschaft Kleinpolen
-    it: voivodato della Piccola Polonia
-    uk: Малопольське воєводство
-    cs: Malopolské vojvodství
-    nb: Lillepolske voivodskap
-    ca: Voivodat de Petita Polònia
-    be: Малапольскае ваяводства
-    th: จังหวัดมาวอปอลสกา
-'14':
-  translations:
-    lv: Mazovijas vojevodiste
-    mr: माझोव्येत्स्का प्रांत
-    af: Woiwodskap Masowië
-    ms: Wilayah Mazowieckie
-    ar: محافظة مازوفيا
-    te: మాసోవియన్ వాయివోడెషిప్
-    tr: Mazovya Voyvodalığı
-    sr_Latn: Vojvodstvo Mazovsko
-    lt: Mazovijos vaivadija
-    ta: மசோவின் ஓய்வோடேஷிப்
-    vi: Mazowieckie
-    ur: صوبہ ماسووی
-    nl: Woiwodschap Mazovië
-    zh: 馬佐夫舍省
-    bn: মেসোভিয়ান ভয়ভোডেশিপ
-    fa: ماسوویان وویوودشیپ
-    pl: województwo mazowieckie
-    sv: Masoviens vojvodskap
-    el: Μασοβία
-    hi: मासोवियन वोईवोडीशिप
-    ja: マゾフシェ県
-    en: Mazovia
-    ru: Мазовецкое воеводство
-    gu: મેસોવિઆન વોઈવોદેશીપ
-    ka: მაზოვიეცის სავოევოდო
-    sr: Војводство Мазовско
-    fr: Voïvodie de Mazovie
-    hy: Մազովեցի վոյեվոդություն
-    ko: 마조프셰 주
-    es: Voivodato de Mazovia
-    si: මැසොවියා පළාත
-    da: Województwo mazowieckie
-    fi: Masovian voivodikunta
-    hu: Mazóviai vajdaság
-    kn: ಮಾವೋವಿಯನ್ ವಾಯಿವೋಡೆಶಿಪ್
-    is: Masóvía
-    id: Provinsi Mazowsze
-    sk: Mazovské vojvodstvo
-    ro: Mazovia
-    he: מזוביה
-    hr: Mazovjecko vojvodstvo
-    eu: Mazoviako voivoderria
-    pt: Voivodia da Mazóvia
-    et: Masoovia vojevoodkond
-    de: Woiwodschaft Masowien
-    it: voivodato della Masovia
-    uk: Мазовецьке воєводство
-    cs: Mazovské vojvodství
-    nb: Masoviske voivodskap
-    ca: Voivodat de Masòvia
-    be: Мазавецкае ваяводства
-    th: จังหวัดมาซอฟแช
-'16':
-  translations:
-    lv: Opoles vojevodiste
-    mr: ओपोल्स्का प्रांत
-    ms: Wilayah Opole
-    ar: محافظة أوبولي
-    te: ఓపోల్ వోయివోడెషిప్
-    tr: Opole Voyvodalığı
-    sr_Latn: Vojvodstvo Opolje
-    lt: Opolės vaivadija
-    ta: ஓபோலே ஓய்வோடேஷிப்
-    vi: Opolskie
-    ur: اوپولے صوبہ
-    nl: Opole
-    zh: 奧波萊省
-    bn: ওপোল ভয়ভোডেশিপ
-    fa: استان اوپوله
-    pl: województwo opolskie
-    sv: Opole vojvodskap
-    el: Βοϊβοδάτο Οπόλε
-    hi: ऑपोल
-    ja: オポーレ県
-    en: Opole
-    ru: Опольское воеводство
-    gu: ઑપોલ વોઈવોડેશીપ
-    ka: ოპოლეს სავოევოდო
-    sr: Војводство Опоље
-    fr: Voïvodie d’Opole
-    ko: 오폴레 주
-    gl: Opole
-    es: Opole
-    si: ඔපොලේ ප්‍රාන්තය
-    da: Województwo opolskie
-    fi: Opolen voivodikunta
-    hu: Opolei vajdaság
-    kn: ಒಪೋಲ್ ವಾಯಿವೊಡೆಶಿಪ್
-    is: Opole
-    id: Provinsi Opole
-    sk: Opolské vojvodstvo
-    ro: Voievodatul Opole
-    he: אופולסקי
-    hr: Opolsko vojvodstvo
-    eu: Opoleko voivoderria
-    pt: Voivodia de Opole
-    et: Opole vojevoodkond
-    de: Woiwodschaft Opole
-    it: voivodato di Opole
-    uk: Опольське воєводство
-    cs: Opolské vojvodství
-    nb: Opole voivodskap
-    ca: Voivodat d’Opole
-    be: Апольскае ваяводства
-    th: จังหวัดออปอแล
-'18':
-  translations:
-    lv: Piekarpatu vojevodiste
-    mr: पोट्कर्पाट्स्का प्रांत
-    af: Woiwodskap Subkarpate
-    ms: Wilayah Podkarpacie
-    ar: محافظة بودكارباتسكي
-    te: పోడ్కార్పాకీ వోయివోడెషిప్
-    tr: Alt Karpatya Voyvodalığı
-    sr_Latn: Vojvodstvo potkarpatsko
-    lt: Pakarpatės vaivadija
-    ta: போத்கர்ப்பாக்கியே ஓய்வோடேஷிப்
-    vi: Podkarpackie
-    ur: پودکرپاسکیہ صوبہ
-    nl: Woiwodschap Subkarpaten
-    zh: 喀尔巴阡山省
-    bn: পোডকারপ্যাকি ভয়ভোডেশিপ
-    fa: استان پودکارپاکیه
-    pl: województwo podkarpackie
-    sv: Nedre Karpaternas vojvodskap
-    el: Ποντκαρπάκιε
-    hi: पॉडकारपैकी वोइवोडीशिप
-    ja: ポトカルパチェ県
-    en: Subcarpathia
-    ru: Подкарпатское воеводство
-    gu: પોડકારપેકી વોઈવોડેશીપ
-    ka: კარპატების სავოევოდო
-    sr: Војводство поткарпатско
-    fr: Voïvodie des Basses-Carpates
-    ko: 포드카르파츠키에 주
-    es: Voivodato de Subcarpacia
-    si: පොඩ්කර්පැකි පළාත
-    da: Województwo podkarpackie
-    fi: Ala-Karpatian voivodikunta
-    hu: Kárpátaljai vajdaság
-    kn: ಪೋಡ್ಕಾರ್ಪಕ್ಕಿ ವಾಯಿವೋಡೆಶಿಪ್
-    is: Neðri-Karpatía
-    id: Provinsi Podkarpacie
-    sk: Podkarpatské vojvodstvo
-    ro: Voievodatul Subcarpatia
-    he: פודקרפאטי
-    hr: Potkarpatsko vojvodstvo
-    eu: Behe Karpatoetako voivoderria
-    pt: Voivodia da Subcarpácia
-    et: Podkarpacie vojevoodkond
-    de: Woiwodschaft Karpatenvorland
-    sl: Podkarpatsko vojvodstvo
-    it: voivodato della Precarpazia
-    uk: Підкарпатське воєводство
-    cs: Podkarpatské vojvodství
-    nb: Subkarpatiske voivodskap
-    ca: Voivodat de Subcarpàcia
-    be: Падкарпацкае ваяводства
-    th: จังหวัดปอตการ์ปาแช
-'20':
-  translations:
-    lv: Podlases vojevodiste
-    mr: पोडाल्स्का प्रांत
-    af: Woiwodskap Podlachië
-    ms: Wilayah Podlasie
-    ar: محافظة بودلاسكي
-    te: పోడ్లాస్కీ వోయివోడెషిప్
-    tr: Podlakya Voyvodalığı
-    sr_Latn: Vojvodstvo Podlasko
-    lt: Palenkės vaivadija
-    ta: போட்லஸ்கியே ஓய்வோடேஷிப்
-    vi: Podlaskie
-    ur: پودلاسکیہ صوبہ
-    nl: Woiwodschap Podlachië
-    zh: 波德拉謝省
-    bn: পোদলাস্কি ভয়ভোডেশিপ
-    fa: استان پودلاسکی
-    pl: województwo podlaskie
-    sv: Podlasiens vojvodskap
-    el: Ποντλάσκιε
-    hi: पॉडलास्की वोईवोडीशिप
-    ja: ポドラシェ県
-    en: Podlachia
-    ru: Подляское воеводство
-    gu: પોડ્લાસ્કી વોઇવોદેશીપ
-    ka: პოდლასის სავოევოდო
-    sr: Војводство Подласко
-    fr: Voïvodie de Podlachie
-    ko: 포들라스키에 주
-    es: Voivodato de Podlaquia
-    si: පොඩ්ලස්කි පළාත
-    da: Województwo podlaskie
-    fi: Podlasian voivodikunta
-    hu: Podlasiei vajdaság
-    kn: ಪೊಡ್ಲಾಸ್ಕಿ ವಾಯಿವೋಡೆಶಿಪ್
-    is: Podlasía
-    id: Provinsi Podlasie
-    sk: Podleské vojvodstvo
-    ro: Voievodatul Podlasia
-    he: פודלסיה
-    hr: Podlasko vojvodstvo
-    eu: Podlasiako voivoderria
-    pt: Voivodia da Podláquia
-    et: Podlaasia vojevoodkond
-    de: Woiwodschaft Podlachien
-    sl: Podlaško vojvodstvo
-    it: voivodato della Podlachia
-    uk: Підляське воєводство
-    cs: Podleské vojvodství
-    nb: Podlasie voivodskap
-    ca: Voivodat de Podlàquia
-    be: Падляскае ваяводства
-    th: จังหวัดปอดลาแช
-'22':
-  translations:
-    lv: Pomožes vojevodiste
-    mr: पोमोर्स्का प्रांत
-    af: Woiwodskap Pommere
-    ms: Wilayah Pomerania
-    ar: محافظة بوميرانيا
-    te: పోమరేనియన్ వోయివోడెషిప్
-    tr: Pomeranya Voyvodalığı
-    sr_Latn: Vojvodstvo Pomorje
-    lt: Pamario vaivadija
-    ta: போமெரனின் ஓய்வோடேஷிப்
-    vi: Pomorskie
-    ur: پومرانیا صوبہ
-    nl: Woiwodschap Pommeren
-    zh: 濱海省
-    bn: পোমেরানিয়ান ভয়ভোডেশিপ
-    fa: استان پومرانی
-    pl: województwo pomorskie
-    sv: Pommerns vojvodskap
-    el: Πομερανία
-    hi: पोमरेनियन वोइवोडीशिप
-    ja: ポモージェ県
-    en: Pomerania
-    ru: Поморское воеводство
-    gu: પોમેરેનિયન વોઈવોડેશીપ
-    ka: პომერანიის სავოევოდო
-    sr: Војводство Поморје
-    fr: Voïvodie de Poméranie
-    ko: 포모제 주
-    es: Voivodato de Pomerania
-    si: පොමරෙනියන් පළාත
-    da: Województwo pomorskie
-    fi: Pommerin voivodikunta
-    hu: Pomerániai vajdaság
-    kn: ಪೋಮರೇನಿಯನ್ ವಾಯಿವೊಡೆಶಿಪ್
-    is: Pommern (hérað)
-    id: Provinsi Pomerania
-    sk: Pomoranské vojvodstvo
-    ro: Voievodatul Pomerania
-    he: פומורסקיה
-    hr: Pomeransko vojvodstvo
-    eu: Pomeraniako voivoderria
-    pt: Voivodia da Pomerânia
-    et: Pomorze vojevoodkond
-    de: Woiwodschaft Pommern
-    it: voivodato della Pomerania
-    uk: Поморське воєводство
-    cs: Pomořské vojvodství
-    nb: Pommerske voivodskap
-    ca: Voivodat de Pomerània
-    be: Паморскае ваяводства
-    th: จังหวัดปอมอแช
-'24':
-  translations:
-    lv: Silēzijas vojevodiste
-    mr: श्लोंस्का प्रांत
-    ms: Wilayah Silesia
-    ar: محافظة سيليزيا
-    te: సిలేసియన్ వోయవోడెషిప్
-    tr: Silezya Voyvodalığı
-    sr_Latn: Vojvodstvo Šlesko
-    lt: Silezijos vaivadija
-    ta: சிலேசியான் ஓய்வொதேஷிப்
-    vi: Śląskie
-    ur: سیلیزیا صوبہ
-    nl: Woiwodschap Silezië
-    zh: 西里西亚省
-    bn: সিলেসিয়ান ভয়ভোডেশিপ
-    fa: استان سیلسیان
-    pl: województwo śląskie
-    sv: Schlesiens vojvodskap
-    el: Σιλεσία
-    hi: सिलेसियन वोईवोडीशिप
-    ja: シロンスク県
-    en: Silesia
-    ru: Силезское воеводство
-    gu: સિલેસિઅન વોઈવોડેશિપ
-    ka: სილეზიის სავოევოდო
-    sr: Војводство Шлеско
-    fr: Voïvodie de Silésie
-    ko: 실롱스크 주
-    gl: Voivodato de Silesia
-    es: Voivodato de Silesia
-    si: සෙලෙසියන් ප්‍රාන්තය
-    da: Województwo śląskie
-    fi: Sleesian voivodikunta
-    hu: Sziléziai vajdaság
-    kn: ಸೈಲ್ಸಿಯನ್ ವಾಯಿವೊಡೆಶಿಪ್
-    is: Slesía
-    id: Provinsi Silesia
-    sk: Sliezske vojvodstvo
-    ro: Voievodatul Silezia
-    he: שלזיה
-    hr: Šlesko vojvodstvo
-    eu: Silesiako voivoderria
-    pt: Voivodia da Silésia
-    et: Sileesia vojevoodkond
-    de: Woiwodschaft Schlesien
-    it: voivodato della Slesia
-    uk: Сілезьке воєводство
-    cs: Slezské vojvodství
-    nb: Schlesiske voivodskap
-    ca: Voivodat de Silèsia
-    be: Сілезскае ваяводства
-    th: จังหวัดชล็อนสก์
-'26':
-  translations:
-    lv: Sventokšiskas vojevodiste
-    mr: श्वेंतोकशिस्का प्रांत
-    ms: Wilayah Święty Krzyż
-    ar: محافظة شفينتوكشيسكي
-    te: స్వయిటోకోజిస్కీ వోయివోడెషిప్
-    tr: Świętokrzyskie Voyvodalığı
-    sr_Latn: Vojvodstvo Svetokriško
-    lt: Švento Kryžiaus vaivadija
-    ta: ஸ்விட்ஓக்கறயசகியே ஓய்வோடேஷிப்
-    vi: Świętokrzyskie
-    ur: شوئینتوشوسکیہ صوبہ
-    nl: Święty Krzyż
-    zh: 聖十字省
-    bn: সুইটোকিজিস্কি ভয়ভোডেশিপ
-    fa: استان اشوی‌داشکسیه
-    pl: województwo świętokrzyskie
-    sv: Święty Krzyż vojvodskap
-    el: βοϊβοδάτο Σβιετοκρίσκιε
-    hi: स्वेतोक्रझिस्की वोइवोडीशिप
-    ja: シフィェンティクシシュ県
-    en: Holy Cross
-    ru: Свентокшиское воеводство
-    gu: સ્વેતોક્ર્ઝીસ્કી
-    ka: სვიეტოკშის სავოევოდო
-    sr: Војводство Светокришко
-    fr: Voïvodie de Sainte-Croix
-    ko: 시비엥토크시스키에 주
-    es: Voivodato de Santa Cruz
-    si: ස්වයිටොක්ර්සයිකි ප්‍රාන්තය
-    da: Województwo świętokrzyskie
-    fi: Świętokrzyskin voivodikunta
-    hu: Szentkereszt vajdaság
-    kn: ಶ್ವೇಟೋಕ್ರೋಜ್ಕಿ ವಾಯಿವೊಡೆಶಿಪ್
-    is: Święty Krzyż
-    id: Provinsi Święty Krzyż
-    sk: Svätokrížske vojvodstvo
-    ro: Voievodatul Sfintei Cruci
-    he: שוויינטוקז׳יסקיה
-    hr: Svetokriško vojvodstvo
-    eu: Gurutze Santuko voivoderria
-    pt: Voivodia de Santa Cruz
-    et: Święty Krzyżi vojevoodkond
-    de: Woiwodschaft Heiligkreuz
-    it: voivodato della Santacroce
-    uk: Свентокшиське воєводство
-    cs: Svatokřížské vojvodství
-    nb: Helligkorsvoivodskapet
-    ca: Voivodat de Santa Creu
-    be: Свентакшыскае ваяводства
-    th: จังหวัดชฟีแยนตือ-กชึช
-'28':
-  translations:
-    lv: Varmijas-Mazūrijas vojevodiste
-    mr: वार्मिन्स्को-माझुर्स्का प्रांत
-    ms: Wilayah Warminsko-Mazurskie
-    ar: محافظة فارميا-مازوريا
-    te: వార్మిమాయన్-మాసూరియన్ వోయివోడెషిప్
-    tr: Varmiya-Mazurya Voyvodalığı
-    sr_Latn: Varminsko-mazursko vojvodstvo
-    lt: Varmijos Mozūrų vaivadija
-    ta: வார்மிங் -மைசூரின் ஓய்வொடேஷிப்
-    vi: Warmińsko-Mazurskie
-    ur: وارمیا-ماسوریا صوبہ
-    nl: Ermland-Mazurië
-    zh: 瓦爾米亞-馬祖里省
-    bn: ওয়ারমিয়া-মাসুরিয়ান ভয়ভোডেশিপ
-    fa: استان وارمی-ماسوری
-    pl: województwo warmińsko-mazurskie
-    sv: Ermland-Masuriens vojvodskap
-    el: βοϊβοδάτο Βαρμίας-Μαζουρίας
-    hi: वार्मियन-मसुरियन वाइवोडीशिप
-    en: Warmia-Masuria
-    ru: Варминско-Мазурское воеводство
-    gu: વાર્મિયન-મસૂરિયન વોઈવોડેશિપ
-    ka: ვარმინო-მაზურის სავოევოდო
-    sr: Варминско-мазурско војводство
-    fr: Voïvodie de Varmie-Mazurie
-    ko: 바르미아마주리 주
-    gl: Varmia e Masuria
-    es: Voivodato de Varmia y Masuria
-    si: වාර්මියන්මසුරියන් ප්‍රාන්තය
-    da: Województwo warmińsko-mazurskie
-    fi: Warmia-Masurian voivodikunta
-    hu: Varmia-Mazúriai vajdaság
-    kn: ವಾರ್ಮಿಯನ್-ಮಸ್ಯರಿಯನ್ ವಾಯಿವೋಡೆಶಿಪ್
-    is: Ermland-Masúría
-    id: Provinsi Warmia-Mazury
-    sk: Varmsko-mazurské vojvodstvo
-    ro: Voievodatul Varmia și Mazuria
-    he: ורמיה-מזוריה
-    hr: Varminsko-mazursko vojvodstvo
-    eu: Varmia-Mazuriako voivoderria
-    pt: Voivodia da Vármia-Masúria
-    et: Warmia-Masuuria vojevoodkond
-    de: Woiwodschaft Ermland-Masuren
-    it: voivodato della Varmia-Masuria
-    uk: Вармінсько-Мазурське воєводство
-    cs: Varmijsko-mazurské vojvodství
-    nb: Ermlandskmasuriske voivodskap
-    ca: Voivodat de Warmia i Mazury
-    be: Вармінска-Мазурскае ваяводства
-    th: จังหวัดวาร์เมีย-มาซูรือ
-'30':
-  translations:
-    lv: Lielpolijas vojevodiste
-    mr: व्यील्कोपाल्स्का प्रांत
-    af: Woiwodskap Groot-Pole
-    ms: Wilayah Wielkopolskie
-    ar: بولندا الكبرى
-    te: గ్రోటర్ పోలండ్ వాయివోడెషిప్
-    tr: Büyük Polonya Voyvodalığı
-    sr_Latn: Vojvodstvo Velikopoljsko
-    lt: Didžiosios Lenkijos vaivadija
-    ta: கிரேட்டர் பொலன்ட் ஓய்வொதேஷிப்
-    vi: Wielkopolskie
-    ur: اکبر پولینڈ صوبہ
-    nl: Woiwodschap Groot-Polen
-    zh: 大波兰省
-    bn: গ্রেটার পোল্যান্ড ভয়ভোডেশিপ
-    fa: استان لهستان بزرگ‌تر
-    pl: województwo wielkopolskie
-    sv: Storpolens vojvodskap
-    el: Ευρύτερη Πολωνία
-    de_CH: Woiwodschaft Grosspolen
-    hi: बृहत्तर पोलैंड वोईवोडीशिप
-    ja: ヴィエルコポルスカ県
-    en: Greater Poland
-    ru: Великопольское воеводство
-    gu: ગ્રેટર પોલેન્ડ વીઓવોડેશિપ
-    ka: ველიკოპოლსკის სავოევოდო
-    sr: Војводство Великопољско
-    fr: Voïvodie de Grande-Pologne
-    ko: 비엘코폴스카 주
-    gl: Voivodato de Gran Polonia
-    es: Voivodato de Gran Polonia
-    si: මහා පෝලන්ත පළාත
-    da: Województwo wielkopolskie
-    fi: Ison-Puolan voivodikunta
-    hu: Nagy-Lengyelországi vajdaság
-    kn: ಗ್ರೇಟರ್ ಪೋಲೆಂಡ್ ವಾಯಿವೊಡೆಶಿಪ್
-    is: Stóra-Pólland
-    id: Provinsi Polandia Besar
-    sk: Veľkopoľské vojvodstvo
-    ro: Voievodatul Polonia Mare
-    he: פולין גדול
-    hr: Velikopoljsko vojvodstvo
-    eu: Polonia Handiko voivoderria
-    pt: Voivodia da Grande Polônia
-    et: Suur-Poola vojevoodkond
-    de: Woiwodschaft Großpolen
-    it: voivodato della Grande Polonia
-    uk: Великопольське воєводство
-    cs: Velkopolské vojvodství
-    nb: Storpolske voivodskap
-    mn: Их Польш
-    ca: Voivodat de Gran Polònia
-    be: Велікапольскае ваяводства
-    th: จังหวัดวีแยลกอปอลสกา
-'32':
-  translations:
-    lv: Rietumpomožes vojevodiste
-    mr: झाखोज्ञोपोमोर्स्का प्रांत
-    af: Woiwodskap Wes-Pommere
-    ms: Wilayah Barat Pomerania
-    ar: محافظة غرب بوميرانيا
-    te: పశ్చిమ పొమెరేనియన్ వోయివోడెషిప్
-    tr: Batı Pomeranya Voyvodalığı
-    sr_Latn: Vojvodstvo Zapadno Pomorje
-    lt: Vakarų Pamario vaivadija
-    ta: மேற்கு போமெரனின் ஓய்வோடேஷிப்
-    vi: Zachodniopomorskie
-    ur: مغربی پومرانیا صوبہ
-    nl: Woiwodschap West-Pommeren
-    zh: 西波美拉尼亚省
-    bn: পশ্চিম পেমারানিয়ান ভয়ভোডেশিপ
-    fa: استان پومرانی غربی
-    pl: województwo zachodniopomorskie
-    sv: Västpommerns vojvodskap
-    el: Δυτική Πομερανία
-    hi: पश्चिम पोमेररेनियन वोइवोडीशिप
-    ja: 西ポモージェ県
-    en: West Pomerania
-    ru: Западно-Поморское воеводство
-    gu: વેસ્ટ પોમેરેનિયન વીઓવોડેશીપ
-    ka: დასავლეთ პომერანიის სავოევოდო
-    sr: Војводство Западно Поморје
-    fr: Voïvodie de Poméranie occidentale
-    hy: Արևմտյան Պոմորիեի վոեվոդություն
-    ko: 서포모제 주
-    gl: Voivodato de Pomerania Occidental
-    es: Voivodato de Pomerania Occidental
-    si: බටහිර පොමරෙනියන්
-    da: Województwo zachodniopomorskie
-    fi: Länsi-Pommerin voivodikunta
-    hu: Nyugat-Pomerániai vajdaság
-    kn: ವೆಸ್ಟ್ ಪೊಮೆರನಿಯನ್ ವಾಯಿವೋಡೆಶಿಪ್
-    is: Vestur-Pommern
-    id: Provinsi Pomerania Barat
-    sk: Západopomoranské vojvodstvo
-    ro: Pomerania Occidentală
-    he: פומרניה המערבית
-    hr: Zapadnopomeransko vojvodstvo
-    eu: Mendebaldeko Pomeraniako voivoderria
-    pt: Voivodia da Pomerânia Ocidental
-    et: Lääne-Pomorze vojevoodkond
-    de: Woiwodschaft Westpommern
-    sl: Zahodnopomorjansko vojvodstvo
-    it: voivodato della Pomerania Occidentale
-    uk: Західнопоморське воєводство
-    cs: Západopomořanské vojvodství
-    nb: Vestpommerske voivodskap
-    mn: Өрнөд Померан
-    ca: Voivodat de Pomerània Occidental
-    be: Заходнепаморскае ваяводства
-    th: จังหวัดปอมอแชซาคอดแญ
-=======
-  name: Zachodniopomorskie
->>>>>>> 81836a59
+  name: Zachodniopomorskie