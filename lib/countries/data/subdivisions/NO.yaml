<<<<<<< HEAD
---
NO-01: 
  name: Østfold
  code: 
  unofficial_names: Østfold
  geo:
    latitude: 59.25582859999999
    longitude: 11.3279007
    min_latitude: 58.8768946
    min_longitude: 10.5764046
    max_latitude: 59.79051459999999
    max_longitude: 11.9460045
  translations:
    en: Østfold
  comments: 
NO-02: 
  name: Akershus
  code: 
  unofficial_names: Akershus
  geo:
    latitude: 60.00002019999999
    longitude: 11.3690301
    min_latitude: 59.4718821
    min_longitude: 10.3290796
    max_latitude: 60.59664780000001
    max_longitude: 11.9260507
=======
NO-03:
  unofficial_names: Oslo
>>>>>>> 879b3aff
  translations:
    en: Akershus
  comments: 
NO-03: 
  name: Oslo
  code: 
  unofficial_names: Oslo
  geo:
    latitude: 59.9138688
    longitude: 10.7522454
    min_latitude: 59.8096749
    min_longitude: 10.6225688
    max_latitude: 59.978035
    max_longitude: 10.9476642
<<<<<<< HEAD
  translations:
    en: Oslo
  comments: 
NO-04: 
  name: Hedmark
  code: 
  unofficial_names: Hedmark
  geo:
    latitude: 61.3967311
    longitude: 11.5627369
    min_latitude: 59.84135440000001
    min_longitude: 9.5838267
    max_latitude: 62.6969236
    max_longitude: 12.8708487
  translations:
    en: Hedmark
  comments: 
NO-05: 
  name: Oppland
  code: 
  unofficial_names: Oppland
  geo:
    latitude: 61.5422752
    longitude: 9.716631399999999
    min_latitude: 60.13160989999999
    min_longitude: 7.3425305
    max_latitude: 62.37840250000001
    max_longitude: 11.1327999
  translations:
    en: Oppland
  comments: 
NO-06: 
  name: Buskerud
  code: 
  unofficial_names: Buskerud
  geo:
    latitude: 60.48460249999999
    longitude: 8.698376399999999
    min_latitude: 59.4078708
    min_longitude: 7.438842299999999
    max_latitude: 61.0917205
    max_longitude: 10.6192606
  translations:
    en: Buskerud
  comments: 
NO-07: 
  name: Vestfold
  code: 
  unofficial_names: Vestfold
  geo:
    latitude: 59.17078619999999
    longitude: 10.1144355
    min_latitude: 58.8402834
    min_longitude: 9.7553356
    max_latitude: 59.6915912
    max_longitude: 10.6001915
  translations:
    en: Vestfold
  comments: 
NO-08: 
  name: Telemark
  code: 
  unofficial_names: Telemark
  geo:
    latitude: 59.39139849999999
    longitude: 8.321121
    min_latitude: 58.76740489999999
    min_longitude: 7.0962874
    max_latitude: 60.1882718
    max_longitude: 9.895088099999999
  translations:
    en: Telemark
  comments: 
NO-09: 
  name: Aust-Agder
  code: 
  unofficial_names: Aust-Agder
  geo:
    latitude: 58.66703039999999
    longitude: 8.0844752
    min_latitude: 58.1050135
    min_longitude: 6.8245331
    max_latitude: 59.6704093
    max_longitude: 9.3693846
  translations:
    en: Aust-Agder
  comments: 
NO-10: 
  name: Vest-Agder
  code: 
  unofficial_names: Vest-Agder
  geo:
    latitude: 58.368605
    longitude: 6.901961600000001
    min_latitude: 57.95849709999999
    min_longitude: 6.3765277
    max_latitude: 59.18884579999999
    max_longitude: 8.2098324
=======
  name: Oslo
NO-11:
  unofficial_names: Rogaland
>>>>>>> 879b3aff
  translations:
    en: Vest-Agder
  comments: 
NO-11: 
  name: Rogaland
  code: 
  unofficial_names: Rogaland
  geo:
    latitude: 59.1489544
    longitude: 6.0143431
    min_latitude: 58.2776276
    min_longitude: 4.844005999999999
    max_latitude: 59.84433379999999
    max_longitude: 7.2119667
<<<<<<< HEAD
  translations:
    en: Rogaland
  comments: 
NO-12: 
  name: Hordaland
  code: 
  unofficial_names: Hordaland
  geo:
    latitude: 60.2733674
    longitude: 5.7220194
    min_latitude: 59.4759811
    min_longitude: 4.6334781
    max_latitude: 61.0352379
    max_longitude: 7.732114699999999
  translations:
    en: Hordaland
  comments: 
NO-14: 
  name: Sogn og Fjordane
  code: 
  unofficial_names: Sogn og Fjordane
  geo:
    latitude: 61.5539435
    longitude: 6.3325879
    min_latitude: 60.67554759999999
    min_longitude: 4.5000011
    max_latitude: 62.2168708
    max_longitude: 8.3220528
=======
  name: Rogaland
NO-15:
  unofficial_names: Møre og Romsdal
>>>>>>> 879b3aff
  translations:
    en: Sogn og Fjordane
  comments: 
NO-15: 
  name: Møre og Romsdal
  code: 
  unofficial_names: Møre og Romsdal
  geo:
    latitude: 62.9760369
    longitude: 8.018272399999999
    min_latitude: 61.9565835
    min_longitude: 5.263584499999999
    max_latitude: 63.5377568
    max_longitude: 9.5842118
<<<<<<< HEAD
  translations:
    en: Møre og Romsdal
  comments: 
NO-16: 
  name: Sør-Trøndelag
  code: 
  unofficial_names: Sør-Trøndelag
  geo:
    latitude: 63.0136823
    longitude: 10.3487135
    min_latitude: 62.2557267
    min_longitude: 8.233780099999999
    max_latitude: 64.4653999
    max_longitude: 12.2467012
  translations:
    en: Sør-Trøndelag
  comments: 
NO-17: 
  name: Nord-Trøndelag
  code: 
  unofficial_names: Nord-Trøndelag
  geo:
    latitude: 64.4370792
    longitude: 11.7462949
    min_latitude: 63.1806873
    min_longitude: 10.1335962
    max_latitude: 65.39440379999999
    max_longitude: 14.3259858
=======
  name: Møre og Romsdal
NO-18:
  unofficial_names: Nordland
>>>>>>> 879b3aff
  translations:
    en: Nord-Trøndelag
  comments: 
NO-18: 
  name: Nordland
  code: 
  unofficial_names: Nordland
  geo:
    latitude: 67.69167019999999
    longitude: 12.7019476
<<<<<<< HEAD
    min_latitude: 
    min_longitude: 
    max_latitude: 
    max_longitude: 
  translations:
    en: Nordland
  comments: 
NO-19: 
  name: Troms
  code: 
  unofficial_names: Troms
  geo:
    latitude: 69.81782419999999
    longitude: 18.7819365
    min_latitude: 68.3560138
    min_longitude: 15.5925417
    max_latitude: 70.31976139999999
    max_longitude: 22.8944657
  translations:
    en: Troms
  comments: 
NO-20: 
  name: Finnmark
  code: 
  unofficial_names:
  - Finnmarku
  geo:
    latitude: 70.4830388
    longitude: 26.0135108
    min_latitude: 68.55459180000001
    min_longitude: 21.173939
    max_latitude: 71.1854762
    max_longitude: 31.1682684
  translations:
    en: Finnmark
  comments: 
NO-21: 
  name: Svalbard (Arctic Region) (See also country code SJ)
  code: 
  unofficial_names: Svalbard (Arctic Region) (See also country code SJ)
  geo:
    latitude: 
    longitude: 
    min_latitude: 
    min_longitude: 
    max_latitude: 
    max_longitude: 
  translations:
    en: Svalbard (Arctic Region) (See also country code SJ)
  comments: 
NO-22: 
  name: Jan Mayen (Arctic Region) (See also country code SJ)
  code: 
  unofficial_names: Jan Mayen (Arctic Region) (See also country code SJ)
  geo:
    latitude: 
    longitude: 
    min_latitude: 
    min_longitude: 
    max_latitude: 
    max_longitude: 
  translations:
    en: Jan Mayen (Arctic Region) (See also country code SJ)
  comments: 
'01': 
  name: 
  code: 
  unofficial_names: 
  geo:
    latitude: 
    longitude: 
    min_latitude: 
    min_longitude: 
    max_latitude: 
    max_longitude: 
  translations:
    af: Østfold
    ar: أوستفولد
    be: Эстфал
    bg: Йостфол
    bn: ওস্টফোল্ড
    ca: Østfold
    cs: Østfold
    da: Østfold
    de: Østfold
    el: Όστφολντ
    en: Østfold
    es: Østfold
    et: Østfold
    eu: Østfold
    fa: اوستفولد
    fi: Østfoldin lääni
    fr: Comté d’Østfold
    gu: ઓસ્ટફોલ્ડ
    he: אסטפולד
    hi: ओस्टफ़ोल्ड
    hr: Østfold
    hu: Østfold megye
    hy: Էստֆոլդ
    id: Østfold
    is: Austfold
    it: Østfold
    ja: エストフォル県
    ka: ესტფოლდი
    kn: ಓಸ್ಟ್ಫೋಲ್ಡ್
    ko: 외스트폴 주
    lt: Estfoldas
    mr: ओस्टफॉल्ड
    ms: Ostfold
    nb: Østfold
    nl: Østfold
    pl: Østfold
    pt: Østfold
    ro: Østfold
    ru: Эстфолл
    si: ඔස්ට්ෆෝල්ඩ්
    sk: Østfold
    sl: Østfold
    sr: Естфолд
    sv: Østfold fylke
    sw: Østfold
    ta: ஒஸ்டபோல்டு
    te: ఓస్ట్‌ఫోల్డ్
    th: แอสต์โฟลด์
    tr: Østfold
    uk: Естфол
    ur: اوستفول
    vi: Østfold
    zh: 东福尔郡
    lv: Estfolla
    ceb: Østfold fylke
    sr_Latn: Estfold
    sq: Østfold
    ccp: "\U00011103\U0001112E\U0001110C\U00011134\U0001111C\U0001112E\U00011123\U00011133\U00011113\U00011134"
    ps: اوستفولد
    az: Östfold
    bs: Østfold
    mk: Естфол
  comments: 
'02': 
  name: 
  code: 
  unofficial_names: 
  geo:
    latitude: 
    longitude: 
    min_latitude: 
    min_longitude: 
    max_latitude: 
    max_longitude: 
  translations:
    af: Akershus
    ar: آكرشوس
    be: Акерсхус
    bg: Акешхус
    bn: একেরশাস
    ca: Akershus
    cs: Akershus
    da: Akershus
    de: Akershus
    el: Ακέρσους
    en: Akershus
    es: Akershus
    et: Akershus
    eu: Akershus
    fa: آکرشوس
    fi: Akershusin lääni
    fr: Comté d’Akershus
    gu: અકર્સસ
    he: אקרסהוס
    hi: अकर्शस
    hr: Akershus
    hu: Akershus megye
    hy: Ակերսհուս
    id: Akershus
    is: Akurshús
    it: Akershus
    ja: アーケシュフース県
    ka: აკერსხუსი
    kn: ಅಕರ್ಶಸ್
    ko: 아케르스후스 주
    lt: Akershusas
    lv: Ākešhusa
    mr: अकर्सस
    ms: Akershus
    nb: Akershus
    ne: एकर्सहस
    nl: Akershus
    pl: Akershus
    pt: Akershus
    ro: Akershus
    ru: Акерсхус
    si: අකෙර්ෂුස්
    sk: Akershus
    sl: Akershus
    sr: Акерсхус
    sv: Akershus fylke
    sw: Akershus
    ta: அகிற்ஸ்ஸ்
    te: ఆకేర్షస
    th: อาเคอร์ชูส
    tr: Akershus
    uk: Акерсгус
    ur: آکیشوس
    vi: Akershus
    ceb: Akershus fylke
    sr_Latn: Akershus
    zh: 阿克什胡斯郡
    sq: Akershus
    ccp: "\U00011103\U00011107\U0001112C\U00011122\U00011134\U00011125\U0001112A\U0001110C\U00011134"
    bs: Akershus
    mk: Акершус
  comments: 
'03': 
  name: 
  code: 
  unofficial_names: 
  geo:
    latitude: 
    longitude: 
    min_latitude: 
    min_longitude: 
    max_latitude: 
    max_longitude: 
=======
    min_latitude:
    min_longitude:
    max_latitude:
    max_longitude:
  name: Nordland
NO-21:
  unofficial_names: Svalbard (Arctic Region)
  translations:
    en: Svalbard (Arctic Region)
  geo:
    latitude:
    longitude:
    min_latitude:
    min_longitude:
    max_latitude:
    max_longitude:
  name: Svalbard (Arctic Region)
NO-22:
  unofficial_names: Jan Mayen (Arctic Region)
  translations:
    en: Jan Mayen
  geo:
    latitude:
    longitude:
    min_latitude:
    min_longitude:
    max_latitude:
    max_longitude:
  name: Jan Mayen (Arctic Region)
NO-30:
  translations:
    en: Viken
  geo:
    latitude:
    longitude:
    min_latitude:
    min_longitude:
    max_latitude:
    max_longitude:
  name: Viken
NO-34:
  translations:
    en: Innlandet
  geo:
    latitude:
    longitude:
    min_latitude:
    min_longitude:
    max_latitude:
    max_longitude:
  name: Innlandet
NO-38:
  translations:
    en: Vestfold og Telemark
  geo:
    latitude:
    longitude:
    min_latitude:
    min_longitude:
    max_latitude:
    max_longitude:
  name: Vestfold og Telemark
NO-42:
  translations:
    en: Agder
  geo:
    latitude:
    longitude:
    min_latitude:
    min_longitude:
    max_latitude:
    max_longitude:
  name: Agder
NO-46:
  translations:
    en: Vestland
  geo:
    latitude:
    longitude:
    min_latitude:
    min_longitude:
    max_latitude:
    max_longitude:
  name: Vestland
NO-50:
  translations:
    en: Trøndelag
  geo:
    latitude:
    longitude:
    min_latitude:
    min_longitude:
    max_latitude:
    max_longitude:
  name: Trøndelag
NO-54:
  translations:
    en: Troms og Finnmark fylke
  geo:
    latitude:
    longitude:
    min_latitude:
    min_longitude:
    max_latitude:
    max_longitude:
  name: Troms og Finnmark
'03':
>>>>>>> 879b3aff
  translations:
    af: Oslo
    am: ኦስሎ
    ar: أوسلو
    az: Oslo
    be: Осла
    bg: Осло
    bn: অসলো
    ca: Oslo
    cs: Oslo
    da: Oslo
    de: Oslo
    el: Όσλο
    en: Oslo
    es: Oslo
    et: Oslo
    eu: Oslo
    fa: اسلو
    fi: Oslo
    fr: Oslo
    gl: Oslo
    gu: ઓસ્લો
    he: אוסלו
    hi: ओस्लो
    hr: Oslo
    hu: Oslo
    hy: Օսլո
    id: Oslo
    is: Osló
    it: Oslo
    ja: オスロ
    ka: ოსლო
    kn: ಓಸ್ಲೋ
    ko: 오슬로
    lt: Oslas
    lv: Oslo
    ml: ഓസ്ലൊ
    mn: Осло
    mr: ओस्लो
    ms: Oslo
    nb: Oslo
    ne: ओस्लो
    nl: Oslo
    or: ଅସଲୋ
    pl: Oslo
    ps: اوسلو
    pt: Oslo
    ro: Oslo
    ru: Осло
    si: ඔස්ලෝ
    sk: Oslo
    sl: Oslo
    sr: Осло
    sv: Oslo
    sw: Oslo
    ta: ஒஸ்லோ
    te: ఓస్లో
    th: ออสโล
    tk: Oslo
    tr: Oslo
    uk: Осло
    ur: اوسلو
    vi: Oslo
<<<<<<< HEAD
    cy: Oslo
    ceb: Oslo
    sr_Latn: Oslo
    zh: 奥斯陆
    yue_Hans: 奥斯陆
    jv: Oslo
    sq: Oslo
    ccp: "\U00011103\U00011127\U0001110C\U00011134\U00011123\U0001112E"
    ga: Osló
    ky: Осло
    so: Oslo
    pa: ਓਸਲੋ
    kk: Осло
    yue: 奧斯陸
    my: အော့စလိုမြို့
    yo: Oslo
    uz: Oslo
    bs: Oslo
    mk: Осло
  comments: 
'04': 
  name: 
  code: 
  unofficial_names: 
  geo:
    latitude: 
    longitude: 
    min_latitude: 
    min_longitude: 
    max_latitude: 
    max_longitude: 
  translations:
    af: Hedmark
    ar: هيدمارك
    be: Хедмарк
    bg: Хедмарк
    bn: হেডমার্ক
    ca: Hedmark
    cs: Hedmark
    da: Hedmark
    de: Hedmark
    el: Χέντμαρκ
    en: Hedmark
    es: Hedmark
    et: Hedmark
    eu: Hedmark
    fa: هدمارک
    fi: Hedmarkin lääni
    fr: comté de Hedmark
    gu: હેડેમાર્ક
    hi: हेडमार्क
    hr: Hedmark
    hu: Hedmark megye
    hy: Հեդմարկ
    id: Hedmark
    is: Heiðmörk
    it: Hedmark
    ja: ヘードマルク県
    ka: ხედმარკი
    kn: ಹೆಡ್ಮಾರ್ಕ್
    ko: 헤드마르크 주
    lt: Hedmarkas
    mr: हेडमार्क
    ms: Hedmark
    nb: Hedmark
    nl: Hedmark
    pl: Hedmark
    pt: Hedmark
    ro: Hedmark
    ru: Хедмарк
    si: හෙඩ්මාර්ක්
    sk: Hedmark
    sl: Hedmark
    sr: Хедмарк
    sv: Hedmark fylke
    sw: Hedmark
    ta: ஹெட்மார்க்
    te: హెడ్మార్క్
    th: เฮ็ดมาร์ค
    tr: Hedmark
    uk: Гедмарк
    ur: ہیڈمارک
    vi: Hedmark
    lv: Hedmarka
    ceb: Hedmark fylke
    sr_Latn: Hedmark
    zh: 海德马克郡
    sq: Hedmark
    ccp: "\U00011126\U0001112C\U00011116\U00011134\U0001111F\U00011122\U00011134\U00011107\U00011134"
    ps: هدمارک
    he: הדמרק
    bs: Hedmark
    mk: Хедмарк
  comments: 
'05': 
  name: 
  code: 
  unofficial_names: 
  geo:
    latitude: 
    longitude: 
    min_latitude: 
    min_longitude: 
    max_latitude: 
    max_longitude: 
  translations:
    af: Oppland
    ar: أوبلاند
    be: Оплан
    bg: Оплан
    bn: অপল্যান্ড
    ca: Oppland
    cs: Oppland
    da: Oppland
    de: Oppland
    el: Όπλαντ
    en: Oppland
    es: Oppland
    et: Oppland
    eu: Oppland
    fa: اوپلاند (نروژ)
    fi: Opplandin lääni
    fr: comté d’Oppland
    gu: ઓપ્પલેન્ડ
    hi: ओपलैंड
    hr: Oppland
    hu: Oppland megye
    hy: Օպլանդ
    id: Oppland
    is: Upplönd
    it: Oppland
    ja: オップラン県
    ka: ოპლანი
    kn: ಆಪ್ಲಾಂಡ್
    ko: 오플란 주
    lt: Oplandas
    lv: Oplanne
    mr: ऑप्पलँड
    ms: Oppland
    nb: Oppland
    nl: Oppland
    pl: Oppland
    pt: Oppland
    ro: Oppland
    ru: Оппланн
    si: ඔප්ලන්ඩ්
    sk: Oppland
    sl: Oppland
    sr: Опланд
    sv: Oppland fylke
    sw: Oppland
    ta: ஒப்பிலான்ட்
    te: ఆప్లాండ్
    th: เทศบาลเมืองโคการ์
    tr: Oppland
    uk: Опплан
    ur: اوپلان
    vi: Oppland
    ceb: Oppland fylke
    sr_Latn: Opland
    zh: 奥普兰郡
    sq: Oppland
    ccp: "\U00011103\U00011127\U0001111B\U00011133\U00011126\U0001112E\U00011123\U00011133\U00011120\U0001111A\U00011133\U00011113\U00011134"
    he: אופלנד (נורווגיה)
    bs: Oppland
    mk: Опланд
  comments: 
'06': 
  name: 
  code: 
  unofficial_names: 
  geo:
    latitude: 
    longitude: 
    min_latitude: 
    min_longitude: 
    max_latitude: 
    max_longitude: 
  translations:
    af: Buskerud
    ar: بوسكرود
    be: Бускеруд
    bg: Бюскерю
    bn: বুস্কেরুদ
    ca: Buskerud
    cs: Buskerud
    da: Buskerud
    de: Buskerud
    el: Μπούσκερουντ
    en: Buskerud
    es: Buskerud
    et: Buskerud
    eu: Buskerud
    fa: بوسکرود
    fi: Buskerudin lääni
    fr: Comté de Buskerud
    gu: બુસકેરુડ
    hi: बस्केरूद
    hr: Buskerud
    hu: Buskerud megye
    hy: Բուսկերուդ
    id: Buskerud
    is: Buskerud
    it: Buskerud
    ja: ブスケルー県
    ka: ბუსკერუდი
    kn: ಬಸ್ಕ್ರೋಡ್
    ko: 부스케루 주
    lt: Biuskeriudas
    lv: Buskeruda
    mr: बस्केरुड
    ms: Buskerud
    nb: Buskerud
    nl: Buskerud
    pl: Buskerud
    pt: Buskerud
    ro: Buskerud
    ru: Бускеруд
    si: බස්කෙරුඩ්
    sk: Buskerud
    sl: Buskerud
    sr: Бускеруд
    sv: Buskerud fylke
    sw: Buskerud
    ta: புஸ்கிருத்
    te: బుస్కెరుడ్
    th: เทศมณฑลบุสเครุด
    tr: Buskerud
    uk: Бускерюд
    ur: بوسکرود
    vi: Buskerud
    ceb: Buskerud fylke
    sr_Latn: Buskerud
    zh: 布斯克吕郡
    sq: Buskerud
    ccp: "\U0001111D\U0001110C\U00011134\U00011107\U0001112C\U00011122\U0001112A\U00011116\U00011134"
    he: בוסקרוד
    bs: Buskerud
    mk: Бускеруд
  comments: 
'07': 
  name: 
  code: 
  unofficial_names: 
  geo:
    latitude: 
    longitude: 
    min_latitude: 
    min_longitude: 
    max_latitude: 
    max_longitude: 
  translations:
    af: Vestfold
    ar: فستفولد
    be: Вестфал
    bg: Вестфол
    bn: ভেস্টফোল্ড
    ca: Vestfold
    cs: Vestfold
    da: Vestfold
    de: Vestfold
    el: Βέστφολντ
    en: Vestfold
    es: Vestfold
    et: Vestfold
    eu: Vestfold
    fa: وستفولد
    fi: Vestfoldin lääni
    fr: comté de Vestfold
    gu: વેસ્ટફોલ્ડ
    he: וסטפולד
    hi: वेस्टफ़ोल्ड
    hr: Vestfold
    hu: Vestfold megye
    id: Vestfold
    is: Vestfold
    it: Vestfold
    ja: ヴェストフォル県
    ka: ვესტფოლდი
    kn: ವೆಸ್ಟ್ಫೋಲ್ಡ್
    ko: 베스트폴 주
    lt: Vestfoldas
    mr: वेस्टफॉल्ड
    ms: Vestfold
    nb: Vestfold
    nl: Vestfold
    pl: Vestfold
    pt: Vestfold
    ro: Vestfold
    ru: Вестфолл
    si: වෙස්ට්ෆෝල්ඩ්
    sk: Vestfold
    sl: Vestfold
    sr: Вестфолд
    sv: Vestfold fylke
    ta: வெஸ்டபோல்டு
    te: వెస్ట్‌ఫోల్డ్
    th: เทศมณฑลเวสต์ฟอลด์
    tr: Vestfold
    uk: Вестфол
    ur: ویستفول
    vi: Vestfold
    lv: Vestfolda
    ceb: Vestfold fylke
    sr_Latn: Vestfold
    zh: 西福尔郡
    sq: Vestfold
    ccp: "\U0001111E\U0001112C\U0001110C\U00011134\U00011111\U00011134\U0001111C\U0001112E\U00011123\U00011133\U00011113\U00011134"
    hy: Վեստֆոլ
    bs: Vestfold
    mk: Вестфол
  comments: 
'10': 
  name: 
  code: 
  unofficial_names: 
  geo:
    latitude: 
    longitude: 
    min_latitude: 
    min_longitude: 
    max_latitude: 
    max_longitude: 
  translations:
    af: Vest-Agder
    ar: فست أغدر
    be: Вест-Агдэр
    bg: Вест-Агдер
    bn: ভেস্ত আগদের
    ca: Vest-Agder
    cs: Vest-Agder
    da: Vest-Agder
    de: Vest-Agder
    el: Βεστ-Άγκντερ
    en: Vest-Agder
    es: Vest-Agder
    et: Vest-Agder
    eu: Vest-Agder
    fa: وست آدر
    fi: Länsi-Agderin lääni
    fr: Comté de Vest-Agder
    gu: વેસ્ટ-એડર
    hi: वेस्ट-एग्डर
    hr: Vest-Agder
    hu: Vest-Agder megye
    id: Vest-Agder
    is: Vestur-Agðir
    it: Vest-Agder
    ja: ヴェスト・アグデル県
    ka: ვესტ-აგდერი
    kn: ವೆಸ್ಟ್-ಆಗ್ಡರ್
    ko: 베스트아그데르 주
    lt: Vakarų Agderis
    mr: वेस्ट-एजडर
    ms: Vest-Agder
    nb: Vest-Agder
    nl: Vest-Agder
    pl: Vest-Agder
    pt: Vest-Agder
    ro: Vest-Agder
    ru: Вест-Агдер
    si: වෙස්ට්-අග්ඩර්
    sk: Vest-Agder
    sl: Vest-Agder
    sr: Западни Агдер
    sv: Vest-Agder fylke
    ta: வேஸ்ட் - அஃடெர்
    te: వెస్ట్‌-ఆగ్డర్
    th: เวส-แอดเดอ
    tr: Vest-Agder
    uk: Вест-Аґдер
    ur: ویست-آگدیر
    vi: Vest-Agder
    lv: Vestagdere
    ceb: Vest-Agder Fylke
    sr_Latn: Zapadni Agder
    zh: 西阿格德尔郡
    sq: Vest-Agder
    ccp: "\U0001111E\U0001112C\U0001110C\U00011134\U00011111\U00011134-\U00011103\U00011107\U00011134\U00011113\U0001112C\U00011122\U00011134"
    hy: Վեստ-Ագդեր
    he: מערב אגדר
    bs: Vest-Agder
    mk: Вестагдер
  comments: 
'12': 
  name: 
  code: 
  unofficial_names: 
  geo:
    latitude: 
    longitude: 
    min_latitude: 
    min_longitude: 
    max_latitude: 
    max_longitude: 
  translations:
    af: Hordaland
    ar: هوردالان
    be: Хордалан
    bg: Хордалан
    bn: হর্ডাল্যান্ড
    ca: Hordaland
    cs: Hordaland
    da: Hordaland
    de: Hordaland
    el: Χόρνταλαντ
    en: Hordaland
    es: Hordaland
    et: Hordaland
    eu: Hordaland
    fa: هوردالاند
    fi: Hordalandin lääni
    fr: comté de Hordaland
    gu: હોર્ડલેન્ડ
    he: הורדלנד
    hi: होर्डलैंड
    hr: Hordaland
    hu: Hordaland megye
    hy: Հորդալան
    id: Hordaland
    is: Hörðaland
    it: Hordaland
    ja: ホルダラン県
    ka: ჰორდალანი
    kn: ಹೋರ್ಡಾಲ್ಯಾಂಡ್
    ko: 호르달란 주
    lt: Hordalandas
    lv: Hordalanne
    mr: हॉर्डालँड
    ms: Hordaland
    nb: Hordaland
    ne: होर्डाल्यान्ड
    nl: Hordaland
    pl: Hordaland
    pt: Hordaland
    ro: Hordaland
    ru: Хордаланн
    si: හොර්ඩලන්තය
    sk: Hordaland
    sl: Hordaland
    sr: Хордаланд
    sv: Hordaland fylke
    sw: Hordaland
    ta: ஹார்டாலன்ட்
    te: హోర్డాలాండ్
    th: ฮอร์ดาแลนด์
    tr: Hordaland
    uk: Гордалан
    ur: ہوردالان
    vi: Hordaland
    cy: Hordaland
    ceb: Hordaland Fylke
    sr_Latn: Hordaland
    zh: 霍达兰郡
    sq: Hordaland
    ccp: "\U00011126\U00011127\U00011122\U00011134\U00011113\U00011123\U00011133\U00011120\U0001111A\U00011133\U00011113\U00011134"
    bs: Hordaland
    mk: Хордалан
  comments: 
'18': 
  name: 
  code: 
  unofficial_names: 
  geo:
    latitude: 
    longitude: 
    min_latitude: 
    min_longitude: 
    max_latitude: 
    max_longitude: 
=======
  geo:
    latitude: 59.9138688
    longitude: 10.7522454
    min_latitude: 59.8096749
    min_longitude: 10.6225688
    max_latitude: 59.978035
    max_longitude: 10.9476642
  name: Oslo
'11':
  unofficial_names: Rogaland
  translations:
    ar: روغالاند
    be: Ругалан
    bg: Ругалан
    ca: Rogaland
    cs: Rogaland
    da: Rogaland
    de: Rogaland
    en: Rogaland
    es: Rogaland
    et: Rogaland
    eu: Rogaland
    fa: روگالاند
    fi: Rogalandin lääni
    fr: comté de Rogaland
    he: רוגלנד
    hr: Rogaland
    hu: Rogaland megye
    hy: Ռուգլան
    id: Rogaland
    is: Rogaland
    it: Rogaland
    ja: ローガラン県
    ka: რუგალანი
    ko: 로갈란 주
    lt: Rugalandas
    lv: Rūgalanne
    nb: Rogaland
    nl: Rogaland
    pl: Rogaland
    pt: Rogaland
    ro: Rogaland
    ru: Ругаланн
    sk: Rogaland
    sl: Rogaland
    sr: Рогаланд
    sv: Rogaland fylke
    sw: Rogaland
    tr: Rogaland
    uk: Руґалан
    ur: روگالان
    vi: Rogaland
  geo:
    latitude: 59.1489544
    longitude: 6.0143431
    min_latitude: 58.2776276
    min_longitude: 4.844005999999999
    max_latitude: 59.84433379999999
    max_longitude: 7.2119667
  name: Rogaland
'15':
  unofficial_names: Møre og Romsdal
  translations:
    ar: موره ورومسدال
    be: Мёрэ-ог-Румсдал
    bg: Мьоре ог Ромсдал
    ca: Møre og Romsdal
    cs: Møre og Romsdal
    da: Møre og Romsdal
    de: Møre og Romsdal
    en: Møre og Romsdal
    es: Møre og Romsdal
    et: Møre og Romsdal
    eu: Møre og Romsdal
    fa: مور او رومسدال
    fi: Møren ja Romsdalin lääni
    fr: Comté de Møre og Romsdal
    hr: Møre og Romsdal
    hu: Møre og Romsdal megye
    id: Møre og Romsdal
    is: Mæri og Raumsdalur
    it: Møre og Romsdal
    ja: ムーレ・オ・ロムスダール県
    ka: მიორე-ოგ-რუმსდალი
    ko: 뫼레오그롬스달 주
    lt: Miorė ir Rumsdalis
    lv: Mēre un Rumsdāle
    nb: Møre og Romsdal
    nl: Møre og Romsdal
    pl: Møre og Romsdal
    pt: Møre og Romsdal
    ro: Møre og Romsdal
    ru: Мёре-ог-Ромсдал
    sk: Møre og Romsdal
    sl: Møre og Romsdal
    sr: Мере ог Ромсдал
    sv: Møre og Romsdal fylke
    sw: Møre og Romsdal
    tr: Møre og Romsdal
    uk: Мере-ог-Ромсдал
    ur: مورہ او رومسدال
    vi: Møre og Romsdal
  geo:
    latitude: 62.9760369
    longitude: 8.018272399999999
    min_latitude: 61.9565835
    min_longitude: 5.263584499999999
    max_latitude: 63.5377568
    max_longitude: 9.5842118
  name: Møre og Romsdal
'18':
  unofficial_names: Nordland
>>>>>>> 879b3aff
  translations:
    af: Nordland
    ar: نورلان
    be: Нурлан
    bg: Норлан
    bn: নর্ডল্যান্ড
    ca: Nordland
    cs: Nordland
    da: Nordland
    de: Nordland
    el: Νόρντλαντ
    en: Nordland
    es: Nordland
    et: Nordland
    eu: Nordland
    fa: نوردلند
    fi: Nordlandin lääni
    fr: comté de Nordland
    gu: નોર્ડલેન્ડ
    hi: नोर्डलैंड
    hr: Nordland
    hu: Nordland megye
    hy: Նուռլան
    id: Nordland
    is: Norðurland
    it: Nordland
    ja: ヌールラン県
    ka: ნურლანი
    kn: ನಾರ್ಡ್ಲ್ಯಾಂಡ್
    ko: 노를란 주
    lt: Nordlandas
    lv: Nūrlanne
    mr: नोर्डंड
    ms: Nordland
    nb: Nordland
    nl: Nordland
    pl: Nordland
    pt: Nordland
    ro: Nordland
    ru: Нурланн
    si: නොර්ඩ්ලන්ඩ්
    sk: Nordland
    sl: Nordland
    sr: Нордланд
    sv: Nordland fylke
    sw: Nordland
    te: నార్డ్‌లాండ్
    th: นอร์ดแลนด์
    tr: Nordland
    uk: Нурлан
    ur: نودلان
    vi: Nordland
<<<<<<< HEAD
    ceb: Nordland Fylke
    sr_Latn: Nordland
    zh: 诺尔兰郡
    sq: Nordland
    ccp: "\U0001111A\U00011127\U00011122\U00011134\U00011113\U00011134\U00011123\U00011133\U00011120\U0001111A\U00011133\U00011113\U00011134"
    he: נורדלנד
    bs: Nordland
    mk: Нурлан
  comments: 
'19': 
  name: 
  code: 
  unofficial_names: 
  geo:
    latitude: 
    longitude: 
    min_latitude: 
    min_longitude: 
    max_latitude: 
    max_longitude: 
  translations:
    af: Troms
    ar: ترومس
    be: Тромс
    bg: Тромс
    bn: ট্রোমস
    ca: Troms
    cs: Troms
    da: Troms
    de: Troms
    el: Τρομς
    en: Troms
    es: Troms
    et: Troms
    eu: Troms
    fa: ترومز
    fi: Tromssan lääni
    fr: Troms
    gu: ટ્રોમ્સ
    hi: ट्रोम्स
    hr: Troms
    hu: Troms megye
    hy: Թրոմս
    id: Troms
    is: Tromsfylki
    it: Troms
    ja: トロムス県
    ka: ტრომსი
    kn: ಟ್ರೋಮ್ಸ್
    ko: 트롬스 주
    lt: Trumsas
    lv: Trumse
    mr: ट्रॉम्स
    ms: Troms
    nb: Troms
    nl: Troms
    pl: Troms
    pt: Troms
    ro: Troms
    ru: Тромс
    si: ට්‍රොම්ස්
    sk: Troms
    sl: Troms
    sr: Тромс
    sv: Troms fylke
    ta: ட்ரோம்ஸ்
    te: ట్రోమ్స్
    th: ตรอมส์
    tr: Troms
    uk: Трумс
    ur: ترومس
    vi: Troms
    ceb: Troms Fylke
    sr_Latn: Troms
    zh: 特罗姆斯郡
    sq: Troms
    ccp: "\U00011111\U00011133\U00011122\U0001112E\U0001111F\U00011134\U0001110C\U00011134"
    ps: ترومس
    bs: Troms
    mk: Тромс
  comments: 
'20': 
  name: 
  code: 
  unofficial_names: 
  geo:
    latitude: 
    longitude: 
    min_latitude: 
    min_longitude: 
    max_latitude: 
    max_longitude: 
  translations:
    af: Finnmark
    ar: فينمارك
    be: Фінмарк
    bg: Финмарк
    ca: Finnmark
    cs: Finnmark
    da: Finnmark
    de: Finnmark
    en: Finnmark
    es: Finnmark
    et: Finnmark
    eu: Finnmark
    fa: فینمارک
    fi: Finnmarkin lääni
    fr: comté de Finnmark
    he: פינמרק
    hr: Finnmark
    hu: Finnmark megye
    hy: Ֆինմարք
    id: Finnmark
    is: Finnmörk
    it: Finnmark
    ja: フィンマルク県
    ka: ფინმარკი
    ko: 핀마르크 주
    lt: Finmarkas
    lv: Finnmarka
    nb: Finnmark
    nl: Finnmark
    pl: Finnmark
    pt: Finnmark
    ro: Finnmark
    ru: Финнмарк
    sk: Finnmark
    sl: Finnmark
    sr: Финмарк
    sv: Finnmark fylke
    sw: Finnmark
    th: เทศมณฑลฟินน์มาร์ก
    tr: Finnmark
    uk: Фінмарк
    ur: فنمارک
    vi: Finnmark
    ceb: Finnmark Fylke
    sr_Latn: Finmark
    zh: 芬马克郡
    hi: फ़िनमार्क
    sq: Finnmark
    ccp: "\U0001111C\U00011128\U0001111A\U00011133\U00011126\U00011134\U0001111F\U00011122\U00011134\U00011107\U00011134"
    bs: Finnmark
    mk: Финмарк
  comments: 
'21': 
  name: 
  code: 
  unofficial_names: 
  geo:
    latitude: 
    longitude: 
    min_latitude: 
    min_longitude: 
    max_latitude: 
    max_longitude: 
=======
  geo:
    latitude: 67.69167019999999
    longitude: 12.7019476
    min_latitude:
    min_longitude:
    max_latitude:
    max_longitude:
  name: Nordland
'21':
  unofficial_names: Svalbard (Arctic Region)
>>>>>>> 879b3aff
  translations:
    af: Svalbard
    ar: سفالبارد
    az: Şpisbergen
    be: Шпіцберген
    bg: Шпицберген
    bn: স্বালবার্ড
    ca: Svalbard
    cs: Špicberky
    da: Svalbard
    de: Spitzbergen
    el: Αρχιπέλαγος Σβάλμπαρντ
    en: Svalbard (Arctic Region)
    es: Svalbard
    et: Svalbard
    eu: Svalbard
    fa: سوالبارد
    fi: Huippuvuoret
    fr: Svalbard
    gl: Svalbard
    gu: સ્વાલબાર્ડ
    he: סבאלברד
    hi: स्वालबार्ड
    hr: Svalbard
    hu: Spitzbergák
    hy: Շպիցբերգեն
    id: Svalbard
    is: Svalbarði
    it: Isole Svalbard
    ja: スヴァールバル諸島
    ka: შპიცბერგენი
    kn: ಸ್ವಾಲ್ಬಾರ್ಡ್
    ko: 스발바르 제도
    lt: Svalbardas
    lv: Svalbāra
    ml: സ്വാൽബാർഡ്
    mr: स्वालबार्ड
    ms: Svalbard
    nb: Svalbard
    nl: Spitsbergen
    pl: Svalbard
    pt: Svalbard
    ro: Svalbard
    ru: Шпицберген
    si: ස්වාල්බාඩ්
    sk: Svalbard
    sl: Spitsbergi
    sr: Свалбард
    sv: Svalbard
    sw: Svalbard
    ta: சுவல்பார்டு
    te: స్వాల్బార్డ్
    th: สฟาลบาร์
    tr: Svalbard
    uk: Шпіцберген
    ur: سوالبارد
    vi: Svalbard
<<<<<<< HEAD
    cy: Svalbard
    sr_Latn: Svalbard
    zh: 斯瓦尔巴群岛
    yue_Hans: 斯瓦尔巴群岛
    jv: Svalbard
    sq: Svalbard
    ccp: "\U0001111E\U00011123\U00011134\U0001111D\U00011122\U00011134\U00011113\U00011134"
    ga: Oileánra Svalbard
    ps: سوالبرد
    ky: Шпицберген
    kk: Суалбард
    yue: 斯瓦爾巴群島
    am: ስቫልባር
    yo: Svalbard
    uz: Shpitsbergen
    bs: Svalbard
    mk: Шпицбершки Острови
  comments: 
'22': 
  name: 
  code: 
  unofficial_names: 
  geo:
    latitude: 
    longitude: 
    min_latitude: 
    min_longitude: 
    max_latitude: 
    max_longitude: 
=======
  geo:
    latitude:
    longitude:
    min_latitude:
    min_longitude:
    max_latitude:
    max_longitude:
  name: Svalbard (Arctic Region)
'22':
  unofficial_names: Jan Mayen (Arctic Region)
>>>>>>> 879b3aff
  translations:
    af: Jan Mayen
    ar: جان ماين
    be: Востраў Ян-Маен
    bg: Ян Майен
    ca: Jan Mayen
    cs: Jan Mayen
    da: Jan Mayen
    de: Jan Mayen
    el: Γιαν Μαγιέν
    en: Jan Mayen
    es: Jan Mayen
    et: Jan Mayen
    eu: Jan Mayen
    fa: یان ماین
    fi: Jan Mayen
    fr: Jan Mayen
    gl: Jan Mayen
    he: יאן מאיין
    hi: यान मायेन
    hr: Jan Mayen
    hu: Jan Mayen-sziget
    hy: Յան Մայեն
    id: Jan Mayen
    is: Jan Mayen
    it: Jan Mayen
    ja: ヤンマイエン島
    ka: იან-მაიენი
    ko: 얀마옌 섬
    lt: Jan Majenas
    lv: Jana Majena sala
    mn: Ян-Майен
    mr: यान मायेन
    ms: Jan Mayen
    nb: Jan Mayen
    nl: Jan Mayen
    pl: Jan Mayen
    pt: Jan Mayen
    ro: Insula Jan Mayen
    ru: Ян-Майен
    sk: Jan Mayen
    sl: Jan Mayen
    sr: Јан Мајен
    sv: Jan Mayen
    sw: Jan Mayen
    ta: ஜான் மாயென்
    th: ยานไมเอน
    tr: Jan Mayen
    uk: Ян-Маєн
    ur: جان ماین
    vi: Jan Mayen
<<<<<<< HEAD
    cy: Jan Mayen
    ceb: Jan Mayen
    sr_Latn: Jan Majen
    zh: 揚馬延島
    bn: ইয়ান মায়েন
    yue_Hans: 扬马延岛
    jv: Jan Mayen
    sq: Jan Mayen
    ccp: "\U0001110E\U0001111A\U00011134 \U0001111F\U0001112C\U00011120\U0001112C\U0001111A\U00011134"
    ga: Jan Mayen
    kk: Ян-Майен
    yue: 揚馬延島
    az: Yan Mayen
    yo: Jan Mayen
    bs: Jan Majen
    mk: Јан Мајен
  comments: 
'08': 
  name: 
  code: 
  unofficial_names: 
  geo:
    latitude: 
    longitude: 
    min_latitude: 
    min_longitude: 
    max_latitude: 
    max_longitude: 
  translations:
    ar: مقاطعة تلمارك
    be: Тэлемарк
    bg: Телемарк
    ca: Telemark
    cs: Telemark
    da: Telemarken
    de: Telemark
    en: Telemark
    es: Telemark
    et: Telemark
    eu: Telemark
    fa: تلمارک
    fi: Telemarkin lääni
    fr: Comté de Telemark
    hr: Telemark
    hu: Telemark megye
    id: Telemark
    is: Þelamörk
    it: Telemark
    ja: テレマルク県
    ka: ტელემარკი
    ko: 텔레마르크 주
    lt: Telemarkas
    nb: Telemark
    nl: Telemark
    pl: Telemark
    pt: Telemark
    ro: Telemark
    ru: Телемарк
    sk: Telemark
    sl: Telemark
    sr: Телемарк
    sv: Telemark fylke
    ta: டெலிமார்க்
    tr: Telemark
    uk: Телемарк
    ur: تیلیمارک
    vi: Telemark
    ceb: Telemark fylke
    sr_Latn: Telemark
    zh: 泰勒马克郡
    el: Τέλεμαρκ
    hi: टेलीमार्क
    sq: Telemark
    ccp: "\U00011111\U0001112C\U00011123\U00011128\U0001111F\U00011122\U00011134\U00011107\U00011134"
    he: טלמרק
    bs: Telemark
    mk: Телемарк
  comments: 
'09': 
  name: 
  code: 
  unofficial_names: 
  geo:
    latitude: 
    longitude: 
    min_latitude: 
    min_longitude: 
    max_latitude: 
    max_longitude: 
  translations:
    ar: أوست أغدر
    be: Эўст-Агдэр
    bg: Ауст-Агдер
    ca: Aust-Agder
    cs: Aust-Agder
    da: Aust-Agder
    de: Aust-Agder
    en: Aust-Agder
    es: Aust-Agder
    et: Aust-Agder
    eu: Aust-Agder
    fa: اوست آدر
    fi: Itä-Agderin lääni
    fr: Comté d’Aust-Agder
    hr: Aust-Agder
    hu: Aust-Agder megye
    id: Aust-Agder
    is: Austur-Agðir
    it: Aust-Agder
    ja: アウスト・アグデル県
    ka: ეუსტ-აგდერი
    ko: 에우스트아그데르 주
    lt: Rytų Agderis
    nb: Aust-Agder
    nl: Aust-Agder
    pl: Aust-Agder
    pt: Aust-Agder
    ro: Aust-Agder
    ru: Эуст-Агдер
    sk: Aust-Agder
    sl: Aust-Agder
    sr: Источни Агдер
    sv: Aust-Agder fylke
    sw: Aust-Agder
    tr: Aust-Agder
    uk: Еуст-Аґдер
    ur: آوست-آگدیر
    vi: Aust-Agder
    af: Aust-Agder
    ceb: Aust-Agder fylke
    sr_Latn: Istočni Agder
    zh: 东阿格德尔郡
    sq: Aust-Agder
    ccp: "\U00011103\U00011127\U0001110C\U00011134\U00011111\U00011134-\U00011103\U00011107\U00011134\U00011113\U0001112C\U00011122\U00011134"
    he: מזרח אגדר
    bs: Aust-Agder
    mk: Аустагдер
  comments: 
'11': 
  name: 
  code: 
  unofficial_names: 
  geo:
    latitude: 
    longitude: 
    min_latitude: 
    min_longitude: 
    max_latitude: 
    max_longitude: 
  translations:
    ar: روغالاند
    be: Ругалан
    bg: Ругалан
    ca: Rogaland
    cs: Rogaland
    da: Rogaland
    de: Rogaland
    en: Rogaland
    es: Rogaland
    et: Rogaland
    eu: Rogaland
    fa: روگالاند
    fi: Rogalandin lääni
    fr: comté de Rogaland
    he: רוגלנד
    hr: Rogaland
    hu: Rogaland megye
    hy: Ռուգլան
    id: Rogaland
    is: Rogaland
    it: Rogaland
    ja: ローガラン県
    ka: რუგალანი
    ko: 로갈란 주
    lt: Rugalandas
    lv: Rūgalanne
    nb: Rogaland
    nl: Rogaland
    pl: Rogaland
    pt: Rogaland
    ro: Rogaland
    ru: Ругаланн
    sk: Rogaland
    sl: Rogaland
    sr: Рогаланд
    sv: Rogaland fylke
    sw: Rogaland
    tr: Rogaland
    uk: Руґалан
    ur: روگالان
    vi: Rogaland
    cy: Rogaland
    ceb: Rogaland Fylke
    sr_Latn: Rogaland
    zh: 罗加兰郡
    sq: Rogaland
    ccp: "\U00011122\U00011127\U00011109\U00011123\U00011133\U00011120\U0001111A\U00011133\U00011113\U00011134"
    bs: Rogaland
    mk: Ругалан
  comments: 
'14': 
  name: 
  code: 
  unofficial_names: 
  geo:
    latitude: 
    longitude: 
    min_latitude: 
    min_longitude: 
    max_latitude: 
    max_longitude: 
  translations:
    ar: سوغن و فيوردانه
    bg: Согн ог Фьоране
    bn: সং অফ ফুরডান
    ca: Sogn og Fjordane
    cs: Sogn og Fjordane
    da: Sogn og Fjordane
    de: Sogn og Fjordane
    el: Σόγνκ ογκ Φτζορντάνε
    en: Sogn og Fjordane
    es: Sogn og Fjordane
    et: Sogn og Fjordane
    eu: Sogn og Fjordane
    fa: سون اوگ فوردان
    fi: Sognin ja Fjordanen lääni
    fr: Comté de Sogn og Fjordane
    gu: સોગન ઓગ ફજોર્ડન
    he: סוגן אוג פיורדנה
    hi: सॉयन ऑग फ्योर्डेन
    hr: Sogn og Fjordane
    hu: Sogn og Fjordane megye
    id: Sogn og Fjordane
    is: Sogn og Firðafylki
    it: Sogn og Fjordane
    ja: ソグン・オ・フィヨーラネ県
    ka: სოგნ-ოგ-ფიურანე
    kn: ಸೊಗ್ನ್ ಓಗ್ ಫೋರ್ಜಾರ್ನೆ
    ko: 송노피오라네 주
    lt: Sognė ir Fjurdanė
    lv: Sogna un Fjūrane
    mr: सॉगन ओग फँजोरदाने
    ms: Sogn og Fjordane
    nb: Sogn og Fjordane
    nl: Sogn og Fjordane
    pl: Sogn og Fjordane
    pt: Sogn og Fjordane
    ro: Sogn og Fjordane
    ru: Согн-ог-Фьюране
    si: සොග්න් ඔග් ෆ්ජෝර්දනේ
    sk: Sogn og Fjordane
    sl: Sogn og Fjordane
    sr: Согн ог Фјордане
    sv: Sogn og Fjordane fylke
    sw: Sogn og Fjordane
    ta: சோங் ஓக் பிஜோர்தானே
    te: సాన్ ఆఫ్ ఫ్యూర్డీన్
    th: สง อ๊ก ฟจอร์ดัน
    tr: Sogn og Fjordane
    uk: Согн-ог-Фʼюране
    ur: سونگ او فیورانہ
    vi: Sogn og Fjordane
    ceb: Sogn og Fjordane Fylke
    sr_Latn: Sogn og Fjordane
    zh: 松恩-菲尤拉讷郡
    sq: Sogn og Fjordane
    ccp: "\U00011125\U0001112E\U00011107\U00011134 \U00011103\U0001112E\U00011107\U00011134
      \U0001110E\U00011127\U00011122\U00011134\U00011113\U0001112C\U0001111A\U00011134"
    bs: Sogn og Fjordane
    mk: Согн о Фјуране
  comments: 
'15': 
  name: 
  code: 
  unofficial_names: 
  geo:
    latitude: 
    longitude: 
    min_latitude: 
    min_longitude: 
    max_latitude: 
    max_longitude: 
  translations:
    ar: موره ورومسدال
    be: Мёрэ-ог-Румсдал
    bg: Мьоре ог Ромсдал
    ca: Møre og Romsdal
    cs: Møre og Romsdal
    da: Møre og Romsdal
    de: Møre og Romsdal
    en: Møre og Romsdal
    es: Møre og Romsdal
    et: Møre og Romsdal
    eu: Møre og Romsdal
    fa: مور او رومسدال
    fi: Møren ja Romsdalin lääni
    fr: Comté de Møre og Romsdal
    hr: Møre og Romsdal
    hu: Møre og Romsdal megye
    id: Møre og Romsdal
    is: Mæri og Raumsdalur
    it: Møre og Romsdal
    ja: ムーレ・オ・ロムスダール県
    ka: მიორე-ოგ-რუმსდალი
    ko: 뫼레오그롬스달 주
    lt: Miorė ir Rumsdalis
    lv: Mēre un Rumsdāle
    nb: Møre og Romsdal
    nl: Møre og Romsdal
    pl: Møre og Romsdal
    pt: Møre og Romsdal
    ro: Møre og Romsdal
    ru: Мёре-ог-Ромсдал
    sk: Møre og Romsdal
    sl: Møre og Romsdal
    sr: Мере ог Ромсдал
    sv: Møre og Romsdal fylke
    sw: Møre og Romsdal
    tr: Møre og Romsdal
    uk: Мере-ог-Ромсдал
    ur: مورہ او رومسدال
    vi: Møre og Romsdal
    ceb: Møre og Romsdal fylke
    sr_Latn: Mere og Romsdal
    zh: 默勒-鲁姆斯达尔郡
    hi: मोर ओग रोंस्डल
    sq: Møre og Romsdal
    ccp: "\U0001111F\U0001112E\U00011122\U00011134 \U00011103\U0001112E\U00011107\U00011134
      \U00011122\U0001112E\U0001111F\U00011134\U00011113\U00011123\U00011134"
    he: מרה ורומסדל
    bs: Møre og Romsdal
    mk: Мере о Румсдал
  comments: 
'16': 
  name: 
  code: 
  unofficial_names: 
  geo:
    latitude: 
    longitude: 
    min_latitude: 
    min_longitude: 
    max_latitude: 
    max_longitude: 
  translations:
    ar: سور ترونديلاغ
    be: Сёр-Трондэлаг
    bg: Сьор-Трьонелаг
    bn: সোর-ট্রোডালেগ
    ca: Sør-Trøndelag
    cs: Sør-Trøndelag
    da: Sør-Trøndelag
    de: Sør-Trøndelag
    el: Σορ-Τροντελάγκ
    en: Sør-Trøndelag
    es: Sør-Trøndelag
    et: Sør-Trøndelag
    eu: Sør-Trøndelag
    fa: سور تروندلاگ
    fi: Etelä-Trøndelagin lääni
    fr: comté de Sør-Trøndelag
    gu: સૉર-ટ્રોન્ડેલગ
    hi: सुर-त्रोंदेलाग
    hr: Sør-Trøndelag
    hu: Sør-Trøndelag megye
    id: Sør-Trøndelag
    is: Suður-Þrændalög
    it: Sør-Trøndelag
    ja: ソール・トロンデラーグ県
    ka: სიორ-ტრიონდელაგი
    kn: ಸೊರ್-ಟ್ರಾಂಡೆಲಾಗ್
    ko: 쇠르트뢰넬라그 주
    lt: Pietų Triondelagas
    mr: सोर-ट्रॉन्डेलॅग
    ms: Sor-Trondelag
    nb: Sør-Trøndelag
    nl: Sør-Trøndelag
    pl: Sør-Trøndelag
    pt: Sør-Trøndelag
    ro: Sør-Trøndelag
    ru: Сёр-Трёнделаг
    si: සොර්-ට්‍රෝන්ඩෙලාග්
    sk: Sør-Trøndelag
    sl: Sør-Trøndelag
    sr: Јужни Тренделаг
    sv: Sør-Trøndelag fylke
    ta: சார்-ட்ரொண்டெலெக்
    te: సోర్-ట్రోండెలాగ్
    th: ซอร์-ทรอนเดราก
    tr: Sør-Trøndelag
    uk: Сер-Тренделаг
    ur: جنوبی-تروندیلاگ
    vi: Sør-Trøndelag
    lv: Sortrondelaga
    sr_Latn: Južni Trendelag
    zh: 南特伦德拉格郡
    sw: Sør-Trøndelag
    ccp: "\U00011125\U0001112E\U00011122\U00011134-\U00011111\U00011133\U00011122\U0001112E\U0001111A\U00011134\U00011113\U0001112C\U00011123\U00011107\U00011134"
    hy: Սյոր Տրյոնդելագ
  comments: 
'17': 
  name: 
  code: 
  unofficial_names: 
  geo:
    latitude: 
    longitude: 
    min_latitude: 
    min_longitude: 
    max_latitude: 
    max_longitude: 
  translations:
    ar: نور تروندلاغ
    be: Нур-Трондэлаг
    bg: Нор-Трьонелаг
    bn: নর্ড-ট্রন্ডেলাগ
    ca: Nord-Trøndelag
    cs: Nord-Trøndelag
    da: Nord-Trøndelag
    de: Nord-Trøndelag
    el: Νόρντ-Τροντελάγκ
    en: Nord-Trøndelag
    es: Nord-Trøndelag
    et: Nord-Trøndelag
    eu: Nord-Trøndelag
    fa: نورد تروندلاگ
    fi: Pohjois-Trøndelagin lääni
    fr: Comté de Nord-Trøndelag
    gu: નોર્ડ-ટ્રોન્ડેલાગ
    hi: नोर्ड-ट्रॉन्डेलैग
    hr: Nord-Trøndelag
    hu: Nord-Trøndelag megye
    hy: Նուր Տրյոնդելագ
    id: Nord-Trøndelag
    is: Norður-Þrændalög
    it: Nord-Trøndelag
    ja: ヌール・トロンデラーグ県
    ka: ნურ-ტრიონდელაგი
    kn: ನಾರ್ಡ್-ಟ್ರೋಂಡೆಲಾಗ್
    ko: 노르트뢰넬라그 주
    lt: Šiaurės Triondelagas
    lv: Nūrtrendelāga
    mr: नॉर्ड-ट्रॉन्डेलॅग
    ms: Trondelag Utara
    nb: Nord-Trøndelag
    nl: Nord-Trøndelag
    pl: Nord-Trøndelag
    pt: Nord-Trøndelag
    ro: Nord-Trøndelag
    ru: Нур-Трёнделаг
    si: නෝර්ඩ්-ට්රෝන්දෙලග්
    sk: Nord-Trøndelag
    sl: Nord-Trøndelag
    sr: Северни Тренделаг
    sv: Nord-Trøndelag fylke
    sw: Nord-Trøndelag
    ta: நோர்ட -ட்ரொண்டெலெக்
    te: నార్డ్-ట్రోండెలాగ్
    th: นอร์ด-เทรินเดลาก
    tr: Nord-Trøndelag
    uk: Нур-Тренделаг
    ur: شمالی-تروندیلاگ
    vi: Nord-Trøndelag
    sr_Latn: Severni Trendelag
    zh: 北特伦德拉格郡
    ccp: "\U0001111A\U00011127\U00011122\U00011134\U00011113\U00011134-\U00011111\U00011133\U00011122\U0001112E\U0001111A\U00011134\U00011113\U0001112C\U00011123\U00011107\U00011134"
  comments: 
'23': 
  name: 
  code: 
  unofficial_names: 
  geo: 
  translations:
    en: Trøndelag
  comments: 
'50': 
  name: 
  code: 
  unofficial_names: 
  geo:
    latitude: 63.5420125
    longitude: 10.9369267
    min_latitude: 62.2557267
    min_longitude: 7.648093800000001
    max_latitude: 65.47017509999999
    max_longitude: 14.3259858
  translations:
    en: Trøndelag
  comments: 
=======
  geo:
    latitude:
    longitude:
    min_latitude:
    min_longitude:
    max_latitude:
    max_longitude:
  name: Jan Mayen (Arctic Region)
'30':
  translations:
    ast: Viken
    be-tarask: Вікен
    ca: Viken (comtat)
    cs: Viken
    da: Viken
    de: Viken
    el: Βίκεν
    en: Viken
    es: Provincia de Viken
    et: Vikeni maakond
    fi: Vikenin fylke
    fr: Viken
    he: ויקן
    is: Viken
    it: Viken
    ja: ヴィッケン県
    ko: 비켄주
    nb: Viken
    nl: Viken
    nn: Viken fylke
    sgs: Viken
    sk: Viken
    sv: Viken
    th: เทศมณฑลวีเกิน
    uk: Вікен
    zh: 維肯郡
  geo:
    latitude:
    longitude:
    min_latitude:
    min_longitude:
    max_latitude:
    max_longitude:
  name: Viken
'34':
  translations:
    aa: Innlandet
    af: Innlandet
    ak: Innlandet
    aln: Innlandet
    an: Innlandet
    ang: Innlandet
    arn: Innlandet
    ast: Innlandet
    ay: Innlandet
    az: Innlandet
    bar: Innlandet
    bcl: Innlandet
    bi: Innlandet
    bjn: Innlandet
    bm: Innlandet
    br: Innlandet
    brh: Innlandet
    bs: Innlandet
    ca: Innlandet
    cbk-zam: Innlandet
    cdo: Innlandet
    ceb: Innlandet
    ch: Innlandet
    cho: Innlandet
    chr: Innlandet
    chy: Innlandet
    co: Innlandet
    cr: Innlandet
    crh-latn: Innlandet
    cs: Innlandet
    csb: Innlandet
    cy: Innlandet
    da: Innlandet
    de: Innlandet
    de-at: Innlandet
    de-ch: Innlandet
    diq: Innlandet
    dsb: Innlandet
    dtp: Innlandet
    ee: Innlandet
    eml: Innlandet
    en: Innlandet
    en-ca: Innlandet
    en-gb: Innlandet
    eo: Innlandet
    es: Innlandet
    et: Innlandet
    eu: Innlandet
    ext: Innlandet
    ff: Innlandet
    fi: Innlandet
    fit: Innlandet
    fj: Innlandet
    fo: Innlandet
    fr: Innlandet
    frp: Innlandet
    frr: Innlandet
    fur: Innlandet
    fy: Innlandet
    ga: Innlandet
    gag: Innlandet
    gd: Innlandet
    gl: Innlandet
    gn: Innlandet
    got: Innlandet
    gsw: Innlandet
    ha: Innlandet
    hak: Innlandet
    haw: Innlandet
    he: ינלנה
    hif-latn: Innlandet
    ho: Innlandet
    hr: Innlandet
    hsb: Innlandet
    ht: Innlandet
    hu: Innlandet
    hy: Թեդի Պակ
    hz: Innlandet
    ia: Innlandet
    id: Innlandet
    ie: Innlandet
    ig: Innlandet
    ik: Innlandet
    ike-latn: Innlandet
    ilo: Innlandet
    io: Innlandet
    is: Innlandet
    it: Innlandet
    iu: Innlandet
    ja: インラント県
    jam: Innlandet
    jbo: Innlandet
    jv: Innlandet
    kaa: Innlandet
    kab: Innlandet
    kg: Innlandet
    ki: Innlandet
    kj: Innlandet
    kk-latn: Innlandet
    kk-tr: Innlandet
    kl: Innlandet
    ko: 인란데주
    kr: Innlandet
    krj: Innlandet
    ksh: Innlandet
    ku: Innlandet
    la: Innlandet
    lad: Innlandet
    lb: Innlandet
    lfn: Innlandet
    li: Innlandet
    lij: Innlandet
    lmo: Innlandet
    ln: Innlandet
    loz: Innlandet
    lt: Innlandet
    ltg: Innlandet
    lus: Innlandet
    lv: Innlandet
    lzz: Innlandet
    map-bms: Innlandet
    mi: Innlandet
    min: Innlandet
    ms: Innlandet
    mt: Innlandet
    mus: Innlandet
    mwl: Innlandet
    na: Innlandet
    nah: Innlandet
    nap: Innlandet
    nb: Innlandet
    nds: Innlandet
    nds-nl: Innlandet
    ng: Innlandet
    nl: Innlandet
    nn: Innlandet
    nov: Innlandet
    nrm: Innlandet
    nso: Innlandet
    nv: Innlandet
    ny: Innlandet
    oc: Innlandet
    om: Innlandet
    pag: Innlandet
    pam: Innlandet
    pcd: Innlandet
    pdc: Innlandet
    pdt: Innlandet
    pfl: Innlandet
    pih: Innlandet
    pl: Innlandet
    pms: Innlandet
    prg: Innlandet
    ps: اينلانه
    pt: Innlandet
    pt-br: Innlandet
    qu: Innlandet
    qug: Innlandet
    rif: Innlandet
    rm: Innlandet
    rmy: Innlandet
    rn: Innlandet
    ro: Innlandet
    roa-tara: Innlandet
    ru: Иннландет
    rup: Innlandet
    ruq-latn: Innlandet
    rw: Innlandet
    sat: Innlandet
    sc: Innlandet
    scn: Innlandet
    sco: Innlandet
    sdc: Innlandet
    se: Innlandet
    sei: Innlandet
    sg: Innlandet
    sgs: Innlandet
    sh: Innlandet
    shi-latn: Innlandet
    sk: Innlandet
    sl: Innlandet
    sli: Innlandet
    sm: Innlandet
    sma: Innlandet
    sn: Innlandet
    so: Innlandet
    sq: Innlandet
    sr-el: Innlandet
    srn: Innlandet
    st: Innlandet
    stq: Innlandet
    sv: Innlandet
    sw: Innlandet
    szl: Innlandet
    tet: Innlandet
    tg-latn: Innlandet
    th: เทศมณฑลอินลันเนอ
    tk: Innlandet
    tl: Innlandet
    tn: Innlandet
    to: Innlandet
    tpi: Innlandet
    tr: Innlandet
    tru: Innlandet
    ts: Innlandet
    tt-latn: Innlandet
    tum: Innlandet
    ty: Innlandet
    ug-latn: Innlandet
    uk: Іннланне
    uz: Innlandet
    ve: Innlandet
    vec: Innlandet
    vep: Innlandet
    vi: Innlandet
    vls: Innlandet
    vmf: Innlandet
    vo: Innlandet
    vot: Innlandet
    wa: Innlandet
    war: Innlandet
    wo: Innlandet
    xh: Innlandet
    yo: Innlandet
    za: Innlandet
    zea: Innlandet
    zh: 內陸郡
    zu: Innlandet
  geo:
    latitude:
    longitude:
    min_latitude:
    min_longitude:
    max_latitude:
    max_longitude:
  name: Innlandet
'38':
  translations:
    ast: Vestfold og Telemark
    cs: Vestfold og Telemark
    da: Vestfold og Telemark
    de: Vestfold og Telemark
    de-ch: Vestfold og Telemark
    el: Βέστφολντ ογκ Τέλεμαρκ
    en: Vestfold og Telemark
    en-ca: Vestfold og Telemark
    en-gb: Vestfold og Telemark
    es: Provincia de Vestfold og Telemark
    et: Vestfold og Telemargi maakond
    fr: Vestfold og Telemark
    he: וסטפול וטלמרק
    is: Vestfold og Þelamörk
    it: Vestfold og Telemark
    ja: ヴェストフォル・オ・テレマルク県
    ko: 베스트폴오그텔레마르크주
    nb: Vestfold og Telemark
    nl: Vestfold og Telemark
    nn: Vestfold og Telemark fylke
    pt: Vestfold og Telemark
    sv: Vestfold og Telemark
    th: เทศมณฑลเว็สต์ฟ็อลและเทเลอมาร์ก
    uk: Вестфолд-ог-Телемарк
    zh: 西福尔-泰勒马克郡
  geo:
    latitude:
    longitude:
    min_latitude:
    min_longitude:
    max_latitude:
    max_longitude:
  name: Vestfold og Telemark
'42':
  translations:
    af: Agder
    ast: Agder
    br: Agder
    cs: Agder
    da: Agder
    de: Agder
    el: Άγκντερ
    en: Agder
    es: Reino de Agder
    et: Agder
    fi: Agder
    fr: Agder
    fy: Agder
    he: אגדר
    hy: Ագդեր
    is: Agðir
    it: Agder
    ja: アグデル
    ko: 아그데르주
    lb: Agder
    nb: Agder
    nds: Agder
    nds-nl: Agder
    nl: Agder
    nn: Agder
    pl: Agder
    pnb: اگدر
    sv: Agder
    ta: அக்டர்
    th: เทศมณฑลอักเดอร์
    uk: Агдер
    zh: 阿格德爾
  geo:
    latitude:
    longitude:
    min_latitude:
    min_longitude:
    max_latitude:
    max_longitude:
  name: Agder
'46':
  translations:
    af: Vestland
    ast: Vestland
    ca: Vestland
    cs: Vestland
    da: Vestland
    de: Vestland
    en: Vestland
    es: Provincia de Vestland"
    fa: وستلند
    fr: Vestland
    he: וסטלן
    is: Vesturland (fylki í Noregi)
    it: Vestland
    ja: ヴェストラン県
    ko: 베스트란주
    nb: Vestland
    nl: Vestland
    nn: Vestland fylke
    pl: Vestland
    pt: Vestland
    ru: Вестланн
    sv: Vestland
    th: เทศมณฑลเว็สต์ลัน
    uk: Вестланн
    zh: 韋斯特蘭郡
  geo:
    latitude:
    longitude:
    min_latitude:
    min_longitude:
    max_latitude:
    max_longitude:
  name: Vestland
'50':
  translations:
    ang: Þrondham
    ar: تروندلاغ
    ast: Trøndelag
    azb: تروندلاق
    be: Рэгіён Трондэлаг
    ca: Trøndelag
    cs: Trøndelag
    da: Trøndelag
    de: Trøndelag
    diq: Trøndelag
    el: Τρόντελαγκ
    en: Trøndelag
    eo: Trøndelag
    es: Trøndelag
    et: Trøndelag
    fa: تروندلاگ
    fi: Trøndelagin fylke
    fo: Trøndelag fylki
    fr: Trøndelag
    fy: Trøndelag
    he: נורבגיה התיכונה
    hu: Trøndelag
    hy: Տրյոնդելագ
    is: Þrændalög
    it: Trøndelag
    ja: トロンデラーグ
    ka: ტრიონდელაგი
    ko: 트뢰넬라그
    li: Trøndelag
    lt: Triondelagas
    lv: Trendelāga
    mk: Тренделаг
    nb: Trøndelag
    nl: Trøndelag
    nn: Trøndelag
    os: Централон Норвеги
    pl: Trøndelag
    pt: Trøndelag
    ro: Trøndelag
    ru: Трёнделаг
    se: Trøndelága
    sk: Trøndelag
    sl: Trøndelag
    sma: Trööndelage
    sq: Trøndelag
    sv: Trøndelag
    th: เทศมณฑลเทรินเดอลาก
    tr: Trøndelag
    tt: Трөнделаг
    uk: Треннелаг
    ur: تروندیلاگ
    zh: 特倫德拉格
    zh-cn: 特伦德拉格
    zh-hans: 特伦德拉格
    zh-hant: 特倫德拉格
    zh-hk: 特倫德拉格
    zh-sg: 特伦德拉格
    zh-tw: 特倫德拉格
  geo:
    latitude:
    longitude:
    min_latitude:
    min_longitude:
    max_latitude:
    max_longitude:
  name: Trøndelag
'54':
  translations:
    ast: Troms og Finnmark
    cs: Troms a Finnmark
    da: Troms og Finnmark
    de: Troms og Finnmark
    de-ch: Troms og Finnmark
    el: Τρομς ογκ Φίνμαρκ
    en: Troms og Finnmark fylke
    en-ca: Troms og Finnmark
    en-gb: Troms og Finnmark
    es: Provincia de Troms y Finnmark
    et: Troms og Finnmargi maakond
    fi: Tromssan ja Finnmarkin lääni
    fkv: Tromssa ja Finmarkku
    fr: Comté de Troms et Finnmark
    he: טרומס ופינמרק
    hu: Troms og Finnmark
    is: Troms og Finnmörk
    it: Troms og Finnmark
    ja: トロムス・オ・フィンマルク県
    ko: 트롬스오그핀마르크주
    nb: Troms og Finnmark
    nl: Troms og Finnmark
    nn: Troms og Finnmark
    pl: Troms og Finnmark
    pt: Troms og Finnmark
    ru: Тромс и Финнмарк
    se: Romsa ja Finnmárku
    sv: Troms og Finnmark
    th: เทศมณฑลทรุมส์และฟินมาร์ก
    uk: Тромс-ог-Фіннмарк
    zh: 特罗姆斯-芬马克郡
  geo:
    latitude:
    longitude:
    min_latitude:
    min_longitude:
    max_latitude:
    max_longitude:
  name: Troms og Finnmark
>>>>>>> 879b3aff
<|MERGE_RESOLUTION|>--- conflicted
+++ resolved
@@ -1,40 +1,6 @@
-<<<<<<< HEAD
----
-NO-01: 
-  name: Østfold
-  code: 
-  unofficial_names: Østfold
-  geo:
-    latitude: 59.25582859999999
-    longitude: 11.3279007
-    min_latitude: 58.8768946
-    min_longitude: 10.5764046
-    max_latitude: 59.79051459999999
-    max_longitude: 11.9460045
-  translations:
-    en: Østfold
-  comments: 
-NO-02: 
-  name: Akershus
-  code: 
-  unofficial_names: Akershus
-  geo:
-    latitude: 60.00002019999999
-    longitude: 11.3690301
-    min_latitude: 59.4718821
-    min_longitude: 10.3290796
-    max_latitude: 60.59664780000001
-    max_longitude: 11.9260507
-=======
 NO-03:
-  unofficial_names: Oslo
->>>>>>> 879b3aff
-  translations:
-    en: Akershus
-  comments: 
-NO-03: 
   name: Oslo
-  code: 
+  code:
   unofficial_names: Oslo
   geo:
     latitude: 59.9138688
@@ -43,550 +9,6 @@
     min_longitude: 10.6225688
     max_latitude: 59.978035
     max_longitude: 10.9476642
-<<<<<<< HEAD
-  translations:
-    en: Oslo
-  comments: 
-NO-04: 
-  name: Hedmark
-  code: 
-  unofficial_names: Hedmark
-  geo:
-    latitude: 61.3967311
-    longitude: 11.5627369
-    min_latitude: 59.84135440000001
-    min_longitude: 9.5838267
-    max_latitude: 62.6969236
-    max_longitude: 12.8708487
-  translations:
-    en: Hedmark
-  comments: 
-NO-05: 
-  name: Oppland
-  code: 
-  unofficial_names: Oppland
-  geo:
-    latitude: 61.5422752
-    longitude: 9.716631399999999
-    min_latitude: 60.13160989999999
-    min_longitude: 7.3425305
-    max_latitude: 62.37840250000001
-    max_longitude: 11.1327999
-  translations:
-    en: Oppland
-  comments: 
-NO-06: 
-  name: Buskerud
-  code: 
-  unofficial_names: Buskerud
-  geo:
-    latitude: 60.48460249999999
-    longitude: 8.698376399999999
-    min_latitude: 59.4078708
-    min_longitude: 7.438842299999999
-    max_latitude: 61.0917205
-    max_longitude: 10.6192606
-  translations:
-    en: Buskerud
-  comments: 
-NO-07: 
-  name: Vestfold
-  code: 
-  unofficial_names: Vestfold
-  geo:
-    latitude: 59.17078619999999
-    longitude: 10.1144355
-    min_latitude: 58.8402834
-    min_longitude: 9.7553356
-    max_latitude: 59.6915912
-    max_longitude: 10.6001915
-  translations:
-    en: Vestfold
-  comments: 
-NO-08: 
-  name: Telemark
-  code: 
-  unofficial_names: Telemark
-  geo:
-    latitude: 59.39139849999999
-    longitude: 8.321121
-    min_latitude: 58.76740489999999
-    min_longitude: 7.0962874
-    max_latitude: 60.1882718
-    max_longitude: 9.895088099999999
-  translations:
-    en: Telemark
-  comments: 
-NO-09: 
-  name: Aust-Agder
-  code: 
-  unofficial_names: Aust-Agder
-  geo:
-    latitude: 58.66703039999999
-    longitude: 8.0844752
-    min_latitude: 58.1050135
-    min_longitude: 6.8245331
-    max_latitude: 59.6704093
-    max_longitude: 9.3693846
-  translations:
-    en: Aust-Agder
-  comments: 
-NO-10: 
-  name: Vest-Agder
-  code: 
-  unofficial_names: Vest-Agder
-  geo:
-    latitude: 58.368605
-    longitude: 6.901961600000001
-    min_latitude: 57.95849709999999
-    min_longitude: 6.3765277
-    max_latitude: 59.18884579999999
-    max_longitude: 8.2098324
-=======
-  name: Oslo
-NO-11:
-  unofficial_names: Rogaland
->>>>>>> 879b3aff
-  translations:
-    en: Vest-Agder
-  comments: 
-NO-11: 
-  name: Rogaland
-  code: 
-  unofficial_names: Rogaland
-  geo:
-    latitude: 59.1489544
-    longitude: 6.0143431
-    min_latitude: 58.2776276
-    min_longitude: 4.844005999999999
-    max_latitude: 59.84433379999999
-    max_longitude: 7.2119667
-<<<<<<< HEAD
-  translations:
-    en: Rogaland
-  comments: 
-NO-12: 
-  name: Hordaland
-  code: 
-  unofficial_names: Hordaland
-  geo:
-    latitude: 60.2733674
-    longitude: 5.7220194
-    min_latitude: 59.4759811
-    min_longitude: 4.6334781
-    max_latitude: 61.0352379
-    max_longitude: 7.732114699999999
-  translations:
-    en: Hordaland
-  comments: 
-NO-14: 
-  name: Sogn og Fjordane
-  code: 
-  unofficial_names: Sogn og Fjordane
-  geo:
-    latitude: 61.5539435
-    longitude: 6.3325879
-    min_latitude: 60.67554759999999
-    min_longitude: 4.5000011
-    max_latitude: 62.2168708
-    max_longitude: 8.3220528
-=======
-  name: Rogaland
-NO-15:
-  unofficial_names: Møre og Romsdal
->>>>>>> 879b3aff
-  translations:
-    en: Sogn og Fjordane
-  comments: 
-NO-15: 
-  name: Møre og Romsdal
-  code: 
-  unofficial_names: Møre og Romsdal
-  geo:
-    latitude: 62.9760369
-    longitude: 8.018272399999999
-    min_latitude: 61.9565835
-    min_longitude: 5.263584499999999
-    max_latitude: 63.5377568
-    max_longitude: 9.5842118
-<<<<<<< HEAD
-  translations:
-    en: Møre og Romsdal
-  comments: 
-NO-16: 
-  name: Sør-Trøndelag
-  code: 
-  unofficial_names: Sør-Trøndelag
-  geo:
-    latitude: 63.0136823
-    longitude: 10.3487135
-    min_latitude: 62.2557267
-    min_longitude: 8.233780099999999
-    max_latitude: 64.4653999
-    max_longitude: 12.2467012
-  translations:
-    en: Sør-Trøndelag
-  comments: 
-NO-17: 
-  name: Nord-Trøndelag
-  code: 
-  unofficial_names: Nord-Trøndelag
-  geo:
-    latitude: 64.4370792
-    longitude: 11.7462949
-    min_latitude: 63.1806873
-    min_longitude: 10.1335962
-    max_latitude: 65.39440379999999
-    max_longitude: 14.3259858
-=======
-  name: Møre og Romsdal
-NO-18:
-  unofficial_names: Nordland
->>>>>>> 879b3aff
-  translations:
-    en: Nord-Trøndelag
-  comments: 
-NO-18: 
-  name: Nordland
-  code: 
-  unofficial_names: Nordland
-  geo:
-    latitude: 67.69167019999999
-    longitude: 12.7019476
-<<<<<<< HEAD
-    min_latitude: 
-    min_longitude: 
-    max_latitude: 
-    max_longitude: 
-  translations:
-    en: Nordland
-  comments: 
-NO-19: 
-  name: Troms
-  code: 
-  unofficial_names: Troms
-  geo:
-    latitude: 69.81782419999999
-    longitude: 18.7819365
-    min_latitude: 68.3560138
-    min_longitude: 15.5925417
-    max_latitude: 70.31976139999999
-    max_longitude: 22.8944657
-  translations:
-    en: Troms
-  comments: 
-NO-20: 
-  name: Finnmark
-  code: 
-  unofficial_names:
-  - Finnmarku
-  geo:
-    latitude: 70.4830388
-    longitude: 26.0135108
-    min_latitude: 68.55459180000001
-    min_longitude: 21.173939
-    max_latitude: 71.1854762
-    max_longitude: 31.1682684
-  translations:
-    en: Finnmark
-  comments: 
-NO-21: 
-  name: Svalbard (Arctic Region) (See also country code SJ)
-  code: 
-  unofficial_names: Svalbard (Arctic Region) (See also country code SJ)
-  geo:
-    latitude: 
-    longitude: 
-    min_latitude: 
-    min_longitude: 
-    max_latitude: 
-    max_longitude: 
-  translations:
-    en: Svalbard (Arctic Region) (See also country code SJ)
-  comments: 
-NO-22: 
-  name: Jan Mayen (Arctic Region) (See also country code SJ)
-  code: 
-  unofficial_names: Jan Mayen (Arctic Region) (See also country code SJ)
-  geo:
-    latitude: 
-    longitude: 
-    min_latitude: 
-    min_longitude: 
-    max_latitude: 
-    max_longitude: 
-  translations:
-    en: Jan Mayen (Arctic Region) (See also country code SJ)
-  comments: 
-'01': 
-  name: 
-  code: 
-  unofficial_names: 
-  geo:
-    latitude: 
-    longitude: 
-    min_latitude: 
-    min_longitude: 
-    max_latitude: 
-    max_longitude: 
-  translations:
-    af: Østfold
-    ar: أوستفولد
-    be: Эстфал
-    bg: Йостфол
-    bn: ওস্টফোল্ড
-    ca: Østfold
-    cs: Østfold
-    da: Østfold
-    de: Østfold
-    el: Όστφολντ
-    en: Østfold
-    es: Østfold
-    et: Østfold
-    eu: Østfold
-    fa: اوستفولد
-    fi: Østfoldin lääni
-    fr: Comté d’Østfold
-    gu: ઓસ્ટફોલ્ડ
-    he: אסטפולד
-    hi: ओस्टफ़ोल्ड
-    hr: Østfold
-    hu: Østfold megye
-    hy: Էստֆոլդ
-    id: Østfold
-    is: Austfold
-    it: Østfold
-    ja: エストフォル県
-    ka: ესტფოლდი
-    kn: ಓಸ್ಟ್ಫೋಲ್ಡ್
-    ko: 외스트폴 주
-    lt: Estfoldas
-    mr: ओस्टफॉल्ड
-    ms: Ostfold
-    nb: Østfold
-    nl: Østfold
-    pl: Østfold
-    pt: Østfold
-    ro: Østfold
-    ru: Эстфолл
-    si: ඔස්ට්ෆෝල්ඩ්
-    sk: Østfold
-    sl: Østfold
-    sr: Естфолд
-    sv: Østfold fylke
-    sw: Østfold
-    ta: ஒஸ்டபோல்டு
-    te: ఓస్ట్‌ఫోల్డ్
-    th: แอสต์โฟลด์
-    tr: Østfold
-    uk: Естфол
-    ur: اوستفول
-    vi: Østfold
-    zh: 东福尔郡
-    lv: Estfolla
-    ceb: Østfold fylke
-    sr_Latn: Estfold
-    sq: Østfold
-    ccp: "\U00011103\U0001112E\U0001110C\U00011134\U0001111C\U0001112E\U00011123\U00011133\U00011113\U00011134"
-    ps: اوستفولد
-    az: Östfold
-    bs: Østfold
-    mk: Естфол
-  comments: 
-'02': 
-  name: 
-  code: 
-  unofficial_names: 
-  geo:
-    latitude: 
-    longitude: 
-    min_latitude: 
-    min_longitude: 
-    max_latitude: 
-    max_longitude: 
-  translations:
-    af: Akershus
-    ar: آكرشوس
-    be: Акерсхус
-    bg: Акешхус
-    bn: একেরশাস
-    ca: Akershus
-    cs: Akershus
-    da: Akershus
-    de: Akershus
-    el: Ακέρσους
-    en: Akershus
-    es: Akershus
-    et: Akershus
-    eu: Akershus
-    fa: آکرشوس
-    fi: Akershusin lääni
-    fr: Comté d’Akershus
-    gu: અકર્સસ
-    he: אקרסהוס
-    hi: अकर्शस
-    hr: Akershus
-    hu: Akershus megye
-    hy: Ակերսհուս
-    id: Akershus
-    is: Akurshús
-    it: Akershus
-    ja: アーケシュフース県
-    ka: აკერსხუსი
-    kn: ಅಕರ್ಶಸ್
-    ko: 아케르스후스 주
-    lt: Akershusas
-    lv: Ākešhusa
-    mr: अकर्सस
-    ms: Akershus
-    nb: Akershus
-    ne: एकर्सहस
-    nl: Akershus
-    pl: Akershus
-    pt: Akershus
-    ro: Akershus
-    ru: Акерсхус
-    si: අකෙර්ෂුස්
-    sk: Akershus
-    sl: Akershus
-    sr: Акерсхус
-    sv: Akershus fylke
-    sw: Akershus
-    ta: அகிற்ஸ்ஸ்
-    te: ఆకేర్షస
-    th: อาเคอร์ชูส
-    tr: Akershus
-    uk: Акерсгус
-    ur: آکیشوس
-    vi: Akershus
-    ceb: Akershus fylke
-    sr_Latn: Akershus
-    zh: 阿克什胡斯郡
-    sq: Akershus
-    ccp: "\U00011103\U00011107\U0001112C\U00011122\U00011134\U00011125\U0001112A\U0001110C\U00011134"
-    bs: Akershus
-    mk: Акершус
-  comments: 
-'03': 
-  name: 
-  code: 
-  unofficial_names: 
-  geo:
-    latitude: 
-    longitude: 
-    min_latitude: 
-    min_longitude: 
-    max_latitude: 
-    max_longitude: 
-=======
-    min_latitude:
-    min_longitude:
-    max_latitude:
-    max_longitude:
-  name: Nordland
-NO-21:
-  unofficial_names: Svalbard (Arctic Region)
-  translations:
-    en: Svalbard (Arctic Region)
-  geo:
-    latitude:
-    longitude:
-    min_latitude:
-    min_longitude:
-    max_latitude:
-    max_longitude:
-  name: Svalbard (Arctic Region)
-NO-22:
-  unofficial_names: Jan Mayen (Arctic Region)
-  translations:
-    en: Jan Mayen
-  geo:
-    latitude:
-    longitude:
-    min_latitude:
-    min_longitude:
-    max_latitude:
-    max_longitude:
-  name: Jan Mayen (Arctic Region)
-NO-30:
-  translations:
-    en: Viken
-  geo:
-    latitude:
-    longitude:
-    min_latitude:
-    min_longitude:
-    max_latitude:
-    max_longitude:
-  name: Viken
-NO-34:
-  translations:
-    en: Innlandet
-  geo:
-    latitude:
-    longitude:
-    min_latitude:
-    min_longitude:
-    max_latitude:
-    max_longitude:
-  name: Innlandet
-NO-38:
-  translations:
-    en: Vestfold og Telemark
-  geo:
-    latitude:
-    longitude:
-    min_latitude:
-    min_longitude:
-    max_latitude:
-    max_longitude:
-  name: Vestfold og Telemark
-NO-42:
-  translations:
-    en: Agder
-  geo:
-    latitude:
-    longitude:
-    min_latitude:
-    min_longitude:
-    max_latitude:
-    max_longitude:
-  name: Agder
-NO-46:
-  translations:
-    en: Vestland
-  geo:
-    latitude:
-    longitude:
-    min_latitude:
-    min_longitude:
-    max_latitude:
-    max_longitude:
-  name: Vestland
-NO-50:
-  translations:
-    en: Trøndelag
-  geo:
-    latitude:
-    longitude:
-    min_latitude:
-    min_longitude:
-    max_latitude:
-    max_longitude:
-  name: Trøndelag
-NO-54:
-  translations:
-    en: Troms og Finnmark fylke
-  geo:
-    latitude:
-    longitude:
-    min_latitude:
-    min_longitude:
-    max_latitude:
-    max_longitude:
-  name: Troms og Finnmark
-'03':
->>>>>>> 879b3aff
   translations:
     af: Oslo
     am: ኦስሎ
@@ -650,488 +72,17 @@
     uk: Осло
     ur: اوسلو
     vi: Oslo
-<<<<<<< HEAD
-    cy: Oslo
-    ceb: Oslo
-    sr_Latn: Oslo
-    zh: 奥斯陆
-    yue_Hans: 奥斯陆
-    jv: Oslo
-    sq: Oslo
-    ccp: "\U00011103\U00011127\U0001110C\U00011134\U00011123\U0001112E"
-    ga: Osló
-    ky: Осло
-    so: Oslo
-    pa: ਓਸਲੋ
-    kk: Осло
-    yue: 奧斯陸
-    my: အော့စလိုမြို့
-    yo: Oslo
-    uz: Oslo
-    bs: Oslo
-    mk: Осло
-  comments: 
-'04': 
-  name: 
-  code: 
-  unofficial_names: 
-  geo:
-    latitude: 
-    longitude: 
-    min_latitude: 
-    min_longitude: 
-    max_latitude: 
-    max_longitude: 
-  translations:
-    af: Hedmark
-    ar: هيدمارك
-    be: Хедмарк
-    bg: Хедмарк
-    bn: হেডমার্ক
-    ca: Hedmark
-    cs: Hedmark
-    da: Hedmark
-    de: Hedmark
-    el: Χέντμαρκ
-    en: Hedmark
-    es: Hedmark
-    et: Hedmark
-    eu: Hedmark
-    fa: هدمارک
-    fi: Hedmarkin lääni
-    fr: comté de Hedmark
-    gu: હેડેમાર્ક
-    hi: हेडमार्क
-    hr: Hedmark
-    hu: Hedmark megye
-    hy: Հեդմարկ
-    id: Hedmark
-    is: Heiðmörk
-    it: Hedmark
-    ja: ヘードマルク県
-    ka: ხედმარკი
-    kn: ಹೆಡ್ಮಾರ್ಕ್
-    ko: 헤드마르크 주
-    lt: Hedmarkas
-    mr: हेडमार्क
-    ms: Hedmark
-    nb: Hedmark
-    nl: Hedmark
-    pl: Hedmark
-    pt: Hedmark
-    ro: Hedmark
-    ru: Хедмарк
-    si: හෙඩ්මාර්ක්
-    sk: Hedmark
-    sl: Hedmark
-    sr: Хедмарк
-    sv: Hedmark fylke
-    sw: Hedmark
-    ta: ஹெட்மார்க்
-    te: హెడ్మార్క్
-    th: เฮ็ดมาร์ค
-    tr: Hedmark
-    uk: Гедмарк
-    ur: ہیڈمارک
-    vi: Hedmark
-    lv: Hedmarka
-    ceb: Hedmark fylke
-    sr_Latn: Hedmark
-    zh: 海德马克郡
-    sq: Hedmark
-    ccp: "\U00011126\U0001112C\U00011116\U00011134\U0001111F\U00011122\U00011134\U00011107\U00011134"
-    ps: هدمارک
-    he: הדמרק
-    bs: Hedmark
-    mk: Хедмарк
-  comments: 
-'05': 
-  name: 
-  code: 
-  unofficial_names: 
-  geo:
-    latitude: 
-    longitude: 
-    min_latitude: 
-    min_longitude: 
-    max_latitude: 
-    max_longitude: 
-  translations:
-    af: Oppland
-    ar: أوبلاند
-    be: Оплан
-    bg: Оплан
-    bn: অপল্যান্ড
-    ca: Oppland
-    cs: Oppland
-    da: Oppland
-    de: Oppland
-    el: Όπλαντ
-    en: Oppland
-    es: Oppland
-    et: Oppland
-    eu: Oppland
-    fa: اوپلاند (نروژ)
-    fi: Opplandin lääni
-    fr: comté d’Oppland
-    gu: ઓપ્પલેન્ડ
-    hi: ओपलैंड
-    hr: Oppland
-    hu: Oppland megye
-    hy: Օպլանդ
-    id: Oppland
-    is: Upplönd
-    it: Oppland
-    ja: オップラン県
-    ka: ოპლანი
-    kn: ಆಪ್ಲಾಂಡ್
-    ko: 오플란 주
-    lt: Oplandas
-    lv: Oplanne
-    mr: ऑप्पलँड
-    ms: Oppland
-    nb: Oppland
-    nl: Oppland
-    pl: Oppland
-    pt: Oppland
-    ro: Oppland
-    ru: Оппланн
-    si: ඔප්ලන්ඩ්
-    sk: Oppland
-    sl: Oppland
-    sr: Опланд
-    sv: Oppland fylke
-    sw: Oppland
-    ta: ஒப்பிலான்ட்
-    te: ఆప్లాండ్
-    th: เทศบาลเมืองโคการ์
-    tr: Oppland
-    uk: Опплан
-    ur: اوپلان
-    vi: Oppland
-    ceb: Oppland fylke
-    sr_Latn: Opland
-    zh: 奥普兰郡
-    sq: Oppland
-    ccp: "\U00011103\U00011127\U0001111B\U00011133\U00011126\U0001112E\U00011123\U00011133\U00011120\U0001111A\U00011133\U00011113\U00011134"
-    he: אופלנד (נורווגיה)
-    bs: Oppland
-    mk: Опланд
-  comments: 
-'06': 
-  name: 
-  code: 
-  unofficial_names: 
-  geo:
-    latitude: 
-    longitude: 
-    min_latitude: 
-    min_longitude: 
-    max_latitude: 
-    max_longitude: 
-  translations:
-    af: Buskerud
-    ar: بوسكرود
-    be: Бускеруд
-    bg: Бюскерю
-    bn: বুস্কেরুদ
-    ca: Buskerud
-    cs: Buskerud
-    da: Buskerud
-    de: Buskerud
-    el: Μπούσκερουντ
-    en: Buskerud
-    es: Buskerud
-    et: Buskerud
-    eu: Buskerud
-    fa: بوسکرود
-    fi: Buskerudin lääni
-    fr: Comté de Buskerud
-    gu: બુસકેરુડ
-    hi: बस्केरूद
-    hr: Buskerud
-    hu: Buskerud megye
-    hy: Բուսկերուդ
-    id: Buskerud
-    is: Buskerud
-    it: Buskerud
-    ja: ブスケルー県
-    ka: ბუსკერუდი
-    kn: ಬಸ್ಕ್ರೋಡ್
-    ko: 부스케루 주
-    lt: Biuskeriudas
-    lv: Buskeruda
-    mr: बस्केरुड
-    ms: Buskerud
-    nb: Buskerud
-    nl: Buskerud
-    pl: Buskerud
-    pt: Buskerud
-    ro: Buskerud
-    ru: Бускеруд
-    si: බස්කෙරුඩ්
-    sk: Buskerud
-    sl: Buskerud
-    sr: Бускеруд
-    sv: Buskerud fylke
-    sw: Buskerud
-    ta: புஸ்கிருத்
-    te: బుస్కెరుడ్
-    th: เทศมณฑลบุสเครุด
-    tr: Buskerud
-    uk: Бускерюд
-    ur: بوسکرود
-    vi: Buskerud
-    ceb: Buskerud fylke
-    sr_Latn: Buskerud
-    zh: 布斯克吕郡
-    sq: Buskerud
-    ccp: "\U0001111D\U0001110C\U00011134\U00011107\U0001112C\U00011122\U0001112A\U00011116\U00011134"
-    he: בוסקרוד
-    bs: Buskerud
-    mk: Бускеруд
-  comments: 
-'07': 
-  name: 
-  code: 
-  unofficial_names: 
-  geo:
-    latitude: 
-    longitude: 
-    min_latitude: 
-    min_longitude: 
-    max_latitude: 
-    max_longitude: 
-  translations:
-    af: Vestfold
-    ar: فستفولد
-    be: Вестфал
-    bg: Вестфол
-    bn: ভেস্টফোল্ড
-    ca: Vestfold
-    cs: Vestfold
-    da: Vestfold
-    de: Vestfold
-    el: Βέστφολντ
-    en: Vestfold
-    es: Vestfold
-    et: Vestfold
-    eu: Vestfold
-    fa: وستفولد
-    fi: Vestfoldin lääni
-    fr: comté de Vestfold
-    gu: વેસ્ટફોલ્ડ
-    he: וסטפולד
-    hi: वेस्टफ़ोल्ड
-    hr: Vestfold
-    hu: Vestfold megye
-    id: Vestfold
-    is: Vestfold
-    it: Vestfold
-    ja: ヴェストフォル県
-    ka: ვესტფოლდი
-    kn: ವೆಸ್ಟ್ಫೋಲ್ಡ್
-    ko: 베스트폴 주
-    lt: Vestfoldas
-    mr: वेस्टफॉल्ड
-    ms: Vestfold
-    nb: Vestfold
-    nl: Vestfold
-    pl: Vestfold
-    pt: Vestfold
-    ro: Vestfold
-    ru: Вестфолл
-    si: වෙස්ට්ෆෝල්ඩ්
-    sk: Vestfold
-    sl: Vestfold
-    sr: Вестфолд
-    sv: Vestfold fylke
-    ta: வெஸ்டபோல்டு
-    te: వెస్ట్‌ఫోల్డ్
-    th: เทศมณฑลเวสต์ฟอลด์
-    tr: Vestfold
-    uk: Вестфол
-    ur: ویستفول
-    vi: Vestfold
-    lv: Vestfolda
-    ceb: Vestfold fylke
-    sr_Latn: Vestfold
-    zh: 西福尔郡
-    sq: Vestfold
-    ccp: "\U0001111E\U0001112C\U0001110C\U00011134\U00011111\U00011134\U0001111C\U0001112E\U00011123\U00011133\U00011113\U00011134"
-    hy: Վեստֆոլ
-    bs: Vestfold
-    mk: Вестфол
-  comments: 
-'10': 
-  name: 
-  code: 
-  unofficial_names: 
-  geo:
-    latitude: 
-    longitude: 
-    min_latitude: 
-    min_longitude: 
-    max_latitude: 
-    max_longitude: 
-  translations:
-    af: Vest-Agder
-    ar: فست أغدر
-    be: Вест-Агдэр
-    bg: Вест-Агдер
-    bn: ভেস্ত আগদের
-    ca: Vest-Agder
-    cs: Vest-Agder
-    da: Vest-Agder
-    de: Vest-Agder
-    el: Βεστ-Άγκντερ
-    en: Vest-Agder
-    es: Vest-Agder
-    et: Vest-Agder
-    eu: Vest-Agder
-    fa: وست آدر
-    fi: Länsi-Agderin lääni
-    fr: Comté de Vest-Agder
-    gu: વેસ્ટ-એડર
-    hi: वेस्ट-एग्डर
-    hr: Vest-Agder
-    hu: Vest-Agder megye
-    id: Vest-Agder
-    is: Vestur-Agðir
-    it: Vest-Agder
-    ja: ヴェスト・アグデル県
-    ka: ვესტ-აგდერი
-    kn: ವೆಸ್ಟ್-ಆಗ್ಡರ್
-    ko: 베스트아그데르 주
-    lt: Vakarų Agderis
-    mr: वेस्ट-एजडर
-    ms: Vest-Agder
-    nb: Vest-Agder
-    nl: Vest-Agder
-    pl: Vest-Agder
-    pt: Vest-Agder
-    ro: Vest-Agder
-    ru: Вест-Агдер
-    si: වෙස්ට්-අග්ඩර්
-    sk: Vest-Agder
-    sl: Vest-Agder
-    sr: Западни Агдер
-    sv: Vest-Agder fylke
-    ta: வேஸ்ட் - அஃடெர்
-    te: వెస్ట్‌-ఆగ్డర్
-    th: เวส-แอดเดอ
-    tr: Vest-Agder
-    uk: Вест-Аґдер
-    ur: ویست-آگدیر
-    vi: Vest-Agder
-    lv: Vestagdere
-    ceb: Vest-Agder Fylke
-    sr_Latn: Zapadni Agder
-    zh: 西阿格德尔郡
-    sq: Vest-Agder
-    ccp: "\U0001111E\U0001112C\U0001110C\U00011134\U00011111\U00011134-\U00011103\U00011107\U00011134\U00011113\U0001112C\U00011122\U00011134"
-    hy: Վեստ-Ագդեր
-    he: מערב אגדר
-    bs: Vest-Agder
-    mk: Вестагдер
-  comments: 
-'12': 
-  name: 
-  code: 
-  unofficial_names: 
-  geo:
-    latitude: 
-    longitude: 
-    min_latitude: 
-    min_longitude: 
-    max_latitude: 
-    max_longitude: 
-  translations:
-    af: Hordaland
-    ar: هوردالان
-    be: Хордалан
-    bg: Хордалан
-    bn: হর্ডাল্যান্ড
-    ca: Hordaland
-    cs: Hordaland
-    da: Hordaland
-    de: Hordaland
-    el: Χόρνταλαντ
-    en: Hordaland
-    es: Hordaland
-    et: Hordaland
-    eu: Hordaland
-    fa: هوردالاند
-    fi: Hordalandin lääni
-    fr: comté de Hordaland
-    gu: હોર્ડલેન્ડ
-    he: הורדלנד
-    hi: होर्डलैंड
-    hr: Hordaland
-    hu: Hordaland megye
-    hy: Հորդալան
-    id: Hordaland
-    is: Hörðaland
-    it: Hordaland
-    ja: ホルダラン県
-    ka: ჰორდალანი
-    kn: ಹೋರ್ಡಾಲ್ಯಾಂಡ್
-    ko: 호르달란 주
-    lt: Hordalandas
-    lv: Hordalanne
-    mr: हॉर्डालँड
-    ms: Hordaland
-    nb: Hordaland
-    ne: होर्डाल्यान्ड
-    nl: Hordaland
-    pl: Hordaland
-    pt: Hordaland
-    ro: Hordaland
-    ru: Хордаланн
-    si: හොර්ඩලන්තය
-    sk: Hordaland
-    sl: Hordaland
-    sr: Хордаланд
-    sv: Hordaland fylke
-    sw: Hordaland
-    ta: ஹார்டாலன்ட்
-    te: హోర్డాలాండ్
-    th: ฮอร์ดาแลนด์
-    tr: Hordaland
-    uk: Гордалан
-    ur: ہوردالان
-    vi: Hordaland
-    cy: Hordaland
-    ceb: Hordaland Fylke
-    sr_Latn: Hordaland
-    zh: 霍达兰郡
-    sq: Hordaland
-    ccp: "\U00011126\U00011127\U00011122\U00011134\U00011113\U00011123\U00011133\U00011120\U0001111A\U00011133\U00011113\U00011134"
-    bs: Hordaland
-    mk: Хордалан
-  comments: 
-'18': 
-  name: 
-  code: 
-  unofficial_names: 
-  geo:
-    latitude: 
-    longitude: 
-    min_latitude: 
-    min_longitude: 
-    max_latitude: 
-    max_longitude: 
-=======
-  geo:
-    latitude: 59.9138688
-    longitude: 10.7522454
-    min_latitude: 59.8096749
-    min_longitude: 10.6225688
-    max_latitude: 59.978035
-    max_longitude: 10.9476642
-  name: Oslo
-'11':
+NO-11:
+  name: Rogaland
+  code:
   unofficial_names: Rogaland
+  geo:
+    latitude: 59.1489544
+    longitude: 6.0143431
+    min_latitude: 58.2776276
+    min_longitude: 4.844005999999999
+    max_latitude: 59.84433379999999
+    max_longitude: 7.2119667
   translations:
     ar: روغالاند
     be: Ругалан
@@ -1174,16 +125,17 @@
     uk: Руґалан
     ur: روگالان
     vi: Rogaland
-  geo:
-    latitude: 59.1489544
-    longitude: 6.0143431
-    min_latitude: 58.2776276
-    min_longitude: 4.844005999999999
-    max_latitude: 59.84433379999999
-    max_longitude: 7.2119667
-  name: Rogaland
-'15':
+NO-15:
+  name: Møre og Romsdal
+  code:
   unofficial_names: Møre og Romsdal
+  geo:
+    latitude: 62.9760369
+    longitude: 8.018272399999999
+    min_latitude: 61.9565835
+    min_longitude: 5.263584499999999
+    max_latitude: 63.5377568
+    max_longitude: 9.5842118
   translations:
     ar: موره ورومسدال
     be: Мёрэ-ог-Румсдал
@@ -1224,17 +176,10 @@
     uk: Мере-ог-Ромсдал
     ur: مورہ او رومسدال
     vi: Møre og Romsdal
-  geo:
-    latitude: 62.9760369
-    longitude: 8.018272399999999
-    min_latitude: 61.9565835
-    min_longitude: 5.263584499999999
-    max_latitude: 63.5377568
-    max_longitude: 9.5842118
-  name: Møre og Romsdal
-'18':
+NO-18:
+  name: Nordland
+  code:
   unofficial_names: Nordland
->>>>>>> 879b3aff
   translations:
     af: Nordland
     ar: نورلان
@@ -1287,164 +232,6 @@
     uk: Нурлан
     ur: نودلان
     vi: Nordland
-<<<<<<< HEAD
-    ceb: Nordland Fylke
-    sr_Latn: Nordland
-    zh: 诺尔兰郡
-    sq: Nordland
-    ccp: "\U0001111A\U00011127\U00011122\U00011134\U00011113\U00011134\U00011123\U00011133\U00011120\U0001111A\U00011133\U00011113\U00011134"
-    he: נורדלנד
-    bs: Nordland
-    mk: Нурлан
-  comments: 
-'19': 
-  name: 
-  code: 
-  unofficial_names: 
-  geo:
-    latitude: 
-    longitude: 
-    min_latitude: 
-    min_longitude: 
-    max_latitude: 
-    max_longitude: 
-  translations:
-    af: Troms
-    ar: ترومس
-    be: Тромс
-    bg: Тромс
-    bn: ট্রোমস
-    ca: Troms
-    cs: Troms
-    da: Troms
-    de: Troms
-    el: Τρομς
-    en: Troms
-    es: Troms
-    et: Troms
-    eu: Troms
-    fa: ترومز
-    fi: Tromssan lääni
-    fr: Troms
-    gu: ટ્રોમ્સ
-    hi: ट्रोम्स
-    hr: Troms
-    hu: Troms megye
-    hy: Թրոմս
-    id: Troms
-    is: Tromsfylki
-    it: Troms
-    ja: トロムス県
-    ka: ტრომსი
-    kn: ಟ್ರೋಮ್ಸ್
-    ko: 트롬스 주
-    lt: Trumsas
-    lv: Trumse
-    mr: ट्रॉम्स
-    ms: Troms
-    nb: Troms
-    nl: Troms
-    pl: Troms
-    pt: Troms
-    ro: Troms
-    ru: Тромс
-    si: ට්‍රොම්ස්
-    sk: Troms
-    sl: Troms
-    sr: Тромс
-    sv: Troms fylke
-    ta: ட்ரோம்ஸ்
-    te: ట్రోమ్స్
-    th: ตรอมส์
-    tr: Troms
-    uk: Трумс
-    ur: ترومس
-    vi: Troms
-    ceb: Troms Fylke
-    sr_Latn: Troms
-    zh: 特罗姆斯郡
-    sq: Troms
-    ccp: "\U00011111\U00011133\U00011122\U0001112E\U0001111F\U00011134\U0001110C\U00011134"
-    ps: ترومس
-    bs: Troms
-    mk: Тромс
-  comments: 
-'20': 
-  name: 
-  code: 
-  unofficial_names: 
-  geo:
-    latitude: 
-    longitude: 
-    min_latitude: 
-    min_longitude: 
-    max_latitude: 
-    max_longitude: 
-  translations:
-    af: Finnmark
-    ar: فينمارك
-    be: Фінмарк
-    bg: Финмарк
-    ca: Finnmark
-    cs: Finnmark
-    da: Finnmark
-    de: Finnmark
-    en: Finnmark
-    es: Finnmark
-    et: Finnmark
-    eu: Finnmark
-    fa: فینمارک
-    fi: Finnmarkin lääni
-    fr: comté de Finnmark
-    he: פינמרק
-    hr: Finnmark
-    hu: Finnmark megye
-    hy: Ֆինմարք
-    id: Finnmark
-    is: Finnmörk
-    it: Finnmark
-    ja: フィンマルク県
-    ka: ფინმარკი
-    ko: 핀마르크 주
-    lt: Finmarkas
-    lv: Finnmarka
-    nb: Finnmark
-    nl: Finnmark
-    pl: Finnmark
-    pt: Finnmark
-    ro: Finnmark
-    ru: Финнмарк
-    sk: Finnmark
-    sl: Finnmark
-    sr: Финмарк
-    sv: Finnmark fylke
-    sw: Finnmark
-    th: เทศมณฑลฟินน์มาร์ก
-    tr: Finnmark
-    uk: Фінмарк
-    ur: فنمارک
-    vi: Finnmark
-    ceb: Finnmark Fylke
-    sr_Latn: Finmark
-    zh: 芬马克郡
-    hi: फ़िनमार्क
-    sq: Finnmark
-    ccp: "\U0001111C\U00011128\U0001111A\U00011133\U00011126\U00011134\U0001111F\U00011122\U00011134\U00011107\U00011134"
-    bs: Finnmark
-    mk: Финмарк
-  comments: 
-'21': 
-  name: 
-  code: 
-  unofficial_names: 
-  geo:
-    latitude: 
-    longitude: 
-    min_latitude: 
-    min_longitude: 
-    max_latitude: 
-    max_longitude: 
-=======
   geo:
     latitude: 67.69167019999999
     longitude: 12.7019476
@@ -1452,10 +239,9 @@
     min_longitude:
     max_latitude:
     max_longitude:
-  name: Nordland
-'21':
+NO-21:
+  name: Svalbard (Arctic Region)
   unofficial_names: Svalbard (Arctic Region)
->>>>>>> 879b3aff
   translations:
     af: Svalbard
     ar: سفالبارد
@@ -1513,37 +299,6 @@
     uk: Шпіцберген
     ur: سوالبارد
     vi: Svalbard
-<<<<<<< HEAD
-    cy: Svalbard
-    sr_Latn: Svalbard
-    zh: 斯瓦尔巴群岛
-    yue_Hans: 斯瓦尔巴群岛
-    jv: Svalbard
-    sq: Svalbard
-    ccp: "\U0001111E\U00011123\U00011134\U0001111D\U00011122\U00011134\U00011113\U00011134"
-    ga: Oileánra Svalbard
-    ps: سوالبرد
-    ky: Шпицберген
-    kk: Суалбард
-    yue: 斯瓦爾巴群島
-    am: ስቫልባር
-    yo: Svalbard
-    uz: Shpitsbergen
-    bs: Svalbard
-    mk: Шпицбершки Острови
-  comments: 
-'22': 
-  name: 
-  code: 
-  unofficial_names: 
-  geo:
-    latitude: 
-    longitude: 
-    min_latitude: 
-    min_longitude: 
-    max_latitude: 
-    max_longitude: 
-=======
   geo:
     latitude:
     longitude:
@@ -1551,10 +306,10 @@
     min_longitude:
     max_latitude:
     max_longitude:
-  name: Svalbard (Arctic Region)
-'22':
+  comments: See also country code SJ
+NO-22:
+  name: Jan Mayen (Arctic Region)
   unofficial_names: Jan Mayen (Arctic Region)
->>>>>>> 879b3aff
   translations:
     af: Jan Mayen
     ar: جان ماين
@@ -1606,497 +361,6 @@
     uk: Ян-Маєн
     ur: جان ماین
     vi: Jan Mayen
-<<<<<<< HEAD
-    cy: Jan Mayen
-    ceb: Jan Mayen
-    sr_Latn: Jan Majen
-    zh: 揚馬延島
-    bn: ইয়ান মায়েন
-    yue_Hans: 扬马延岛
-    jv: Jan Mayen
-    sq: Jan Mayen
-    ccp: "\U0001110E\U0001111A\U00011134 \U0001111F\U0001112C\U00011120\U0001112C\U0001111A\U00011134"
-    ga: Jan Mayen
-    kk: Ян-Майен
-    yue: 揚馬延島
-    az: Yan Mayen
-    yo: Jan Mayen
-    bs: Jan Majen
-    mk: Јан Мајен
-  comments: 
-'08': 
-  name: 
-  code: 
-  unofficial_names: 
-  geo:
-    latitude: 
-    longitude: 
-    min_latitude: 
-    min_longitude: 
-    max_latitude: 
-    max_longitude: 
-  translations:
-    ar: مقاطعة تلمارك
-    be: Тэлемарк
-    bg: Телемарк
-    ca: Telemark
-    cs: Telemark
-    da: Telemarken
-    de: Telemark
-    en: Telemark
-    es: Telemark
-    et: Telemark
-    eu: Telemark
-    fa: تلمارک
-    fi: Telemarkin lääni
-    fr: Comté de Telemark
-    hr: Telemark
-    hu: Telemark megye
-    id: Telemark
-    is: Þelamörk
-    it: Telemark
-    ja: テレマルク県
-    ka: ტელემარკი
-    ko: 텔레마르크 주
-    lt: Telemarkas
-    nb: Telemark
-    nl: Telemark
-    pl: Telemark
-    pt: Telemark
-    ro: Telemark
-    ru: Телемарк
-    sk: Telemark
-    sl: Telemark
-    sr: Телемарк
-    sv: Telemark fylke
-    ta: டெலிமார்க்
-    tr: Telemark
-    uk: Телемарк
-    ur: تیلیمارک
-    vi: Telemark
-    ceb: Telemark fylke
-    sr_Latn: Telemark
-    zh: 泰勒马克郡
-    el: Τέλεμαρκ
-    hi: टेलीमार्क
-    sq: Telemark
-    ccp: "\U00011111\U0001112C\U00011123\U00011128\U0001111F\U00011122\U00011134\U00011107\U00011134"
-    he: טלמרק
-    bs: Telemark
-    mk: Телемарк
-  comments: 
-'09': 
-  name: 
-  code: 
-  unofficial_names: 
-  geo:
-    latitude: 
-    longitude: 
-    min_latitude: 
-    min_longitude: 
-    max_latitude: 
-    max_longitude: 
-  translations:
-    ar: أوست أغدر
-    be: Эўст-Агдэр
-    bg: Ауст-Агдер
-    ca: Aust-Agder
-    cs: Aust-Agder
-    da: Aust-Agder
-    de: Aust-Agder
-    en: Aust-Agder
-    es: Aust-Agder
-    et: Aust-Agder
-    eu: Aust-Agder
-    fa: اوست آدر
-    fi: Itä-Agderin lääni
-    fr: Comté d’Aust-Agder
-    hr: Aust-Agder
-    hu: Aust-Agder megye
-    id: Aust-Agder
-    is: Austur-Agðir
-    it: Aust-Agder
-    ja: アウスト・アグデル県
-    ka: ეუსტ-აგდერი
-    ko: 에우스트아그데르 주
-    lt: Rytų Agderis
-    nb: Aust-Agder
-    nl: Aust-Agder
-    pl: Aust-Agder
-    pt: Aust-Agder
-    ro: Aust-Agder
-    ru: Эуст-Агдер
-    sk: Aust-Agder
-    sl: Aust-Agder
-    sr: Источни Агдер
-    sv: Aust-Agder fylke
-    sw: Aust-Agder
-    tr: Aust-Agder
-    uk: Еуст-Аґдер
-    ur: آوست-آگدیر
-    vi: Aust-Agder
-    af: Aust-Agder
-    ceb: Aust-Agder fylke
-    sr_Latn: Istočni Agder
-    zh: 东阿格德尔郡
-    sq: Aust-Agder
-    ccp: "\U00011103\U00011127\U0001110C\U00011134\U00011111\U00011134-\U00011103\U00011107\U00011134\U00011113\U0001112C\U00011122\U00011134"
-    he: מזרח אגדר
-    bs: Aust-Agder
-    mk: Аустагдер
-  comments: 
-'11': 
-  name: 
-  code: 
-  unofficial_names: 
-  geo:
-    latitude: 
-    longitude: 
-    min_latitude: 
-    min_longitude: 
-    max_latitude: 
-    max_longitude: 
-  translations:
-    ar: روغالاند
-    be: Ругалан
-    bg: Ругалан
-    ca: Rogaland
-    cs: Rogaland
-    da: Rogaland
-    de: Rogaland
-    en: Rogaland
-    es: Rogaland
-    et: Rogaland
-    eu: Rogaland
-    fa: روگالاند
-    fi: Rogalandin lääni
-    fr: comté de Rogaland
-    he: רוגלנד
-    hr: Rogaland
-    hu: Rogaland megye
-    hy: Ռուգլան
-    id: Rogaland
-    is: Rogaland
-    it: Rogaland
-    ja: ローガラン県
-    ka: რუგალანი
-    ko: 로갈란 주
-    lt: Rugalandas
-    lv: Rūgalanne
-    nb: Rogaland
-    nl: Rogaland
-    pl: Rogaland
-    pt: Rogaland
-    ro: Rogaland
-    ru: Ругаланн
-    sk: Rogaland
-    sl: Rogaland
-    sr: Рогаланд
-    sv: Rogaland fylke
-    sw: Rogaland
-    tr: Rogaland
-    uk: Руґалан
-    ur: روگالان
-    vi: Rogaland
-    cy: Rogaland
-    ceb: Rogaland Fylke
-    sr_Latn: Rogaland
-    zh: 罗加兰郡
-    sq: Rogaland
-    ccp: "\U00011122\U00011127\U00011109\U00011123\U00011133\U00011120\U0001111A\U00011133\U00011113\U00011134"
-    bs: Rogaland
-    mk: Ругалан
-  comments: 
-'14': 
-  name: 
-  code: 
-  unofficial_names: 
-  geo:
-    latitude: 
-    longitude: 
-    min_latitude: 
-    min_longitude: 
-    max_latitude: 
-    max_longitude: 
-  translations:
-    ar: سوغن و فيوردانه
-    bg: Согн ог Фьоране
-    bn: সং অফ ফুরডান
-    ca: Sogn og Fjordane
-    cs: Sogn og Fjordane
-    da: Sogn og Fjordane
-    de: Sogn og Fjordane
-    el: Σόγνκ ογκ Φτζορντάνε
-    en: Sogn og Fjordane
-    es: Sogn og Fjordane
-    et: Sogn og Fjordane
-    eu: Sogn og Fjordane
-    fa: سون اوگ فوردان
-    fi: Sognin ja Fjordanen lääni
-    fr: Comté de Sogn og Fjordane
-    gu: સોગન ઓગ ફજોર્ડન
-    he: סוגן אוג פיורדנה
-    hi: सॉयन ऑग फ्योर्डेन
-    hr: Sogn og Fjordane
-    hu: Sogn og Fjordane megye
-    id: Sogn og Fjordane
-    is: Sogn og Firðafylki
-    it: Sogn og Fjordane
-    ja: ソグン・オ・フィヨーラネ県
-    ka: სოგნ-ოგ-ფიურანე
-    kn: ಸೊಗ್ನ್ ಓಗ್ ಫೋರ್ಜಾರ್ನೆ
-    ko: 송노피오라네 주
-    lt: Sognė ir Fjurdanė
-    lv: Sogna un Fjūrane
-    mr: सॉगन ओग फँजोरदाने
-    ms: Sogn og Fjordane
-    nb: Sogn og Fjordane
-    nl: Sogn og Fjordane
-    pl: Sogn og Fjordane
-    pt: Sogn og Fjordane
-    ro: Sogn og Fjordane
-    ru: Согн-ог-Фьюране
-    si: සොග්න් ඔග් ෆ්ජෝර්දනේ
-    sk: Sogn og Fjordane
-    sl: Sogn og Fjordane
-    sr: Согн ог Фјордане
-    sv: Sogn og Fjordane fylke
-    sw: Sogn og Fjordane
-    ta: சோங் ஓக் பிஜோர்தானே
-    te: సాన్ ఆఫ్ ఫ్యూర్డీన్
-    th: สง อ๊ก ฟจอร์ดัน
-    tr: Sogn og Fjordane
-    uk: Согн-ог-Фʼюране
-    ur: سونگ او فیورانہ
-    vi: Sogn og Fjordane
-    ceb: Sogn og Fjordane Fylke
-    sr_Latn: Sogn og Fjordane
-    zh: 松恩-菲尤拉讷郡
-    sq: Sogn og Fjordane
-    ccp: "\U00011125\U0001112E\U00011107\U00011134 \U00011103\U0001112E\U00011107\U00011134
-      \U0001110E\U00011127\U00011122\U00011134\U00011113\U0001112C\U0001111A\U00011134"
-    bs: Sogn og Fjordane
-    mk: Согн о Фјуране
-  comments: 
-'15': 
-  name: 
-  code: 
-  unofficial_names: 
-  geo:
-    latitude: 
-    longitude: 
-    min_latitude: 
-    min_longitude: 
-    max_latitude: 
-    max_longitude: 
-  translations:
-    ar: موره ورومسدال
-    be: Мёрэ-ог-Румсдал
-    bg: Мьоре ог Ромсдал
-    ca: Møre og Romsdal
-    cs: Møre og Romsdal
-    da: Møre og Romsdal
-    de: Møre og Romsdal
-    en: Møre og Romsdal
-    es: Møre og Romsdal
-    et: Møre og Romsdal
-    eu: Møre og Romsdal
-    fa: مور او رومسدال
-    fi: Møren ja Romsdalin lääni
-    fr: Comté de Møre og Romsdal
-    hr: Møre og Romsdal
-    hu: Møre og Romsdal megye
-    id: Møre og Romsdal
-    is: Mæri og Raumsdalur
-    it: Møre og Romsdal
-    ja: ムーレ・オ・ロムスダール県
-    ka: მიორე-ოგ-რუმსდალი
-    ko: 뫼레오그롬스달 주
-    lt: Miorė ir Rumsdalis
-    lv: Mēre un Rumsdāle
-    nb: Møre og Romsdal
-    nl: Møre og Romsdal
-    pl: Møre og Romsdal
-    pt: Møre og Romsdal
-    ro: Møre og Romsdal
-    ru: Мёре-ог-Ромсдал
-    sk: Møre og Romsdal
-    sl: Møre og Romsdal
-    sr: Мере ог Ромсдал
-    sv: Møre og Romsdal fylke
-    sw: Møre og Romsdal
-    tr: Møre og Romsdal
-    uk: Мере-ог-Ромсдал
-    ur: مورہ او رومسدال
-    vi: Møre og Romsdal
-    ceb: Møre og Romsdal fylke
-    sr_Latn: Mere og Romsdal
-    zh: 默勒-鲁姆斯达尔郡
-    hi: मोर ओग रोंस्डल
-    sq: Møre og Romsdal
-    ccp: "\U0001111F\U0001112E\U00011122\U00011134 \U00011103\U0001112E\U00011107\U00011134
-      \U00011122\U0001112E\U0001111F\U00011134\U00011113\U00011123\U00011134"
-    he: מרה ורומסדל
-    bs: Møre og Romsdal
-    mk: Мере о Румсдал
-  comments: 
-'16': 
-  name: 
-  code: 
-  unofficial_names: 
-  geo:
-    latitude: 
-    longitude: 
-    min_latitude: 
-    min_longitude: 
-    max_latitude: 
-    max_longitude: 
-  translations:
-    ar: سور ترونديلاغ
-    be: Сёр-Трондэлаг
-    bg: Сьор-Трьонелаг
-    bn: সোর-ট্রোডালেগ
-    ca: Sør-Trøndelag
-    cs: Sør-Trøndelag
-    da: Sør-Trøndelag
-    de: Sør-Trøndelag
-    el: Σορ-Τροντελάγκ
-    en: Sør-Trøndelag
-    es: Sør-Trøndelag
-    et: Sør-Trøndelag
-    eu: Sør-Trøndelag
-    fa: سور تروندلاگ
-    fi: Etelä-Trøndelagin lääni
-    fr: comté de Sør-Trøndelag
-    gu: સૉર-ટ્રોન્ડેલગ
-    hi: सुर-त्रोंदेलाग
-    hr: Sør-Trøndelag
-    hu: Sør-Trøndelag megye
-    id: Sør-Trøndelag
-    is: Suður-Þrændalög
-    it: Sør-Trøndelag
-    ja: ソール・トロンデラーグ県
-    ka: სიორ-ტრიონდელაგი
-    kn: ಸೊರ್-ಟ್ರಾಂಡೆಲಾಗ್
-    ko: 쇠르트뢰넬라그 주
-    lt: Pietų Triondelagas
-    mr: सोर-ट्रॉन्डेलॅग
-    ms: Sor-Trondelag
-    nb: Sør-Trøndelag
-    nl: Sør-Trøndelag
-    pl: Sør-Trøndelag
-    pt: Sør-Trøndelag
-    ro: Sør-Trøndelag
-    ru: Сёр-Трёнделаг
-    si: සොර්-ට්‍රෝන්ඩෙලාග්
-    sk: Sør-Trøndelag
-    sl: Sør-Trøndelag
-    sr: Јужни Тренделаг
-    sv: Sør-Trøndelag fylke
-    ta: சார்-ட்ரொண்டெலெக்
-    te: సోర్-ట్రోండెలాగ్
-    th: ซอร์-ทรอนเดราก
-    tr: Sør-Trøndelag
-    uk: Сер-Тренделаг
-    ur: جنوبی-تروندیلاگ
-    vi: Sør-Trøndelag
-    lv: Sortrondelaga
-    sr_Latn: Južni Trendelag
-    zh: 南特伦德拉格郡
-    sw: Sør-Trøndelag
-    ccp: "\U00011125\U0001112E\U00011122\U00011134-\U00011111\U00011133\U00011122\U0001112E\U0001111A\U00011134\U00011113\U0001112C\U00011123\U00011107\U00011134"
-    hy: Սյոր Տրյոնդելագ
-  comments: 
-'17': 
-  name: 
-  code: 
-  unofficial_names: 
-  geo:
-    latitude: 
-    longitude: 
-    min_latitude: 
-    min_longitude: 
-    max_latitude: 
-    max_longitude: 
-  translations:
-    ar: نور تروندلاغ
-    be: Нур-Трондэлаг
-    bg: Нор-Трьонелаг
-    bn: নর্ড-ট্রন্ডেলাগ
-    ca: Nord-Trøndelag
-    cs: Nord-Trøndelag
-    da: Nord-Trøndelag
-    de: Nord-Trøndelag
-    el: Νόρντ-Τροντελάγκ
-    en: Nord-Trøndelag
-    es: Nord-Trøndelag
-    et: Nord-Trøndelag
-    eu: Nord-Trøndelag
-    fa: نورد تروندلاگ
-    fi: Pohjois-Trøndelagin lääni
-    fr: Comté de Nord-Trøndelag
-    gu: નોર્ડ-ટ્રોન્ડેલાગ
-    hi: नोर्ड-ट्रॉन्डेलैग
-    hr: Nord-Trøndelag
-    hu: Nord-Trøndelag megye
-    hy: Նուր Տրյոնդելագ
-    id: Nord-Trøndelag
-    is: Norður-Þrændalög
-    it: Nord-Trøndelag
-    ja: ヌール・トロンデラーグ県
-    ka: ნურ-ტრიონდელაგი
-    kn: ನಾರ್ಡ್-ಟ್ರೋಂಡೆಲಾಗ್
-    ko: 노르트뢰넬라그 주
-    lt: Šiaurės Triondelagas
-    lv: Nūrtrendelāga
-    mr: नॉर्ड-ट्रॉन्डेलॅग
-    ms: Trondelag Utara
-    nb: Nord-Trøndelag
-    nl: Nord-Trøndelag
-    pl: Nord-Trøndelag
-    pt: Nord-Trøndelag
-    ro: Nord-Trøndelag
-    ru: Нур-Трёнделаг
-    si: නෝර්ඩ්-ට්රෝන්දෙලග්
-    sk: Nord-Trøndelag
-    sl: Nord-Trøndelag
-    sr: Северни Тренделаг
-    sv: Nord-Trøndelag fylke
-    sw: Nord-Trøndelag
-    ta: நோர்ட -ட்ரொண்டெலெக்
-    te: నార్డ్-ట్రోండెలాగ్
-    th: นอร์ด-เทรินเดลาก
-    tr: Nord-Trøndelag
-    uk: Нур-Тренделаг
-    ur: شمالی-تروندیلاگ
-    vi: Nord-Trøndelag
-    sr_Latn: Severni Trendelag
-    zh: 北特伦德拉格郡
-    ccp: "\U0001111A\U00011127\U00011122\U00011134\U00011113\U00011134-\U00011111\U00011133\U00011122\U0001112E\U0001111A\U00011134\U00011113\U0001112C\U00011123\U00011107\U00011134"
-  comments: 
-'23': 
-  name: 
-  code: 
-  unofficial_names: 
-  geo: 
-  translations:
-    en: Trøndelag
-  comments: 
-'50': 
-  name: 
-  code: 
-  unofficial_names: 
-  geo:
-    latitude: 63.5420125
-    longitude: 10.9369267
-    min_latitude: 62.2557267
-    min_longitude: 7.648093800000001
-    max_latitude: 65.47017509999999
-    max_longitude: 14.3259858
-  translations:
-    en: Trøndelag
-  comments: 
-=======
   geo:
     latitude:
     longitude:
@@ -2104,8 +368,9 @@
     min_longitude:
     max_latitude:
     max_longitude:
-  name: Jan Mayen (Arctic Region)
-'30':
+  comments: See also country code SJ
+NO-30:
+  name: Viken
   translations:
     ast: Viken
     be-tarask: Вікен
@@ -2140,8 +405,8 @@
     min_longitude:
     max_latitude:
     max_longitude:
-  name: Viken
-'34':
+NO-34:
+  name: Innlandet
   translations:
     aa: Innlandet
     af: Innlandet
@@ -2378,8 +643,8 @@
     min_longitude:
     max_latitude:
     max_longitude:
-  name: Innlandet
-'38':
+NO-38:
+  name: Vestfold og Telemark
   translations:
     ast: Vestfold og Telemark
     cs: Vestfold og Telemark
@@ -2413,8 +678,8 @@
     min_longitude:
     max_latitude:
     max_longitude:
-  name: Vestfold og Telemark
-'42':
+NO-42:
+  name: Agder
   translations:
     af: Agder
     ast: Agder
@@ -2455,8 +720,8 @@
     min_longitude:
     max_latitude:
     max_longitude:
-  name: Agder
-'46':
+NO-46:
+  name: Vestland
   translations:
     af: Vestland
     ast: Vestland
@@ -2490,8 +755,8 @@
     min_longitude:
     max_latitude:
     max_longitude:
-  name: Vestland
-'50':
+NO-50:
+  name: Trøndelag
   translations:
     ang: Þrondham
     ar: تروندلاغ
@@ -2558,8 +823,8 @@
     min_longitude:
     max_latitude:
     max_longitude:
-  name: Trøndelag
-'54':
+NO-54:
+  name: Troms og Finnmark
   translations:
     ast: Troms og Finnmark
     cs: Troms a Finnmark
@@ -2598,6 +863,4 @@
     min_latitude:
     min_longitude:
     max_latitude:
-    max_longitude:
-  name: Troms og Finnmark
->>>>>>> 879b3aff
+    max_longitude: