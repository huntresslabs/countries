---
MK:
  address_format: |-
    {{recipient}}
    {{street}}
    {{city}} {{postalcode}}
    {{country}}
  alpha2: MK
  alpha3: MKD
  continent: Europe
  country_code: '389'
  currency_code: MKD
  gec: MK
  geo:
    latitude: 41.608635
    latitude_dec: '41.60045623779297'
    longitude: 21.745275
    longitude_dec: '21.700895309448242'
    max_latitude: 42.373646
    max_longitude: 23.0340441
    min_latitude: 40.8537826
    min_longitude: 20.452423
    bounds:
      northeast:
        lat: 42.373646
        lng: 23.0340441
      southwest:
        lat: 40.8537826
        lng: 20.452423
  international_prefix: '00'
  ioc: MKD
  iso_long_name: The Republic of North Macedonia
  iso_short_name: North Macedonia
  languages_official:
  - mk
  languages_spoken:
  - mk
  national_destination_code_lengths:
  - 2
  national_number_lengths:
  - 7
  - 8
  national_prefix: '0'
  nationality: Macedonian
  number: '807'
  postal_code: true
  postal_code_format: "\\d{4}"
  region: Europe
  start_of_week: monday
  subregion: Southern Europe
  un_locode: MK
  unofficial_names:
  - Macedonia
  - Mazedonien
  - Macédoine
  - F.Y.R.O.M (Macedonia)
  - マケドニア旧ユーゴスラビア共和国
  - Macedonië [FYROM]
  - Macedonia (The Former Yugoslav Republic of)
  - North Macedonia
<<<<<<< HEAD
  world_region: EMEA
=======
  languages_official:
  - mk
  languages_spoken:
  - mk
  geo:
    latitude: 41.608635
    longitude: 21.745275
    max_latitude: 42.373646
    max_longitude: 23.0340441
    min_latitude: 40.8537826
    min_longitude: 20.452423
    bounds:
      northeast:
        lat: 42.373646
        lng: 23.0340441
      southwest:
        lat: 40.8537826
        lng: 20.452423
  currency_code: MKD
  start_of_week: monday
>>>>>>> 5fe98ca4
<|MERGE_RESOLUTION|>--- conflicted
+++ resolved
@@ -13,9 +13,7 @@
   gec: MK
   geo:
     latitude: 41.608635
-    latitude_dec: '41.60045623779297'
     longitude: 21.745275
-    longitude_dec: '21.700895309448242'
     max_latitude: 42.373646
     max_longitude: 23.0340441
     min_latitude: 40.8537826
@@ -58,27 +56,4 @@
   - Macedonië [FYROM]
   - Macedonia (The Former Yugoslav Republic of)
   - North Macedonia
-<<<<<<< HEAD
-  world_region: EMEA
-=======
-  languages_official:
-  - mk
-  languages_spoken:
-  - mk
-  geo:
-    latitude: 41.608635
-    longitude: 21.745275
-    max_latitude: 42.373646
-    max_longitude: 23.0340441
-    min_latitude: 40.8537826
-    min_longitude: 20.452423
-    bounds:
-      northeast:
-        lat: 42.373646
-        lng: 23.0340441
-      southwest:
-        lat: 40.8537826
-        lng: 20.452423
-  currency_code: MKD
-  start_of_week: monday
->>>>>>> 5fe98ca4
+  world_region: EMEA