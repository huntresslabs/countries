---
PL:
  address_format: |-
    {{recipient}}
    {{street}}
    {{postalcode}} {{city}}
    {{region}}
    {{country}}
  alpha2: PL
  alpha3: POL
  continent: Europe
  country_code: '48'
  currency_code: PLN
  eea_member: true
  eu_member: true
  gec: PL
  geo:
    latitude: 51.919438
    latitude_dec: '52.147850036621094'
    longitude: 19.145136
    longitude_dec: '19.37775993347168'
    max_latitude: 54.9054761
    max_longitude: 24.1458931
    min_latitude: 49.002025
    min_longitude: 14.1228641
    bounds:
      northeast:
        lat: 54.9054761
        lng: 24.1458931
      southwest:
        lat: 49.002025
        lng: 14.1228641
  international_prefix: '00'
  ioc: POL
  iso_long_name: The Republic of Poland
  iso_short_name: Poland
  languages_official:
  - pl
  languages_spoken:
  - pl
  national_destination_code_lengths:
  - 2
  national_number_lengths:
  - 9
  national_prefix: '0'
  nationality: Polish
  number: '616'
  postal_code: true
  postal_code_format: "\\d{2}-\\d{3}"
  region: Europe
  start_of_week: monday
  subregion: Eastern Europe
  un_locode: PL
  unofficial_names:
  - Poland
  - Polen
  - Pologne
  - Polonia
  - ポーランド
  vat_rates:
    standard: 23
    reduced:
    - 5
    - 8
    super_reduced:
    parking:
<<<<<<< HEAD
  world_region: EMEA
=======
  postal_code: true
  postal_code_format: "\\d{2}-\\d{3}"
  unofficial_names:
  - Poland
  - Polen
  - Pologne
  - Polonia
  - ポーランド
  languages_official:
  - pl
  languages_spoken:
  - pl
  geo:
    latitude: 51.919438
    longitude: 19.145136
    max_latitude: 54.9054761
    max_longitude: 24.1458931
    min_latitude: 49.002025
    min_longitude: 14.1228641
    bounds:
      northeast:
        lat: 54.9054761
        lng: 24.1458931
      southwest:
        lat: 49.002025
        lng: 14.1228641
  currency_code: PLN
  start_of_week: monday
>>>>>>> 5fe98ca4
<|MERGE_RESOLUTION|>--- conflicted
+++ resolved
@@ -16,9 +16,7 @@
   gec: PL
   geo:
     latitude: 51.919438
-    latitude_dec: '52.147850036621094'
     longitude: 19.145136
-    longitude_dec: '19.37775993347168'
     max_latitude: 54.9054761
     max_longitude: 24.1458931
     min_latitude: 49.002025
@@ -64,35 +62,4 @@
     - 8
     super_reduced:
     parking:
-<<<<<<< HEAD
-  world_region: EMEA
-=======
-  postal_code: true
-  postal_code_format: "\\d{2}-\\d{3}"
-  unofficial_names:
-  - Poland
-  - Polen
-  - Pologne
-  - Polonia
-  - ポーランド
-  languages_official:
-  - pl
-  languages_spoken:
-  - pl
-  geo:
-    latitude: 51.919438
-    longitude: 19.145136
-    max_latitude: 54.9054761
-    max_longitude: 24.1458931
-    min_latitude: 49.002025
-    min_longitude: 14.1228641
-    bounds:
-      northeast:
-        lat: 54.9054761
-        lng: 24.1458931
-      southwest:
-        lat: 49.002025
-        lng: 14.1228641
-  currency_code: PLN
-  start_of_week: monday
->>>>>>> 5fe98ca4
+  world_region: EMEA