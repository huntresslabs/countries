--- conflicted
+++ resolved
@@ -4,35 +4,8 @@
   alpha3: ALA
   continent: Europe
   country_code: '358'
-<<<<<<< HEAD
   currency_code: EUR
   gec:
-=======
-  international_prefix: ''
-  ioc:
-  gec:
-  name: Åland Islands
-  national_destination_code_lengths: []
-  national_number_lengths: []
-  national_prefix: ''
-  number: '248'
-  region: Europe
-  subregion: Northern Europe
-  world_region: EMEA
-  un_locode: AX
-  nationality: Swedish
-  postal_code: true
-  postal_code_format: 22\d{3}
-  unofficial_names:
-  - Åland Islands
-  - Åland
-  - オーランド諸島
-  - Ålandeilanden
-  languages_official:
-  - sv
-  languages_spoken:
-  - sv
->>>>>>> 5fe98ca4
   geo:
     latitude: 60.1785247
     longitude: 19.9156105
