---
FK:
  alpha2: FK
  alpha3: FLK
  continent: South America
  country_code: '500'
<<<<<<< HEAD
  currency_code: FKP
=======
  international_prefix: '00'
  ioc:
>>>>>>> 5fe98ca4
  gec: FK
  geo:
    latitude: -51.796253
    longitude: -59.523613
    max_latitude: -50.9809115
    max_longitude: -57.6768495
    min_latitude: -52.4744161
    min_longitude: -61.3792419
    bounds:
      northeast:
        lat: -50.9809115
        lng: -57.6768495
      southwest:
        lat: -52.4744161
        lng: -61.3792419
  international_prefix: '00'
  ioc:
  iso_long_name: The Falkland Islands
  iso_short_name: Falkland Islands (Malvinas)
  languages_official:
  - en
  languages_spoken:
  - en
  national_destination_code_lengths:
  - 2
  national_number_lengths:
  - 5
  national_prefix: None
  nationality: Falkland Islander
  number: '238'
  postal_code: true
  postal_code_format: FIQQ 1ZZ
  region: Americas
  start_of_week: monday
  subregion: South America
  un_locode: FK
  unofficial_names:
  - Falkland Islands
  - Falklandinseln
  - Îles Malouines
  - Islas Malvinas
  - フォークランド（マルビナス）諸島
  - Falklandeilanden [Islas Malvinas]
  world_region: AMER<|MERGE_RESOLUTION|>--- conflicted
+++ resolved
@@ -4,12 +4,7 @@
   alpha3: FLK
   continent: South America
   country_code: '500'
-<<<<<<< HEAD
   currency_code: FKP
-=======
-  international_prefix: '00'
-  ioc:
->>>>>>> 5fe98ca4
   gec: FK
   geo:
     latitude: -51.796253
