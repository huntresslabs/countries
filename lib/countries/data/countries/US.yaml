---
US:
  address_format: |-
    {{recipient}}
    {{street}}
    {{city}} {{region_short}} {{postalcode}}
    {{country}}
  alpha2: US
  alpha3: USA
  continent: North America
  country_code: '1'
  currency_code: USD
  gec: US
  geo:
    latitude: 37.09024
    latitude_dec: '39.44325637817383'
    longitude: -95.712891
    longitude_dec: "-98.95733642578125"
    max_latitude: 71.5388001
    max_longitude: -66.885417
    min_latitude: 18.7763
    min_longitude: 170.5957
    bounds:
      northeast:
        lat: 71.5388001
        lng: -66.885417
      southwest:
        lat: 18.7763
        lng: 170.5957
  international_prefix: '011'
  ioc: USA
  iso_long_name: The United States of America
  iso_short_name: United States of America
  languages_official:
  - en
  languages_spoken:
  - en
  national_destination_code_lengths:
  - 3
  national_number_lengths:
  - 10
  national_prefix: '1'
  nationality: American
  number: '840'
  postal_code: true
  postal_code_format: "(\\d{5})(?:[ \\-](\\d{4}))?"
  region: Americas
  start_of_week: sunday
  subregion: Northern America
  un_locode: US
  unofficial_names:
  - United States
  - USA
  - Murica
  - Vereinigte Staaten von Amerika
  - États-Unis
  - Estados Unidos
  - アメリカ合衆国
  - Verenigde Staten
<<<<<<< HEAD
  world_region: AMER
=======
  languages_official:
  - en
  languages_spoken:
  - en
  geo:
    latitude: 37.09024
    longitude: -95.712891
    max_latitude: 71.3577635769
    max_longitude: -66.96466
    min_latitude: 18.91619
    min_longitude: -171.791110603
    bounds:
      northeast:
        lat: 71.3577635769
        lng: -66.96466
      southwest:
        lat: 18.91619
        lng: -171.791110603
  currency_code: USD
  start_of_week: sunday
>>>>>>> 5fe98ca4
<|MERGE_RESOLUTION|>--- conflicted
+++ resolved
@@ -13,20 +13,18 @@
   gec: US
   geo:
     latitude: 37.09024
-    latitude_dec: '39.44325637817383'
     longitude: -95.712891
-    longitude_dec: "-98.95733642578125"
-    max_latitude: 71.5388001
-    max_longitude: -66.885417
-    min_latitude: 18.7763
-    min_longitude: 170.5957
+    max_latitude: 71.3577635769
+    max_longitude: -66.96466
+    min_latitude: 18.91619
+    min_longitude: -171.791110603
     bounds:
       northeast:
-        lat: 71.5388001
-        lng: -66.885417
+        lat: 71.3577635769
+        lng: -66.96466
       southwest:
-        lat: 18.7763
-        lng: 170.5957
+        lat: 18.91619
+        lng: -171.791110603
   international_prefix: '011'
   ioc: USA
   iso_long_name: The United States of America
@@ -57,27 +55,4 @@
   - Estados Unidos
   - アメリカ合衆国
   - Verenigde Staten
-<<<<<<< HEAD
-  world_region: AMER
-=======
-  languages_official:
-  - en
-  languages_spoken:
-  - en
-  geo:
-    latitude: 37.09024
-    longitude: -95.712891
-    max_latitude: 71.3577635769
-    max_longitude: -66.96466
-    min_latitude: 18.91619
-    min_longitude: -171.791110603
-    bounds:
-      northeast:
-        lat: 71.3577635769
-        lng: -66.96466
-      southwest:
-        lat: 18.91619
-        lng: -171.791110603
-  currency_code: USD
-  start_of_week: sunday
->>>>>>> 5fe98ca4
+  world_region: AMER