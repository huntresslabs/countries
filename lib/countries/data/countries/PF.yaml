--- conflicted
+++ resolved
@@ -4,12 +4,7 @@
   alpha3: PYF
   continent: Australia
   country_code: '689'
-<<<<<<< HEAD
   currency_code: XPF
-=======
-  international_prefix: '00'
-  ioc:
->>>>>>> 5fe98ca4
   gec: FP
   geo:
     latitude: -17.679742
