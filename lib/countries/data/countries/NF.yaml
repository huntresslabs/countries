--- conflicted
+++ resolved
@@ -4,12 +4,7 @@
   alpha3: NFK
   continent: Australia
   country_code: '672'
-<<<<<<< HEAD
   currency_code: AUD
-=======
-  international_prefix: '00'
-  ioc:
->>>>>>> 5fe98ca4
   gec: NF
   geo:
     latitude: -29.040835
