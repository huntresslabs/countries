--- conflicted
+++ resolved
@@ -13,9 +13,7 @@
   gec: MX
   geo:
     latitude: 23.634501
-    latitude_dec: '23.909093856811523'
     longitude: -102.552784
-    longitude_dec: "-102.6333999633789"
     max_latitude: 32.7186534
     max_longitude: -86.5887
     min_latitude: 14.3895
@@ -50,49 +48,15 @@
   start_of_week: monday
   subregion: Central America
   un_locode: MX
-<<<<<<< HEAD
-=======
-  nationality: Mexican
-  vat_rates:
-    standard: 16
-    reduced: []
-    super_reduced:
-    parking:
-  postal_code: true
-  postal_code_format: "\\d{5}"
->>>>>>> 5fe98ca4
   unofficial_names:
   - Mexico
   - Mexiko
   - Mexique
   - México
   - メキシコ
-<<<<<<< HEAD
   vat_rates:
     standard: 16
     reduced: []
     super_reduced:
     parking:
-  world_region: AMER
-=======
-  languages_official:
-  - es
-  languages_spoken:
-  - es
-  geo:
-    latitude: 23.634501
-    longitude: -102.552784
-    max_latitude: 32.7186534
-    max_longitude: -86.5887
-    min_latitude: 14.3895
-    min_longitude: -118.6523001
-    bounds:
-      northeast:
-        lat: 32.7186534
-        lng: -86.5887
-      southwest:
-        lat: 14.3895
-        lng: -118.6523001
-  currency_code: MXN
-  start_of_week: monday
->>>>>>> 5fe98ca4
+  world_region: AMER