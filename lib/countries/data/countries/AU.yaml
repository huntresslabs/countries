---
AU:
  address_format: |-
    {{recipient}}
    {{street}}
    {{city}} {{region_short}} {{postalcode}}
    {{country}}
  alpha2: AU
  alpha3: AUS
  continent: Australia
  country_code: '61'
  currency_code: AUD
  gec: AS
<<<<<<< HEAD
=======
  name: Australia
  national_destination_code_lengths:
  - 2
  national_number_lengths:
  - 9
  national_prefix: '0'
  number: '036'
  region: Oceania
  subregion: Australia and New Zealand
  world_region: APAC
  un_locode: AU
  nationality: Australian
  vat_rates:
    standard: 10
    reduced: []
    super_reduced:
    parking:
  postal_code: true
  postal_code_format: "\\d{4}"
  unofficial_names:
  - Australia
  - Australien
  - Australie
  - オーストラリア
  - Australië
  languages_official:
  - en
  languages_spoken:
  - en
>>>>>>> 5fe98ca4
  geo:
    latitude: -25.274398
    longitude: 133.775136
    max_latitude: -9.187026399999999
    max_longitude: 159.2872223
    min_latitude: -54.83376579999999
    min_longitude: 110.9510339
    bounds:
      northeast:
        lat: -9.187026399999999
        lng: 159.2872223
      southwest:
        lat: -54.83376579999999
        lng: 110.9510339
  international_prefix: '0011'
  ioc: AUS
  iso_long_name: The Commonwealth of Australia
  iso_short_name: Australia
  languages_official:
  - en
  languages_spoken:
  - en
  national_destination_code_lengths:
  - 2
  national_number_lengths:
  - 9
  national_prefix: '0'
  nationality: Australian
  number: '036'
  postal_code: true
  postal_code_format: "\\d{4}"
  region: Oceania
  start_of_week: monday
  subregion: Australia and New Zealand
  un_locode: AU
  unofficial_names:
  - Australia
  - Australien
  - Australie
  - オーストラリア
  - Australië
  vat_rates:
    standard: 10
    reduced: []
    super_reduced:
    parking:
  world_region: APAC<|MERGE_RESOLUTION|>--- conflicted
+++ resolved
@@ -11,38 +11,6 @@
   country_code: '61'
   currency_code: AUD
   gec: AS
-<<<<<<< HEAD
-=======
-  name: Australia
-  national_destination_code_lengths:
-  - 2
-  national_number_lengths:
-  - 9
-  national_prefix: '0'
-  number: '036'
-  region: Oceania
-  subregion: Australia and New Zealand
-  world_region: APAC
-  un_locode: AU
-  nationality: Australian
-  vat_rates:
-    standard: 10
-    reduced: []
-    super_reduced:
-    parking:
-  postal_code: true
-  postal_code_format: "\\d{4}"
-  unofficial_names:
-  - Australia
-  - Australien
-  - Australie
-  - オーストラリア
-  - Australië
-  languages_official:
-  - en
-  languages_spoken:
-  - en
->>>>>>> 5fe98ca4
   geo:
     latitude: -25.274398
     longitude: 133.775136
