--- conflicted
+++ resolved
@@ -8,9 +8,7 @@
   gec: BP
   geo:
     latitude: -9.64571
-    latitude_dec: "-9.548112869262695"
     longitude: 160.156194
-    longitude_dec: '160.01930236816406'
     max_latitude: -6.075011
     max_longitude: 168.0249023
     min_latitude: -12.6832149
@@ -49,27 +47,4 @@
   - Islas Salomón
   - ソロモン諸島
   - Salomonseilanden
-<<<<<<< HEAD
-  world_region: APAC
-=======
-  languages_official:
-  - en
-  languages_spoken:
-  - en
-  geo:
-    latitude: -9.64571
-    longitude: 160.156194
-    max_latitude: -6.075011
-    max_longitude: 168.0249023
-    min_latitude: -12.6832149
-    min_longitude: 155.1187134
-    bounds:
-      northeast:
-        lat: -6.075011
-        lng: 168.0249023
-      southwest:
-        lat: -12.6832149
-        lng: 155.1187134
-  currency_code: SBD
-  start_of_week: monday
->>>>>>> 5fe98ca4
+  world_region: APAC