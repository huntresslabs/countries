---
VA:
  alpha2: VA
  alpha3: VAT
  continent: Europe
  country_code: '39'
<<<<<<< HEAD
  currency_code: EUR
=======
  international_prefix: '00'
  ioc:
>>>>>>> 5fe98ca4
  gec: VT
  geo:
    latitude: 41.902916
    latitude_dec: '41.90308380126953'
    longitude: 12.453389
    longitude_dec: '12.452852249145508'
    max_latitude: 41.90744309999999
    max_longitude: 12.4583938
    min_latitude: 41.9001896
    min_longitude: 12.4457286
    bounds:
      northeast:
        lat: 41.90744309999999
        lng: 12.4583938
      southwest:
        lat: 41.9001896
        lng: 12.4457286
  international_prefix: '00'
  ioc:
  iso_long_name: The Holy See
  iso_short_name: Holy See
  languages_official:
  - it
  - la
  languages_spoken:
  - it
  - la
  national_destination_code_lengths:
  - 3
  national_number_lengths:
  - 9
  national_prefix: None
  nationality: Italian
  number: '336'
  postal_code: true
  postal_code_format: '00120'
  region: Europe
  start_of_week: monday
  subregion: Southern Europe
  un_locode: VA
  unofficial_names:
  - Vatican City
  - Vatikan
  - Cité du Vatican
  - Ciudad del Vaticano
  - バチカン市国
  - Vaticaanstad
  - Vatican City State (Holy See)
<<<<<<< HEAD
  world_region: EMEA
=======
  languages_official:
  - it
  - la
  languages_spoken:
  - it
  - la
  geo:
    latitude: 41.902916
    longitude: 12.453389
    max_latitude: 41.90744309999999
    max_longitude: 12.4583938
    min_latitude: 41.9001896
    min_longitude: 12.4457286
    bounds:
      northeast:
        lat: 41.90744309999999
        lng: 12.4583938
      southwest:
        lat: 41.9001896
        lng: 12.4457286
  currency_code: EUR
  start_of_week: monday
>>>>>>> 5fe98ca4
<|MERGE_RESOLUTION|>--- conflicted
+++ resolved
@@ -4,18 +4,11 @@
   alpha3: VAT
   continent: Europe
   country_code: '39'
-<<<<<<< HEAD
   currency_code: EUR
-=======
-  international_prefix: '00'
-  ioc:
->>>>>>> 5fe98ca4
   gec: VT
   geo:
     latitude: 41.902916
-    latitude_dec: '41.90308380126953'
     longitude: 12.453389
-    longitude_dec: '12.452852249145508'
     max_latitude: 41.90744309999999
     max_longitude: 12.4583938
     min_latitude: 41.9001896
@@ -58,29 +51,4 @@
   - バチカン市国
   - Vaticaanstad
   - Vatican City State (Holy See)
-<<<<<<< HEAD
-  world_region: EMEA
-=======
-  languages_official:
-  - it
-  - la
-  languages_spoken:
-  - it
-  - la
-  geo:
-    latitude: 41.902916
-    longitude: 12.453389
-    max_latitude: 41.90744309999999
-    max_longitude: 12.4583938
-    min_latitude: 41.9001896
-    min_longitude: 12.4457286
-    bounds:
-      northeast:
-        lat: 41.90744309999999
-        lng: 12.4583938
-      southwest:
-        lat: 41.9001896
-        lng: 12.4457286
-  currency_code: EUR
-  start_of_week: monday
->>>>>>> 5fe98ca4
+  world_region: EMEA