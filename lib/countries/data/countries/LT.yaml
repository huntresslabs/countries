--- conflicted
+++ resolved
@@ -10,9 +10,7 @@
   gec: LH
   geo:
     latitude: 55.169438
-    latitude_dec: '55.33871841430664'
     longitude: 23.881275
-    longitude_dec: '23.87092399597168'
     max_latitude: 56.45032089999999
     max_longitude: 26.835523
     min_latitude: 53.8967949
@@ -54,7 +52,6 @@
   - Litouwen
   - Літва
   - Lietuva
-<<<<<<< HEAD
   vat_rates:
     standard: 21
     reduced:
@@ -62,26 +59,4 @@
     - 9
     super_reduced:
     parking:
-  world_region: EMEA
-=======
-  languages_official:
-  - lt
-  languages_spoken:
-  - lt
-  geo:
-    latitude: 55.169438
-    longitude: 23.881275
-    max_latitude: 56.45032089999999
-    max_longitude: 26.835523
-    min_latitude: 53.8967949
-    min_longitude: 20.931
-    bounds:
-      northeast:
-        lat: 56.45032089999999
-        lng: 26.835523
-      southwest:
-        lat: 53.8967949
-        lng: 20.931
-  currency_code: EUR
-  start_of_week: monday
->>>>>>> 5fe98ca4
+  world_region: EMEA