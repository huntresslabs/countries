--- conflicted
+++ resolved
@@ -15,9 +15,7 @@
   gec: BE
   geo:
     latitude: 50.503887
-    latitude_dec: '50.648963928222656'
     longitude: 4.469936
-    longitude_dec: '4.641502380371094'
     max_latitude: 51.5051449
     max_longitude: 6.408124099999999
     min_latitude: 49.497013
@@ -62,7 +60,6 @@
   - Bélgica
   - ベルギー
   - België
-<<<<<<< HEAD
   vat_rates:
     standard: 21
     reduced:
@@ -70,30 +67,4 @@
     - 12
     super_reduced:
     parking: 12
-  world_region: EMEA
-=======
-  languages_official:
-  - nl
-  - fr
-  - de
-  languages_spoken:
-  - nl
-  - fr
-  - de
-  geo:
-    latitude: 50.503887
-    longitude: 4.469936
-    max_latitude: 51.5051449
-    max_longitude: 6.408124099999999
-    min_latitude: 49.497013
-    min_longitude: 2.5240999
-    bounds:
-      northeast:
-        lat: 51.5051449
-        lng: 6.408124099999999
-      southwest:
-        lat: 49.497013
-        lng: 2.5240999
-  currency_code: EUR
-  start_of_week: monday
->>>>>>> 5fe98ca4
+  world_region: EMEA