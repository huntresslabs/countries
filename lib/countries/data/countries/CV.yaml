--- conflicted
+++ resolved
@@ -8,9 +8,7 @@
   gec: CV
   geo:
     latitude: 16.5388
-    latitude_dec: '15.183002471923828'
     longitude: -23.0418
-    longitude_dec: "-23.70345115661621"
     max_latitude: 17.3191764
     max_longitude: -22.5933839
     min_latitude: 14.7270733
@@ -50,27 +48,4 @@
   - Cabo Verde
   - カーボベルデ
   - Kaapverdië
-<<<<<<< HEAD
-  world_region: EMEA
-=======
-  languages_official:
-  - pt
-  languages_spoken:
-  - pt
-  geo:
-    latitude: 16.5388
-    longitude: -23.0418
-    max_latitude: 17.3191764
-    max_longitude: -22.5933839
-    min_latitude: 14.7270733
-    min_longitude: -25.383911
-    bounds:
-      northeast:
-        lat: 17.3191764
-        lng: -22.5933839
-      southwest:
-        lat: 14.7270733
-        lng: -25.383911
-  currency_code: CVE
-  start_of_week: monday
->>>>>>> 5fe98ca4
+  world_region: EMEA