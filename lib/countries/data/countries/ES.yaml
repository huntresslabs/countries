---
ES:
  address_format: |-
    {{recipient}}
    {{street}}
    {{postalcode}} {{city}}
    {{region}}
    {{country}}
  alpha2: ES
  alpha3: ESP
  continent: Europe
  country_code: '34'
  currency_code: EUR
  eea_member: true
  eu_member: true
  gec: SP
  geo:
    latitude: 40.46366700000001
    latitude_dec: '40.396026611328125'
    longitude: -3.74922
    longitude_dec: "-3.550692558288574"
    max_latitude: 43.8504
    max_longitude: 4.6362
    min_latitude: 27.4985
    min_longitude: -18.2648001
    bounds:
      northeast:
        lat: 43.8504
        lng: 4.6362
      southwest:
        lat: 27.4985
        lng: -18.2648001
  international_prefix: '00'
  ioc: ESP
  iso_long_name: The Kingdom of Spain
  iso_short_name: Spain
  languages_official:
  - es
  languages_spoken:
  - es
  national_destination_code_lengths:
  - 2
  national_number_lengths:
  - 9
  national_prefix: None
  nationality: Spanish
  number: '724'
  postal_code: true
  postal_code_format: "\\d{5}"
  region: Europe
  start_of_week: monday
  subregion: Southern Europe
  un_locode: ES
  unofficial_names:
  - Spain
  - Spanien
  - Espagne
  - España
  - スペイン
  - Spanje
<<<<<<< HEAD
  vat_rates:
    standard: 21
    reduced:
    - 10
    super_reduced: 4
    parking:
  world_region: EMEA
=======
  languages_official:
  - es
  languages_spoken:
  - es
  geo:
    latitude: 40.46366700000001
    longitude: -3.74922
    max_latitude: 43.8504
    max_longitude: 4.6362
    min_latitude: 27.4985
    min_longitude: -18.2648001
    bounds:
      northeast:
        lat: 43.8504
        lng: 4.6362
      southwest:
        lat: 27.4985
        lng: -18.2648001
  currency_code: EUR
  start_of_week: monday
>>>>>>> 5fe98ca4
<|MERGE_RESOLUTION|>--- conflicted
+++ resolved
@@ -16,9 +16,7 @@
   gec: SP
   geo:
     latitude: 40.46366700000001
-    latitude_dec: '40.396026611328125'
     longitude: -3.74922
-    longitude_dec: "-3.550692558288574"
     max_latitude: 43.8504
     max_longitude: 4.6362
     min_latitude: 27.4985
@@ -58,33 +56,10 @@
   - España
   - スペイン
   - Spanje
-<<<<<<< HEAD
   vat_rates:
     standard: 21
     reduced:
     - 10
     super_reduced: 4
     parking:
-  world_region: EMEA
-=======
-  languages_official:
-  - es
-  languages_spoken:
-  - es
-  geo:
-    latitude: 40.46366700000001
-    longitude: -3.74922
-    max_latitude: 43.8504
-    max_longitude: 4.6362
-    min_latitude: 27.4985
-    min_longitude: -18.2648001
-    bounds:
-      northeast:
-        lat: 43.8504
-        lng: 4.6362
-      southwest:
-        lat: 27.4985
-        lng: -18.2648001
-  currency_code: EUR
-  start_of_week: monday
->>>>>>> 5fe98ca4
+  world_region: EMEA