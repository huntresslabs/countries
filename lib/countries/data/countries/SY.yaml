--- conflicted
+++ resolved
@@ -13,9 +13,7 @@
   gec: SY
   geo:
     latitude: 34.80207499999999
-    latitude_dec: '35.03312683105469'
     longitude: 38.996815
-    longitude_dec: '38.473472595214844'
     max_latitude: 37.318693
     max_longitude: 42.376309
     min_latitude: 32.311136
@@ -57,27 +55,4 @@
   - Siria
   - シリア・アラブ共和国
   - Syrië
-<<<<<<< HEAD
-  world_region: EMEA
-=======
-  languages_official:
-  - ar
-  languages_spoken:
-  - ar
-  geo:
-    latitude: 34.80207499999999
-    longitude: 38.996815
-    max_latitude: 37.318693
-    max_longitude: 42.376309
-    min_latitude: 32.311136
-    min_longitude: 35.62869999999999
-    bounds:
-      northeast:
-        lat: 37.318693
-        lng: 42.376309
-      southwest:
-        lat: 32.311136
-        lng: 35.62869999999999
-  currency_code: SYP
-  start_of_week: monday
->>>>>>> 5fe98ca4
+  world_region: EMEA