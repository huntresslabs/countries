--- conflicted
+++ resolved
@@ -4,13 +4,7 @@
   alpha3: MSR
   continent: North America
   country_code: '1'
-<<<<<<< HEAD
   currency_code: XCD
-=======
-  nanp_prefix: '1664'
-  international_prefix: '011'
-  ioc:
->>>>>>> 5fe98ca4
   gec: MH
   geo:
     latitude: 16.742498
