---
DE:
  address_format: |-
    {{recipient}}
    {{street}}
    {{postalcode}} {{city}}
    {{country}}
  alpha2: DE
  alpha3: DEU
  continent: Europe
  country_code: '49'
  currency_code: EUR
  eea_member: true
  eu_member: true
  gec: GM
  geo:
    latitude: 51.165691
    latitude_dec: '51.20246505737305'
    longitude: 10.451526
    longitude_dec: '10.382203102111816'
    max_latitude: 55.0815
    max_longitude: 15.0418962
    min_latitude: 47.2701115
    min_longitude: 5.8663425
    bounds:
      northeast:
        lat: 55.0815
        lng: 15.0418962
      southwest:
        lat: 47.2701115
        lng: 5.8663425
  international_prefix: '00'
  ioc: GER
  iso_long_name: The Federal Republic of Germany
  iso_short_name: Germany
  languages_official:
  - de
  languages_spoken:
  - de
  national_destination_code_lengths:
  - 2
  - 3
  - 4
  - 5
  national_number_lengths:
  - 6
  - 7
  - 8
  - 9
  - 10
  - 11
  national_prefix: '0'
  nationality: German
  number: '276'
  postal_code: true
  postal_code_format: "\\d{5}"
  region: Europe
  start_of_week: monday
  subregion: Western Europe
  un_locode: DE
  unofficial_names:
  - Germany
  - Deutschland
  - Allemagne
  - Alemania
  - ドイツ
  - Duitsland
<<<<<<< HEAD
  vat_rates:
    standard: 19
    reduced:
    - 7
    super_reduced:
    parking:
  world_region: EMEA
=======
  languages_official:
  - de
  languages_spoken:
  - de
  geo:
    latitude: 51.165691
    longitude: 10.451526
    max_latitude: 55.0815
    max_longitude: 15.0418962
    min_latitude: 47.2701115
    min_longitude: 5.8663425
    bounds:
      northeast:
        lat: 55.0815
        lng: 15.0418962
      southwest:
        lat: 47.2701115
        lng: 5.8663425
  currency_code: EUR
  start_of_week: monday
>>>>>>> 5fe98ca4
<|MERGE_RESOLUTION|>--- conflicted
+++ resolved
@@ -15,9 +15,7 @@
   gec: GM
   geo:
     latitude: 51.165691
-    latitude_dec: '51.20246505737305'
     longitude: 10.451526
-    longitude_dec: '10.382203102111816'
     max_latitude: 55.0815
     max_longitude: 15.0418962
     min_latitude: 47.2701115
@@ -65,33 +63,10 @@
   - Alemania
   - ドイツ
   - Duitsland
-<<<<<<< HEAD
   vat_rates:
     standard: 19
     reduced:
     - 7
     super_reduced:
     parking:
-  world_region: EMEA
-=======
-  languages_official:
-  - de
-  languages_spoken:
-  - de
-  geo:
-    latitude: 51.165691
-    longitude: 10.451526
-    max_latitude: 55.0815
-    max_longitude: 15.0418962
-    min_latitude: 47.2701115
-    min_longitude: 5.8663425
-    bounds:
-      northeast:
-        lat: 55.0815
-        lng: 15.0418962
-      southwest:
-        lat: 47.2701115
-        lng: 5.8663425
-  currency_code: EUR
-  start_of_week: monday
->>>>>>> 5fe98ca4
+  world_region: EMEA