---
KR:
  address_format: |-
    {{recipient}}
    {{street}}
    {{city}} {{region_short}}
    {{postalcode}}
    {{country}}
  alpha2: KR
  alpha3: KOR
  continent: Asia
  country_code: '82'
  currency_code: KRW
  gec: KS
  geo:
    latitude: 35.907757
    latitude_dec: '40.077640533447266'
    longitude: 127.766922
    longitude_dec: '127.13385009765625'
    max_latitude: 38.63400000000001
    max_longitude: 131.1603
    min_latitude: 33.0041
    min_longitude: 124.5863
    bounds:
      northeast:
        lat: 38.63400000000001
        lng: 131.1603
      southwest:
        lat: 33.0041
        lng: 124.5863
  international_prefix: '001'
  ioc: KOR
  iso_long_name: The Republic of Korea
  iso_short_name: Korea (Republic of)
  languages_official:
  - ko
  languages_spoken:
  - ko
  national_destination_code_lengths:
  - 2
  national_number_lengths:
  - 8
  - 9
  national_prefix: '0'
  nationality: South Korean
  number: '410'
  postal_code: true
  postal_code_format: "\\d{5}"
  region: Asia
  start_of_week: monday
  subregion: Eastern Asia
  un_locode: KR
  unofficial_names:
  - South Korea
  - Korea (South)
  - Südkorea
  - Corée du Sud
  - Corea del Sur
  - 大韓民国
  - Zuid-Korea
  - Korea (Republic of)
<<<<<<< HEAD
  world_region: APAC
=======
  languages_official:
  - ko
  languages_spoken:
  - ko
  geo:
    latitude: 35.907757
    longitude: 127.766922
    max_latitude: 38.63400000000001
    max_longitude: 131.1603
    min_latitude: 33.0041
    min_longitude: 124.5863
    bounds:
      northeast:
        lat: 38.63400000000001
        lng: 131.1603
      southwest:
        lat: 33.0041
        lng: 124.5863
  currency_code: KRW
  start_of_week: monday
>>>>>>> 5fe98ca4
<|MERGE_RESOLUTION|>--- conflicted
+++ resolved
@@ -14,9 +14,7 @@
   gec: KS
   geo:
     latitude: 35.907757
-    latitude_dec: '40.077640533447266'
     longitude: 127.766922
-    longitude_dec: '127.13385009765625'
     max_latitude: 38.63400000000001
     max_longitude: 131.1603
     min_latitude: 33.0041
@@ -59,27 +57,4 @@
   - 大韓民国
   - Zuid-Korea
   - Korea (Republic of)
-<<<<<<< HEAD
-  world_region: APAC
-=======
-  languages_official:
-  - ko
-  languages_spoken:
-  - ko
-  geo:
-    latitude: 35.907757
-    longitude: 127.766922
-    max_latitude: 38.63400000000001
-    max_longitude: 131.1603
-    min_latitude: 33.0041
-    min_longitude: 124.5863
-    bounds:
-      northeast:
-        lat: 38.63400000000001
-        lng: 131.1603
-      southwest:
-        lat: 33.0041
-        lng: 124.5863
-  currency_code: KRW
-  start_of_week: monday
->>>>>>> 5fe98ca4
+  world_region: APAC