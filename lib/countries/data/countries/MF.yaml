--- conflicted
+++ resolved
@@ -4,12 +4,7 @@
   alpha3: MAF
   continent: North America
   country_code: '590'
-<<<<<<< HEAD
   currency_code: EUR
-=======
-  international_prefix: ''
-  ioc:
->>>>>>> 5fe98ca4
   gec: RN
   geo:
     latitude: 18.08255
