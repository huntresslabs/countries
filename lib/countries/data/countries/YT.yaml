---
YT:
  alpha2: YT
  alpha3: MYT
  continent: Africa
  country_code: '262'
<<<<<<< HEAD
  currency_code: EUR
=======
  international_prefix: '00'
  ioc:
>>>>>>> 5fe98ca4
  gec: MF
  geo:
    latitude: -12.8275
    longitude: 45.166244
    max_latitude: -12.5772665
    max_longitude: 45.32014849999999
    min_latitude: -13.0358332
    min_longitude: 44.9914169
    bounds:
      northeast:
        lat: -12.5772665
        lng: 45.32014849999999
      southwest:
        lat: -13.0358332
        lng: 44.9914169
  international_prefix: '00'
  ioc:
  iso_long_name: The Department of Mayotte
  iso_short_name: Mayotte
  languages_official:
  - fr
  languages_spoken:
  - fr
  national_destination_code_lengths:
  - 2
  national_number_lengths:
  - 7
  national_prefix: None
  nationality: French
  number: '175'
  postal_code: true
  postal_code_format: 976\d{2}
  region: Africa
  start_of_week: monday
  subregion: Eastern Africa
  un_locode: YT
  unofficial_names:
  - Mayotte
  - マヨット
  world_region: EMEA<|MERGE_RESOLUTION|>--- conflicted
+++ resolved
@@ -4,12 +4,7 @@
   alpha3: MYT
   continent: Africa
   country_code: '262'
-<<<<<<< HEAD
   currency_code: EUR
-=======
-  international_prefix: '00'
-  ioc:
->>>>>>> 5fe98ca4
   gec: MF
   geo:
     latitude: -12.8275
