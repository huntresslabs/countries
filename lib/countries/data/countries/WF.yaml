---
WF:
  alpha2: WF
  alpha3: WLF
  continent: Australia
  country_code: '681'
<<<<<<< HEAD
  currency_code: XPF
=======
  international_prefix: '19'
  ioc:
>>>>>>> 5fe98ca4
  gec: WF
  geo:
    latitude: -14.2938
    longitude: -178.1165
    max_latitude: -13.1303042
    max_longitude: -176.0971068
    min_latitude: -14.4187203
    min_longitude: -178.2284546
    bounds:
      northeast:
        lat: -13.1303042
        lng: -176.0971068
      southwest:
        lat: -14.4187203
        lng: -178.2284546
  international_prefix: '19'
  ioc:
  iso_long_name: The Territory of the Wallis and Futuna Islands
  iso_short_name: Wallis and Futuna
  languages_official:
  - fr
  languages_spoken:
  - fr
  national_destination_code_lengths:
  - 2
  national_number_lengths:
  - 6
  national_prefix: None
  nationality: Wallis and Futuna Islander
  number: '876'
  postal_code: true
  postal_code_format: 986\d{2}
  region: Oceania
  start_of_week: monday
  subregion: Polynesia
  un_locode: WF
  unofficial_names:
  - Wallis and Futuna
  - Wallis und Futuna
  - Wallis et Futuna
  - Wallis y Futuna
  - ウォリス・フツナ
  - Wallis en Futuna
  world_region: APAC<|MERGE_RESOLUTION|>--- conflicted
+++ resolved
@@ -4,12 +4,7 @@
   alpha3: WLF
   continent: Australia
   country_code: '681'
-<<<<<<< HEAD
   currency_code: XPF
-=======
-  international_prefix: '19'
-  ioc:
->>>>>>> 5fe98ca4
   gec: WF
   geo:
     latitude: -14.2938
