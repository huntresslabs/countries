--- conflicted
+++ resolved
@@ -4,12 +4,7 @@
   alpha3: BVT
   continent: Antarctica
   country_code: '47'
-<<<<<<< HEAD
   currency_code: NOK
-=======
-  international_prefix: ''
-  ioc:
->>>>>>> 5fe98ca4
   gec: BV
   geo:
     latitude: -54.4207915
