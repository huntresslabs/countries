--- conflicted
+++ resolved
@@ -4,12 +4,7 @@
   alpha3: SSD
   continent: Africa
   country_code: '211'
-<<<<<<< HEAD
   currency_code: SSP
-=======
-  international_prefix: '0'
-  ioc:
->>>>>>> 5fe98ca4
   gec: OD
   geo:
     latitude: 6.876991899999999
