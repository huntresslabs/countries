---
TF:
<<<<<<< HEAD
=======
  continent: Africa
>>>>>>> 5fe98ca4
  alpha2: TF
  alpha3: ATF
  continent: Antarctica
  country_code: '262'
<<<<<<< HEAD
  currency_code: EUR
  gec: FS
=======
  international_prefix: ''
  ioc:
  gec: FS
  name: French Southern Territories
  national_destination_code_lengths: []
  national_number_lengths: []
  national_prefix: ''
  number: '260'
  region: Africa
  subregion: Eastern Africa
  un_locode: TF
  nationality: French
  postal_code: false
  world_region: EMEA
  unofficial_names:
  - French Southern Territories
  - Französische Süd- und Antarktisgebiete
  - Terres Australes Françaises
  - Territorios Franceses del Sur
  - フランス領南方・南極地域
  - Franse Gebieden in de zuidelijke Indische Oceaan
  - French Southern and Antarctic Lands
  languages_official:
  - fr
  languages_spoken:
  - fr
>>>>>>> 5fe98ca4
  geo:
    latitude: -49.280366
    longitude: 69.3485571
    max_latitude: -45.7567331
    max_longitude: 70.6558228
    min_latitude: -50.0641918
    min_longitude: 49.8519168
    bounds:
      northeast:
        lat: -45.7567331
        lng: 70.6558228
      southwest:
        lat: -50.0641918
        lng: 49.8519168
  international_prefix: ''
  ioc:
  iso_long_name: The French Southern and Antarctic Lands
  iso_short_name: French Southern Territories
  languages_official:
  - fr
  languages_spoken:
  - fr
  national_destination_code_lengths: []
  national_number_lengths: []
  national_prefix: ''
  nationality: French
  number: '260'
  postal_code: false
  region: ''
  start_of_week: monday
  subregion: ''
  un_locode: TF
  unofficial_names:
  - French Southern Territories
  - Französische Süd- und Antarktisgebiete
  - Terres Australes Françaises
  - Territorios Franceses del Sur
  - フランス領南方・南極地域
  - Franse Gebieden in de zuidelijke Indische Oceaan
  - French Southern and Antarctic Lands
  world_region: APAC<|MERGE_RESOLUTION|>--- conflicted
+++ resolved
@@ -1,44 +1,11 @@
 ---
 TF:
-<<<<<<< HEAD
-=======
-  continent: Africa
->>>>>>> 5fe98ca4
   alpha2: TF
   alpha3: ATF
   continent: Antarctica
   country_code: '262'
-<<<<<<< HEAD
   currency_code: EUR
   gec: FS
-=======
-  international_prefix: ''
-  ioc:
-  gec: FS
-  name: French Southern Territories
-  national_destination_code_lengths: []
-  national_number_lengths: []
-  national_prefix: ''
-  number: '260'
-  region: Africa
-  subregion: Eastern Africa
-  un_locode: TF
-  nationality: French
-  postal_code: false
-  world_region: EMEA
-  unofficial_names:
-  - French Southern Territories
-  - Französische Süd- und Antarktisgebiete
-  - Terres Australes Françaises
-  - Territorios Franceses del Sur
-  - フランス領南方・南極地域
-  - Franse Gebieden in de zuidelijke Indische Oceaan
-  - French Southern and Antarctic Lands
-  languages_official:
-  - fr
-  languages_spoken:
-  - fr
->>>>>>> 5fe98ca4
   geo:
     latitude: -49.280366
     longitude: 69.3485571
