---
MD:
  alpha2: MD
  alpha3: MDA
  continent: Europe
  country_code: '373'
  currency_code: MDL
  gec: MD
  geo:
    latitude: 47.411631
    latitude_dec: '47.203704833984375'
    longitude: 28.369885
    longitude_dec: '28.46834373474121'
    max_latitude: 48.492029
    max_longitude: 30.1635898
    min_latitude: 45.4674379
    min_longitude: 26.6164248
    bounds:
      northeast:
        lat: 48.492029
        lng: 30.1635898
      southwest:
        lat: 45.4674379
        lng: 26.6164248
  international_prefix: '00'
  ioc: MDA
  iso_long_name: The Republic of Moldova
  iso_short_name: Moldova (Republic of)
  languages_official:
  - ro
  languages_spoken:
  - ro
  national_destination_code_lengths:
  - 2
  national_number_lengths:
  - 8
  national_prefix: '0'
  nationality: Moldovan
  number: '498'
  postal_code: true
  postal_code_format: "\\d{4}"
  region: Europe
  start_of_week: monday
  subregion: Eastern Europe
  un_locode: MD
  unofficial_names:
  - Moldova
  - Moldawien
  - Moldavie
  - Moldavia
  - the Republic of Moldova
  - モルドバ共和国
  - Moldavië
<<<<<<< HEAD
  world_region: EMEA
=======
  languages_official:
  - ro
  languages_spoken:
  - ro
  geo:
    latitude: 47.411631
    longitude: 28.369885
    max_latitude: 48.492029
    max_longitude: 30.1635898
    min_latitude: 45.4674379
    min_longitude: 26.6164248
    bounds:
      northeast:
        lat: 48.492029
        lng: 30.1635898
      southwest:
        lat: 45.4674379
        lng: 26.6164248
  currency_code: MDL
  start_of_week: monday
>>>>>>> 5fe98ca4
<|MERGE_RESOLUTION|>--- conflicted
+++ resolved
@@ -8,9 +8,7 @@
   gec: MD
   geo:
     latitude: 47.411631
-    latitude_dec: '47.203704833984375'
     longitude: 28.369885
-    longitude_dec: '28.46834373474121'
     max_latitude: 48.492029
     max_longitude: 30.1635898
     min_latitude: 45.4674379
@@ -51,27 +49,4 @@
   - the Republic of Moldova
   - モルドバ共和国
   - Moldavië
-<<<<<<< HEAD
-  world_region: EMEA
-=======
-  languages_official:
-  - ro
-  languages_spoken:
-  - ro
-  geo:
-    latitude: 47.411631
-    longitude: 28.369885
-    max_latitude: 48.492029
-    max_longitude: 30.1635898
-    min_latitude: 45.4674379
-    min_longitude: 26.6164248
-    bounds:
-      northeast:
-        lat: 48.492029
-        lng: 30.1635898
-      southwest:
-        lat: 45.4674379
-        lng: 26.6164248
-  currency_code: MDL
-  start_of_week: monday
->>>>>>> 5fe98ca4
+  world_region: EMEA