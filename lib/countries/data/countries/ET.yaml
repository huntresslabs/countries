--- conflicted
+++ resolved
@@ -8,9 +8,7 @@
   gec: ET
   geo:
     latitude: 9.145000000000001
-    latitude_dec: '8.626703262329102'
     longitude: 40.489673
-    longitude_dec: '39.63755416870117'
     max_latitude: 14.8942141
     max_longitude: 48.0010561
     min_latitude: 3.4041369
@@ -50,27 +48,4 @@
   - Etiopía
   - エチオピア
   - Ethiopië
-<<<<<<< HEAD
-  world_region: EMEA
-=======
-  languages_official:
-  - am
-  languages_spoken:
-  - am
-  geo:
-    latitude: 9.145000000000001
-    longitude: 40.489673
-    max_latitude: 14.8942141
-    max_longitude: 48.0010561
-    min_latitude: 3.4041369
-    min_longitude: 32.997734
-    bounds:
-      northeast:
-        lat: 14.8942141
-        lng: 48.0010561
-      southwest:
-        lat: 3.4041369
-        lng: 32.997734
-  currency_code: ETB
-  start_of_week: monday
->>>>>>> 5fe98ca4
+  world_region: EMEA