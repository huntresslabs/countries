---
TH:
  alpha2: TH
  alpha3: THA
  continent: Asia
  country_code: '66'
  currency_code: THB
  gec: TH
<<<<<<< HEAD
=======
  name: Thailand
  national_destination_code_lengths:
  - 2
  national_number_lengths:
  - 9
  - 10
  national_prefix: '0'
  number: '764'
  region: Asia
  subregion: South-Eastern Asia
  world_region: APAC
  un_locode: TH
  nationality: Thai
  vat_rates:
    standard: 7
    reduced:
    - 0
    super_reduced:
    parking:
  postal_code: true
  postal_code_format: "\\d{5}"
  unofficial_names:
  - Thailand
  - Thaïlande
  - Tailandia
  - タイ
  languages_official:
  - th
  languages_spoken:
  - th
>>>>>>> 5fe98ca4
  geo:
    latitude: 15.870032
    longitude: 100.992541
    max_latitude: 20.465143
    max_longitude: 105.636812
    min_latitude: 5.613038
    min_longitude: 97.343396
    bounds:
      northeast:
        lat: 20.465143
        lng: 105.636812
      southwest:
        lat: 5.613038
        lng: 97.343396
  international_prefix: '001'
  ioc: THA
  iso_long_name: The Kingdom of Thailand
  iso_short_name: Thailand
  languages_official:
  - th
  languages_spoken:
  - th
  national_destination_code_lengths:
  - 2
  national_number_lengths:
  - 9
  - 10
  national_prefix: '0'
  nationality: Thai
  number: '764'
  postal_code: true
  postal_code_format: "\\d{5}"
  region: Asia
  start_of_week: monday
  subregion: South-Eastern Asia
  un_locode: TH
  unofficial_names:
  - Thailand
  - Thaïlande
  - Tailandia
  - タイ
  vat_rates:
    standard: 7
    reduced:
    - 0
    super_reduced:
    parking:
  world_region: APAC<|MERGE_RESOLUTION|>--- conflicted
+++ resolved
@@ -6,39 +6,6 @@
   country_code: '66'
   currency_code: THB
   gec: TH
-<<<<<<< HEAD
-=======
-  name: Thailand
-  national_destination_code_lengths:
-  - 2
-  national_number_lengths:
-  - 9
-  - 10
-  national_prefix: '0'
-  number: '764'
-  region: Asia
-  subregion: South-Eastern Asia
-  world_region: APAC
-  un_locode: TH
-  nationality: Thai
-  vat_rates:
-    standard: 7
-    reduced:
-    - 0
-    super_reduced:
-    parking:
-  postal_code: true
-  postal_code_format: "\\d{5}"
-  unofficial_names:
-  - Thailand
-  - Thaïlande
-  - Tailandia
-  - タイ
-  languages_official:
-  - th
-  languages_spoken:
-  - th
->>>>>>> 5fe98ca4
   geo:
     latitude: 15.870032
     longitude: 100.992541
