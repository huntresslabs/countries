---
TN:
  alpha2: TN
  alpha3: TUN
  continent: Africa
  country_code: '216'
  currency_code: TND
  gec: TS
  geo:
    latitude: 33.886917
    latitude_dec: '34.33528518676758'
    longitude: 9.537499
    longitude_dec: '9.245259284973145'
    max_latitude: 37.5359
    max_longitude: 11.599217
    min_latitude: 30.2280339
    min_longitude: 7.522311
    bounds:
      northeast:
        lat: 37.5359
        lng: 11.599217
      southwest:
        lat: 30.2280339
        lng: 7.522311
  international_prefix: '00'
  ioc: TUN
  iso_long_name: The Republic of Tunisia
  iso_short_name: Tunisia
  languages_official:
  - ar
  - fr
  languages_spoken:
  - ar
  - fr
  national_destination_code_lengths:
  - 2
  national_number_lengths:
  - 8
  national_prefix: None
  nationality: Tunisian
  number: '788'
  postal_code: true
  postal_code_format: "\\d{4}"
  region: Africa
  start_of_week: monday
  subregion: Northern Africa
  un_locode: TN
  unofficial_names:
  - Tunisia
  - تونس
  - Tunesien
  - Tunisie
  - Túnez
  - チュニジア
  - Tunesië
<<<<<<< HEAD
  world_region: EMEA
=======
  languages_official:
  - ar
  - fr
  languages_spoken:
  - ar
  - fr
  geo:
    latitude: 33.886917
    longitude: 9.537499
    max_latitude: 37.5359
    max_longitude: 11.599217
    min_latitude: 30.2280339
    min_longitude: 7.522311
    bounds:
      northeast:
        lat: 37.5359
        lng: 11.599217
      southwest:
        lat: 30.2280339
        lng: 7.522311
  currency_code: TND
  start_of_week: monday
>>>>>>> 5fe98ca4
<|MERGE_RESOLUTION|>--- conflicted
+++ resolved
@@ -8,9 +8,7 @@
   gec: TS
   geo:
     latitude: 33.886917
-    latitude_dec: '34.33528518676758'
     longitude: 9.537499
-    longitude_dec: '9.245259284973145'
     max_latitude: 37.5359
     max_longitude: 11.599217
     min_latitude: 30.2280339
@@ -53,29 +51,4 @@
   - Túnez
   - チュニジア
   - Tunesië
-<<<<<<< HEAD
-  world_region: EMEA
-=======
-  languages_official:
-  - ar
-  - fr
-  languages_spoken:
-  - ar
-  - fr
-  geo:
-    latitude: 33.886917
-    longitude: 9.537499
-    max_latitude: 37.5359
-    max_longitude: 11.599217
-    min_latitude: 30.2280339
-    min_longitude: 7.522311
-    bounds:
-      northeast:
-        lat: 37.5359
-        lng: 11.599217
-      southwest:
-        lat: 30.2280339
-        lng: 7.522311
-  currency_code: TND
-  start_of_week: monday
->>>>>>> 5fe98ca4
+  world_region: EMEA