---
SX:
  alpha2: SX
  alpha3: SXM
  continent: North America
  country_code: '1'
<<<<<<< HEAD
  currency_code: ANG
=======
  nanp_prefix: '1721'
  international_prefix: '011'
  ioc:
>>>>>>> 5fe98ca4
  gec: NN
  geo:
    latitude: 18.04248
    longitude: -63.05483
    max_latitude: 18.0641707
    max_longitude: -62.9784
    min_latitude: 17.9941
    min_longitude: -63.13979990000001
    bounds:
      northeast:
        lat: 18.0641707
        lng: -62.9784
      southwest:
        lat: 17.9941
        lng: -63.13979990000001
  international_prefix: '011'
  ioc:
  iso_long_name: Sint Maarten
  iso_short_name: Sint Maarten (Dutch part)
  languages_official:
  - nl
  - en
  languages_spoken:
  - nl
  - en
  nanp_prefix: '1721'
  national_destination_code_lengths:
  - 3
  national_number_lengths:
  - 10
  national_prefix: '0'
  nationality: Dutch
  number: '534'
  postal_code: false
  region: Americas
  start_of_week: monday
  subregion: Caribbean
  un_locode: SX
  unofficial_names:
  - Sint Maarten
  - セント・マーチン島
  world_region: AMER<|MERGE_RESOLUTION|>--- conflicted
+++ resolved
@@ -4,13 +4,7 @@
   alpha3: SXM
   continent: North America
   country_code: '1'
-<<<<<<< HEAD
   currency_code: ANG
-=======
-  nanp_prefix: '1721'
-  international_prefix: '011'
-  ioc:
->>>>>>> 5fe98ca4
   gec: NN
   geo:
     latitude: 18.04248
