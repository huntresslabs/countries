---
YE:
  address_format: |-
    {{recipient}}
    {{street}}
    {{postalcode}} {{city}}
    {{country}}
  alpha2: YE
  alpha3: YEM
  continent: Asia
  country_code: '967'
  currency_code: YER
  gec: YM
  geo:
    latitude: 15.552727
    latitude_dec: '15.888387680053711'
    longitude: 48.516388
    longitude_dec: '47.48988723754883'
    max_latitude: 18.9996331
    max_longitude: 54.67899999999999
    min_latitude: 11.7975
    min_longitude: 41.70959999999999
    bounds:
      northeast:
        lat: 18.9996331
        lng: 54.67899999999999
      southwest:
        lat: 11.7975
        lng: 41.70959999999999
  international_prefix: '00'
  ioc: YEM
  iso_long_name: The Republic of Yemen
  iso_short_name: Yemen
  languages_official:
  - ar
  languages_spoken:
  - ar
  national_destination_code_lengths:
  - 2
  national_number_lengths:
  - 7
  - 8
  - 9
  national_prefix: '0'
  nationality: Yemeni
  number: '887'
  postal_code: false
  region: Asia
  start_of_week: sunday
  subregion: Western Asia
  un_locode: YE
  unofficial_names:
  - Yemen
  - اليمن
  - Jemen
  - Yémen
  - イエメン
<<<<<<< HEAD
  world_region: EMEA
=======
  languages_official:
  - ar
  languages_spoken:
  - ar
  geo:
    latitude: 15.552727
    longitude: 48.516388
    max_latitude: 18.9996331
    max_longitude: 54.67899999999999
    min_latitude: 11.7975
    min_longitude: 41.70959999999999
    bounds:
      northeast:
        lat: 18.9996331
        lng: 54.67899999999999
      southwest:
        lat: 11.7975
        lng: 41.70959999999999
  currency_code: YER
  start_of_week: sunday
>>>>>>> 5fe98ca4
<|MERGE_RESOLUTION|>--- conflicted
+++ resolved
@@ -13,9 +13,7 @@
   gec: YM
   geo:
     latitude: 15.552727
-    latitude_dec: '15.888387680053711'
     longitude: 48.516388
-    longitude_dec: '47.48988723754883'
     max_latitude: 18.9996331
     max_longitude: 54.67899999999999
     min_latitude: 11.7975
@@ -55,27 +53,4 @@
   - Jemen
   - Yémen
   - イエメン
-<<<<<<< HEAD
-  world_region: EMEA
-=======
-  languages_official:
-  - ar
-  languages_spoken:
-  - ar
-  geo:
-    latitude: 15.552727
-    longitude: 48.516388
-    max_latitude: 18.9996331
-    max_longitude: 54.67899999999999
-    min_latitude: 11.7975
-    min_longitude: 41.70959999999999
-    bounds:
-      northeast:
-        lat: 18.9996331
-        lng: 54.67899999999999
-      southwest:
-        lat: 11.7975
-        lng: 41.70959999999999
-  currency_code: YER
-  start_of_week: sunday
->>>>>>> 5fe98ca4
+  world_region: EMEA