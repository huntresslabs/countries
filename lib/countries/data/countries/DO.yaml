---
DO:
  alpha2: DO
  alpha3: DOM
  continent: North America
  country_code: '1'
  currency_code: DOP
  gec: DR
  geo:
    latitude: 18.735693
    latitude_dec: '19.019824981689453'
    longitude: -70.162651
    longitude_dec: "-70.79285430908203"
    max_latitude: 19.9786989
    max_longitude: -68.25260010000001
    min_latitude: 17.3611001
    min_longitude: -72.0075099
    bounds:
      northeast:
        lat: 19.9786989
        lng: -68.25260010000001
      southwest:
        lat: 17.3611001
        lng: -72.0075099
  international_prefix: '011'
  ioc: DOM
  iso_long_name: The Dominican Republic
  iso_short_name: Dominican Republic
  languages_official:
  - es
  languages_spoken:
  - es
  national_destination_code_lengths:
  - 3
  national_number_lengths:
  - 10
  national_prefix: '1'
  nationality: Dominican
  number: '214'
  postal_code: true
  postal_code_format: "\\d{5}"
  region: Americas
  start_of_week: monday
  subregion: Caribbean
  un_locode: DO
  unofficial_names:
  - Dominican Republic
  - Dominikanische Republik
  - République Dominicaine
  - República Dominicana
  - ドミニカ共和国
  - Dominicaanse Republiek
<<<<<<< HEAD
  world_region: AMER
=======
  languages_official:
  - es
  languages_spoken:
  - es
  geo:
    latitude: 18.735693
    longitude: -70.162651
    max_latitude: 19.9786989
    max_longitude: -68.25260010000001
    min_latitude: 17.3611001
    min_longitude: -72.0075099
    bounds:
      northeast:
        lat: 19.9786989
        lng: -68.25260010000001
      southwest:
        lat: 17.3611001
        lng: -72.0075099
  currency_code: DOP
  start_of_week: monday
>>>>>>> 5fe98ca4
<|MERGE_RESOLUTION|>--- conflicted
+++ resolved
@@ -8,9 +8,7 @@
   gec: DR
   geo:
     latitude: 18.735693
-    latitude_dec: '19.019824981689453'
     longitude: -70.162651
-    longitude_dec: "-70.79285430908203"
     max_latitude: 19.9786989
     max_longitude: -68.25260010000001
     min_latitude: 17.3611001
@@ -50,27 +48,4 @@
   - República Dominicana
   - ドミニカ共和国
   - Dominicaanse Republiek
-<<<<<<< HEAD
-  world_region: AMER
-=======
-  languages_official:
-  - es
-  languages_spoken:
-  - es
-  geo:
-    latitude: 18.735693
-    longitude: -70.162651
-    max_latitude: 19.9786989
-    max_longitude: -68.25260010000001
-    min_latitude: 17.3611001
-    min_longitude: -72.0075099
-    bounds:
-      northeast:
-        lat: 19.9786989
-        lng: -68.25260010000001
-      southwest:
-        lat: 17.3611001
-        lng: -72.0075099
-  currency_code: DOP
-  start_of_week: monday
->>>>>>> 5fe98ca4
+  world_region: AMER