---
RE:
  alpha2: RE
  alpha3: REU
  continent: Africa
  country_code: '262'
<<<<<<< HEAD
  currency_code: EUR
=======
  international_prefix: '00'
  ioc:
>>>>>>> 5fe98ca4
  gec: RE
  geo:
    latitude: -21.115141
    longitude: 55.536384
    max_latitude: -20.8671529
    max_longitude: 55.84487919999999
    min_latitude: -21.4035321
    min_longitude: 55.209732
    bounds:
      northeast:
        lat: -20.8671529
        lng: 55.84487919999999
      southwest:
        lat: -21.4035321
        lng: 55.209732
  international_prefix: '00'
  ioc:
  iso_long_name: Réunion
  iso_short_name: Réunion
  languages_official:
  - fr
  languages_spoken:
  - fr
  national_destination_code_lengths:
  - 2
  national_number_lengths:
  - 10
  national_prefix: None
  nationality: French
  number: '638'
  postal_code: true
  postal_code_format: 9[78]4\d{2}
  region: Africa
  start_of_week: monday
  subregion: Eastern Africa
  un_locode: RE
  unofficial_names:
  - Réunion
  - Reunión
  - Reunion
  - レユニオン
  world_region: EMEA<|MERGE_RESOLUTION|>--- conflicted
+++ resolved
@@ -4,12 +4,7 @@
   alpha3: REU
   continent: Africa
   country_code: '262'
-<<<<<<< HEAD
   currency_code: EUR
-=======
-  international_prefix: '00'
-  ioc:
->>>>>>> 5fe98ca4
   gec: RE
   geo:
     latitude: -21.115141
