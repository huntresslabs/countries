---
SA:
  address_format: |-
    {{recipient}}
    {{street}}
    {{postalcode}} {{city}}
    {{country}}
  alpha2: SA
  alpha3: SAU
  continent: Asia
  country_code: '966'
  currency_code: SAR
  gec: SA
  geo:
    latitude: 23.885942
    latitude_dec: '23.994726181030273'
    longitude: 45.079162
    longitude_dec: '44.4013557434082'
    max_latitude: 32.154284
    max_longitude: 55.6666999
    min_latitude: 16.0036
    min_longitude: 34.4815001
    bounds:
      northeast:
        lat: 32.154284
        lng: 55.6666999
      southwest:
        lat: 16.0036
        lng: 34.4815001
  international_prefix: '00'
  ioc: KSA
  iso_long_name: The Kingdom of Saudi Arabia
  iso_short_name: Saudi Arabia
  languages_official:
  - ar
  languages_spoken:
  - ar
  national_destination_code_lengths:
  - 2
  national_number_lengths:
  - 8
  - 9
  national_prefix: '0'
  nationality: Saudi Arabian
  number: '682'
  postal_code: true
  postal_code_format: "\\d{5}"
  region: Asia
  start_of_week: sunday
  subregion: Western Asia
  un_locode: SA
<<<<<<< HEAD
=======
  nationality: Saudi Arabian
  vat_rates:
    standard: 15
    reduced: []
    super_reduced:
    parking:
  postal_code: true
  postal_code_format: "\\d{5}"
>>>>>>> 5fe98ca4
  unofficial_names:
  - Saudi Arabia
  - Kingdom of Saudi Arabia
  - السعودية
  - Saudi-Arabien
  - Arabie Saoudite
  - Arabia Saudí
  - サウジアラビア
  - Saoedi-Arabië
<<<<<<< HEAD
  world_region: EMEA
=======
  languages_official:
  - ar
  languages_spoken:
  - ar
  geo:
    latitude: 23.885942
    longitude: 45.079162
    max_latitude: 32.154284
    max_longitude: 55.6666999
    min_latitude: 16.0036
    min_longitude: 34.4815001
    bounds:
      northeast:
        lat: 32.154284
        lng: 55.6666999
      southwest:
        lat: 16.0036
        lng: 34.4815001
  currency_code: SAR
  start_of_week: sunday
>>>>>>> 5fe98ca4
<|MERGE_RESOLUTION|>--- conflicted
+++ resolved
@@ -13,9 +13,7 @@
   gec: SA
   geo:
     latitude: 23.885942
-    latitude_dec: '23.994726181030273'
     longitude: 45.079162
-    longitude_dec: '44.4013557434082'
     max_latitude: 32.154284
     max_longitude: 55.6666999
     min_latitude: 16.0036
@@ -49,17 +47,11 @@
   start_of_week: sunday
   subregion: Western Asia
   un_locode: SA
-<<<<<<< HEAD
-=======
-  nationality: Saudi Arabian
   vat_rates:
     standard: 15
     reduced: []
     super_reduced:
     parking:
-  postal_code: true
-  postal_code_format: "\\d{5}"
->>>>>>> 5fe98ca4
   unofficial_names:
   - Saudi Arabia
   - Kingdom of Saudi Arabia
@@ -69,27 +61,4 @@
   - Arabia Saudí
   - サウジアラビア
   - Saoedi-Arabië
-<<<<<<< HEAD
-  world_region: EMEA
-=======
-  languages_official:
-  - ar
-  languages_spoken:
-  - ar
-  geo:
-    latitude: 23.885942
-    longitude: 45.079162
-    max_latitude: 32.154284
-    max_longitude: 55.6666999
-    min_latitude: 16.0036
-    min_longitude: 34.4815001
-    bounds:
-      northeast:
-        lat: 32.154284
-        lng: 55.6666999
-      southwest:
-        lat: 16.0036
-        lng: 34.4815001
-  currency_code: SAR
-  start_of_week: sunday
->>>>>>> 5fe98ca4
+  world_region: EMEA