--- conflicted
+++ resolved
@@ -8,9 +8,7 @@
   gec: BO
   geo:
     latitude: 53.709807
-    latitude_dec: '53.54347229003906'
     longitude: 27.953389
-    longitude_dec: '28.054094314575195'
     max_latitude: 56.1718719
     max_longitude: 32.7768202
     min_latitude: 51.26201100000001
@@ -53,29 +51,4 @@
   - ベラルーシ
   - Wit-Rusland
   - Беларусь
-<<<<<<< HEAD
-  world_region: EMEA
-=======
-  languages_official:
-  - be
-  - ru
-  languages_spoken:
-  - be
-  - ru
-  geo:
-    latitude: 53.709807
-    longitude: 27.953389
-    max_latitude: 56.1718719
-    max_longitude: 32.7768202
-    min_latitude: 51.26201100000001
-    min_longitude: 23.1783377
-    bounds:
-      northeast:
-        lat: 56.1718719
-        lng: 32.7768202
-      southwest:
-        lat: 51.26201100000001
-        lng: 23.1783377
-  currency_code: BYN
-  start_of_week: monday
->>>>>>> 5fe98ca4
+  world_region: EMEA