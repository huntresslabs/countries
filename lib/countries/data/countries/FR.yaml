--- conflicted
+++ resolved
@@ -15,9 +15,7 @@
   gec: FR
   geo:
     latitude: 46.227638
-    latitude_dec: '46.63727951049805'
     longitude: 2.213749
-    longitude_dec: '2.3382623195648193'
     max_latitude: 51.1241999
     max_longitude: 9.6624999
     min_latitude: 41.31433
@@ -58,7 +56,6 @@
   - フランス
   - Frankrijk
   - Francia
-<<<<<<< HEAD
   vat_rates:
     standard: 20
     reduced:
@@ -66,26 +63,4 @@
     - 10
     super_reduced: 2.1
     parking:
-  world_region: EMEA
-=======
-  languages_official:
-  - fr
-  languages_spoken:
-  - fr
-  geo:
-    latitude: 46.227638
-    longitude: 2.213749
-    max_latitude: 51.1241999
-    max_longitude: 9.6624999
-    min_latitude: 41.31433
-    min_longitude: -5.5591
-    bounds:
-      northeast:
-        lat: 51.1241999
-        lng: 9.6624999
-      southwest:
-        lat: 41.31433
-        lng: -5.5591
-  currency_code: EUR
-  start_of_week: monday
->>>>>>> 5fe98ca4
+  world_region: EMEA