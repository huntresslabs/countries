--- conflicted
+++ resolved
@@ -15,9 +15,7 @@
   gec: FI
   geo:
     latitude: 61.92410999999999
-    latitude_dec: '64.28858184814453'
     longitude: 25.7481511
-    longitude_dec: '25.989402770996094'
     max_latitude: 70.0922932
     max_longitude: 31.5870999
     min_latitude: 59.693623
@@ -65,37 +63,4 @@
     - 14
     super_reduced:
     parking:
-<<<<<<< HEAD
-  world_region: EMEA
-=======
-  postal_code: true
-  postal_code_format: "\\d{5}"
-  unofficial_names:
-  - Finland
-  - Finnland
-  - Finlande
-  - Finlandia
-  - フィンランド
-  languages_official:
-  - fi
-  - sv
-  languages_spoken:
-  - fi
-  - sv
-  geo:
-    latitude: 61.92410999999999
-    longitude: 25.7481511
-    max_latitude: 70.0922932
-    max_longitude: 31.5870999
-    min_latitude: 59.693623
-    min_longitude: 20.4565002
-    bounds:
-      northeast:
-        lat: 70.0922932
-        lng: 31.5870999
-      southwest:
-        lat: 59.693623
-        lng: 20.4565002
-  currency_code: EUR
-  start_of_week: monday
->>>>>>> 5fe98ca4
+  world_region: EMEA