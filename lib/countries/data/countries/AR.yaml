---
AR:
  address_format: |-
    {{recipient}}
    {{street}}
    {{postalcode}} {{city}}
    {{region}}
    {{country}}
  alpha2: AR
  alpha3: ARG
  continent: South America
  country_code: '54'
  currency_code: ARS
  gec: AR
  geo:
    latitude: -38.416097
    latitude_dec: "-37.071964263916016"
    longitude: -63.61667199999999
    longitude_dec: "-64.85450744628906"
    max_latitude: -21.7810459
    max_longitude: -53.637481
    min_latitude: -55.1250224
    min_longitude: -73.5603601
    bounds:
      northeast:
        lat: -21.7810459
        lng: -53.637481
      southwest:
        lat: -55.1250224
        lng: -73.5603601
  international_prefix: '00'
  ioc: ARG
  iso_long_name: The Argentine Republic
  iso_short_name: Argentina
  languages_official:
  - es
  - gn
  languages_spoken:
  - es
  - gn
  national_destination_code_lengths:
  - 2
  national_number_lengths:
  - 8
  - 9
  national_prefix: '0'
  nationality: Argentinean
  number: '032'
  postal_code: true
  postal_code_format: "((?:[A-HJ-NP-Z])?\\d{4})([A-Z]{3})?"
  region: Americas
  start_of_week: monday
  subregion: South America
  un_locode: AR
  unofficial_names:
  - Argentina
  - Argentinien
  - Argentine
  - アルゼンチン
  - Argentinië
<<<<<<< HEAD
  world_region: AMER
=======
  languages_official:
  - es
  - gn
  languages_spoken:
  - es
  - gn
  geo:
    latitude: -38.416097
    longitude: -63.61667199999999
    max_latitude: -21.7810459
    max_longitude: -53.637481
    min_latitude: -55.1250224
    min_longitude: -73.5603601
    bounds:
      northeast:
        lat: -21.7810459
        lng: -53.637481
      southwest:
        lat: -55.1250224
        lng: -73.5603601
  currency_code: ARS
  start_of_week: monday
>>>>>>> 5fe98ca4
<|MERGE_RESOLUTION|>--- conflicted
+++ resolved
@@ -14,9 +14,7 @@
   gec: AR
   geo:
     latitude: -38.416097
-    latitude_dec: "-37.071964263916016"
     longitude: -63.61667199999999
-    longitude_dec: "-64.85450744628906"
     max_latitude: -21.7810459
     max_longitude: -53.637481
     min_latitude: -55.1250224
@@ -58,29 +56,4 @@
   - Argentine
   - アルゼンチン
   - Argentinië
-<<<<<<< HEAD
-  world_region: AMER
-=======
-  languages_official:
-  - es
-  - gn
-  languages_spoken:
-  - es
-  - gn
-  geo:
-    latitude: -38.416097
-    longitude: -63.61667199999999
-    max_latitude: -21.7810459
-    max_longitude: -53.637481
-    min_latitude: -55.1250224
-    min_longitude: -73.5603601
-    bounds:
-      northeast:
-        lat: -21.7810459
-        lng: -53.637481
-      southwest:
-        lat: -55.1250224
-        lng: -73.5603601
-  currency_code: ARS
-  start_of_week: monday
->>>>>>> 5fe98ca4
+  world_region: AMER