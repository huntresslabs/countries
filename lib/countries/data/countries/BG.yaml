---
BG:
  address_format: |-
    {{recipient}}
    {{street}}
    {{postalcode}} {{city}}
    {{country}}
  alpha2: BG
  alpha3: BGR
  continent: Europe
  country_code: '359'
  currency_code: BGN
  eea_member: true
  eu_member: true
  gec: BU
  geo:
    latitude: 42.733883
    latitude_dec: '42.7661018371582'
    longitude: 25.48583
    longitude_dec: '25.283733367919922'
    max_latitude: 44.2153059
    max_longitude: 28.7292001
    min_latitude: 41.2354469
    min_longitude: 22.3573446
    bounds:
      northeast:
        lat: 44.2153059
        lng: 28.7292001
      southwest:
        lat: 41.2354469
        lng: 22.3573446
  international_prefix: '00'
  ioc: BUL
  iso_long_name: The Republic of Bulgaria
  iso_short_name: Bulgaria
  languages_official:
  - bg
  languages_spoken:
  - bg
  national_destination_code_lengths:
  - 2
  national_number_lengths:
  - 8
  - 9
  - 10
  national_prefix: '0'
  nationality: Bulgarian
  number: '100'
  postal_code: true
  postal_code_format: "\\d{4}"
  region: Europe
  start_of_week: monday
  subregion: Eastern Europe
  un_locode: BG
  unofficial_names:
  - Bulgaria
  - Bulgarien
  - Bulgarie
  - ブルガリア
  - Bulgarije
<<<<<<< HEAD
  vat_rates:
    standard: 20
    reduced:
    - 9
    super_reduced:
    parking:
  world_region: EMEA
=======
  languages_official:
  - bg
  languages_spoken:
  - bg
  geo:
    latitude: 42.733883
    longitude: 25.48583
    max_latitude: 44.2153059
    max_longitude: 28.7292001
    min_latitude: 41.2354469
    min_longitude: 22.3573446
    bounds:
      northeast:
        lat: 44.2153059
        lng: 28.7292001
      southwest:
        lat: 41.2354469
        lng: 22.3573446
  currency_code: BGN
  start_of_week: monday
>>>>>>> 5fe98ca4
<|MERGE_RESOLUTION|>--- conflicted
+++ resolved
@@ -15,9 +15,7 @@
   gec: BU
   geo:
     latitude: 42.733883
-    latitude_dec: '42.7661018371582'
     longitude: 25.48583
-    longitude_dec: '25.283733367919922'
     max_latitude: 44.2153059
     max_longitude: 28.7292001
     min_latitude: 41.2354469
@@ -58,33 +56,10 @@
   - Bulgarie
   - ブルガリア
   - Bulgarije
-<<<<<<< HEAD
   vat_rates:
     standard: 20
     reduced:
     - 9
     super_reduced:
     parking:
-  world_region: EMEA
-=======
-  languages_official:
-  - bg
-  languages_spoken:
-  - bg
-  geo:
-    latitude: 42.733883
-    longitude: 25.48583
-    max_latitude: 44.2153059
-    max_longitude: 28.7292001
-    min_latitude: 41.2354469
-    min_longitude: 22.3573446
-    bounds:
-      northeast:
-        lat: 44.2153059
-        lng: 28.7292001
-      southwest:
-        lat: 41.2354469
-        lng: 22.3573446
-  currency_code: BGN
-  start_of_week: monday
->>>>>>> 5fe98ca4
+  world_region: EMEA