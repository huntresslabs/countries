--- conflicted
+++ resolved
@@ -8,9 +8,7 @@
   gec: CB
   geo:
     latitude: 12.565679
-    latitude_dec: '12.570423126220703'
     longitude: 104.990963
-    longitude_dec: '104.81391143798828'
     max_latitude: 14.6901791
     max_longitude: 107.627687
     min_latitude: 9.6007
@@ -50,27 +48,4 @@
   - Camboya
   - カンボジア
   - Cambodja
-<<<<<<< HEAD
-  world_region: APAC
-=======
-  languages_official:
-  - km
-  languages_spoken:
-  - km
-  geo:
-    latitude: 12.565679
-    longitude: 104.990963
-    max_latitude: 14.6901791
-    max_longitude: 107.627687
-    min_latitude: 9.6007
-    min_longitude: 102.333542
-    bounds:
-      northeast:
-        lat: 14.6901791
-        lng: 107.627687
-      southwest:
-        lat: 9.6007
-        lng: 102.333542
-  currency_code: KHR
-  start_of_week: monday
->>>>>>> 5fe98ca4
+  world_region: APAC