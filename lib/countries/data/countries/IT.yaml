--- conflicted
+++ resolved
@@ -15,9 +15,7 @@
   gec: IT
   geo:
     latitude: 41.87194
-    latitude_dec: '42.7669792175293'
     longitude: 12.56738
-    longitude_dec: '12.493823051452637'
     max_latitude: 47.092
     max_longitude: 18.7975999
     min_latitude: 35.4897
@@ -58,33 +56,10 @@
   - Italia
   - イタリア
   - Italië
-<<<<<<< HEAD
   vat_rates:
     standard: 22
     reduced:
     - 10
     super_reduced: 4
     parking:
-  world_region: EMEA
-=======
-  languages_official:
-  - it
-  languages_spoken:
-  - it
-  geo:
-    latitude: 41.87194
-    longitude: 12.56738
-    max_latitude: 47.092
-    max_longitude: 18.7975999
-    min_latitude: 35.4897
-    min_longitude: 6.6267201
-    bounds:
-      northeast:
-        lat: 47.092
-        lng: 18.7975999
-      southwest:
-        lat: 35.4897
-        lng: 6.6267201
-  currency_code: EUR
-  start_of_week: monday
->>>>>>> 5fe98ca4
+  world_region: EMEA