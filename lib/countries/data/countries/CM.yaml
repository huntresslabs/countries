--- conflicted
+++ resolved
@@ -8,9 +8,7 @@
   gec: CM
   geo:
     latitude: 7.369721999999999
-    latitude_dec: '5.685476779937744'
     longitude: 12.354722
-    longitude_dec: '12.722877502441406'
     max_latitude: 13.083335
     max_longitude: 16.1944081
     min_latitude: 1.6559
@@ -51,29 +49,4 @@
   - Camerún
   - カメルーン
   - Kameroen
-<<<<<<< HEAD
-  world_region: EMEA
-=======
-  languages_official:
-  - en
-  - fr
-  languages_spoken:
-  - en
-  - fr
-  geo:
-    latitude: 7.369721999999999
-    longitude: 12.354722
-    max_latitude: 13.083335
-    max_longitude: 16.1944081
-    min_latitude: 1.6559
-    min_longitude: 8.3936001
-    bounds:
-      northeast:
-        lat: 13.083335
-        lng: 16.1944081
-      southwest:
-        lat: 1.6559
-        lng: 8.3936001
-  currency_code: XAF
-  start_of_week: monday
->>>>>>> 5fe98ca4
+  world_region: EMEA