--- conflicted
+++ resolved
@@ -8,9 +8,7 @@
   gec: RM
   geo:
     latitude: 7.131474
-    latitude_dec: '7.286207675933838'
     longitude: 171.184478
-    longitude_dec: '168.75140380859375'
     max_latitude: 15.0190749
     max_longitude: 172.5732421
     min_latitude: 4.1601583
@@ -52,29 +50,4 @@
   - Islas Marshall
   - マーシャル諸島
   - Marshalleilanden
-<<<<<<< HEAD
-  world_region: APAC
-=======
-  languages_official:
-  - en
-  - mh
-  languages_spoken:
-  - en
-  - mh
-  geo:
-    latitude: 7.131474
-    longitude: 171.184478
-    max_latitude: 15.0190749
-    max_longitude: 172.5732421
-    min_latitude: 4.1601583
-    min_longitude: 159.8840332
-    bounds:
-      northeast:
-        lat: 15.0190749
-        lng: 172.5732421
-      southwest:
-        lat: 4.1601583
-        lng: 159.8840332
-  currency_code: USD
-  start_of_week: monday
->>>>>>> 5fe98ca4
+  world_region: APAC