---
PG:
  alpha2: PG
  alpha3: PNG
  continent: Australia
  country_code: '675'
  currency_code: PGK
  gec: PP
  geo:
    latitude: -6.314992999999999
    latitude_dec: "-6.889159679412842"
    longitude: 143.95555
    longitude_dec: '146.21444702148438'
    max_latitude: -0.6702
    max_longitude: 159.9609001
    min_latitude: -12.0823
    min_longitude: 140.8419695
    bounds:
      northeast:
        lat: -0.6702
        lng: 159.9609001
      southwest:
        lat: -12.0823
        lng: 140.8419695
  international_prefix: '05'
  ioc: PNG
  iso_long_name: The Independent State of Papua New Guinea
  iso_short_name: Papua New Guinea
  languages_official:
  - en
  languages_spoken:
  - en
  national_destination_code_lengths:
  - 2
  national_number_lengths:
  - 7
  national_prefix: None
  nationality: Papua New Guinean
  number: '598'
  postal_code: true
  postal_code_format: "\\d{3}"
  region: Oceania
  start_of_week: monday
  subregion: Melanesia
  un_locode: PG
  unofficial_names:
  - Papua New Guinea
  - Papua-Neuguinea
  - Papouasie Nouvelle-Guinée
  - Papúa Nueva Guinea
  - パプアニューギニア
  - Papoea-Nieuw-Guinea
<<<<<<< HEAD
  world_region: APAC
=======
  languages_official:
  - en
  languages_spoken:
  - en
  geo:
    latitude: -6.314992999999999
    longitude: 143.95555
    max_latitude: -0.6702
    max_longitude: 159.9609001
    min_latitude: -12.0823
    min_longitude: 140.8419695
    bounds:
      northeast:
        lat: -0.6702
        lng: 159.9609001
      southwest:
        lat: -12.0823
        lng: 140.8419695
  currency_code: PGK
  start_of_week: monday
>>>>>>> 5fe98ca4
<|MERGE_RESOLUTION|>--- conflicted
+++ resolved
@@ -8,9 +8,7 @@
   gec: PP
   geo:
     latitude: -6.314992999999999
-    latitude_dec: "-6.889159679412842"
     longitude: 143.95555
-    longitude_dec: '146.21444702148438'
     max_latitude: -0.6702
     max_longitude: 159.9609001
     min_latitude: -12.0823
@@ -50,27 +48,4 @@
   - Papúa Nueva Guinea
   - パプアニューギニア
   - Papoea-Nieuw-Guinea
-<<<<<<< HEAD
-  world_region: APAC
-=======
-  languages_official:
-  - en
-  languages_spoken:
-  - en
-  geo:
-    latitude: -6.314992999999999
-    longitude: 143.95555
-    max_latitude: -0.6702
-    max_longitude: 159.9609001
-    min_latitude: -12.0823
-    min_longitude: 140.8419695
-    bounds:
-      northeast:
-        lat: -0.6702
-        lng: 159.9609001
-      southwest:
-        lat: -12.0823
-        lng: 140.8419695
-  currency_code: PGK
-  start_of_week: monday
->>>>>>> 5fe98ca4
+  world_region: APAC