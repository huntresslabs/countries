--- conflicted
+++ resolved
@@ -8,9 +8,7 @@
   gec: SU
   geo:
     latitude: 12.862807
-    latitude_dec: '16.085784912109375'
     longitude: 30.217636
-    longitude_dec: '30.087390899658203'
     max_latitude: 22.224918
     max_longitude: 38.69379989999999
     min_latitude: 9.3472209
@@ -52,29 +50,4 @@
   - Sudán
   - スーダン
   - Soedan
-<<<<<<< HEAD
-  world_region: EMEA
-=======
-  languages_official:
-  - ar
-  - en
-  languages_spoken:
-  - ar
-  - en
-  geo:
-    latitude: 12.862807
-    longitude: 30.217636
-    max_latitude: 22.224918
-    max_longitude: 38.69379989999999
-    min_latitude: 9.3472209
-    min_longitude: 21.8146345
-    bounds:
-      northeast:
-        lat: 22.224918
-        lng: 38.69379989999999
-      southwest:
-        lat: 9.3472209
-        lng: 21.8146345
-  currency_code: SDG
-  start_of_week: monday
->>>>>>> 5fe98ca4
+  world_region: EMEA