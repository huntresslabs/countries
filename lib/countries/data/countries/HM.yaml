---
HM:
  alpha2: HM
  alpha3: HMD
  continent: Antarctica
  country_code: '672'
<<<<<<< HEAD
  currency_code: AUD
=======
  international_prefix: ''
  ioc:
>>>>>>> 5fe98ca4
  gec: HM
  geo:
    latitude: -53.08181
    longitude: 73.50415799999999
    max_latitude: -52.9609444
    max_longitude: 73.7792016
    min_latitude: -53.19168759999999
    min_longitude: 73.25065599999999
    bounds:
      northeast:
        lat: -52.9609444
        lng: 73.7792016
      southwest:
        lat: -53.19168759999999
        lng: 73.25065599999999
  international_prefix: ''
  ioc:
  iso_long_name: The Territory of Heard Island and McDonald Islands
  iso_short_name: Heard Island and McDonald Islands
  languages_official:
  - en
  languages_spoken:
  - en
  national_destination_code_lengths: []
  national_number_lengths: []
  national_prefix: ''
  nationality: Heard and McDonald Islander
  number: '334'
  postal_code: true
  postal_code_format: "\\d{4}"
  region: ''
  start_of_week: monday
  subregion: ''
  un_locode: HM
  unofficial_names:
  - Heard and McDonald Islands
  - Heard und die McDonaldinseln
  - ハード島とマクドナルド諸島
  - Heard- en McDonaldeilanden
  - Heard Island and McDonald Islands
  world_region: APAC<|MERGE_RESOLUTION|>--- conflicted
+++ resolved
@@ -4,12 +4,7 @@
   alpha3: HMD
   continent: Antarctica
   country_code: '672'
-<<<<<<< HEAD
   currency_code: AUD
-=======
-  international_prefix: ''
-  ioc:
->>>>>>> 5fe98ca4
   gec: HM
   geo:
     latitude: -53.08181
