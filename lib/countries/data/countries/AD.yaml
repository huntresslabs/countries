--- conflicted
+++ resolved
@@ -8,9 +8,7 @@
   gec: AN
   geo:
     latitude: 42.506285
-    latitude_dec: '42.5506591796875'
     longitude: 1.521801
-    longitude_dec: '1.5762332677841187'
     max_latitude: 42.655791
     max_longitude: 1.786639
     min_latitude: 42.4287488
@@ -50,27 +48,4 @@
   - Andorre
   - Andorra
   - アンドラ
-<<<<<<< HEAD
-  world_region: EMEA
-=======
-  languages_official:
-  - ca
-  languages_spoken:
-  - ca
-  geo:
-    latitude: 42.506285
-    longitude: 1.521801
-    max_latitude: 42.655791
-    max_longitude: 1.786639
-    min_latitude: 42.4287488
-    min_longitude: 1.4087052
-    bounds:
-      northeast:
-        lat: 42.655791
-        lng: 1.786639
-      southwest:
-        lat: 42.4287488
-        lng: 1.4087052
-  currency_code: EUR
-  start_of_week: monday
->>>>>>> 5fe98ca4
+  world_region: EMEA