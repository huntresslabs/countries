---
CZ:
  address_format: |-
    {{recipient}}
    {{street}}
    {{postalcode}} {{city}}
    {{country}}
  alpha2: CZ
  alpha3: CZE
  continent: Europe
  country_code: '420'
  currency_code: CZK
  eea_member: true
  eu_member: true
  gec: EZ
  geo:
    latitude: 49.81749199999999
    latitude_dec: '49.739105224609375'
    longitude: 15.472962
    longitude_dec: '15.331501007080078'
    max_latitude: 51.0557185
    max_longitude: 18.8592361
    min_latitude: 48.5518081
    min_longitude: 12.090589
    bounds:
      northeast:
        lat: 51.0557185
        lng: 18.8592361
      southwest:
        lat: 48.5518081
        lng: 12.090589
  international_prefix: '00'
  ioc: CZE
  iso_long_name: The Czech Republic
  iso_short_name: Czechia
  languages_official:
  - cs
  - sk
  languages_spoken:
  - cs
  - sk
  national_destination_code_lengths:
  - 2
  national_number_lengths:
  - 9
  national_prefix: None
  nationality: Czech
  number: '203'
  postal_code: true
  postal_code_format: "\\d{3} ?\\d{2}"
  region: Europe
  start_of_week: monday
  subregion: Eastern Europe
  un_locode: CZ
  unofficial_names:
  - Czech Republic
  - Tschechische Republik
  - République Tchèque
  - República Checa
  - チェコ
  - Tsjechië
  - Czechia
<<<<<<< HEAD
  vat_rates:
    standard: 21
    reduced:
    - 15
    super_reduced:
    parking:
  world_region: EMEA
=======
  languages_official:
  - cs
  - sk
  languages_spoken:
  - cs
  - sk
  geo:
    latitude: 49.81749199999999
    longitude: 15.472962
    max_latitude: 51.0557185
    max_longitude: 18.8592361
    min_latitude: 48.5518081
    min_longitude: 12.090589
    bounds:
      northeast:
        lat: 51.0557185
        lng: 18.8592361
      southwest:
        lat: 48.5518081
        lng: 12.090589
  currency_code: CZK
  start_of_week: monday
>>>>>>> 5fe98ca4
<|MERGE_RESOLUTION|>--- conflicted
+++ resolved
@@ -15,9 +15,7 @@
   gec: EZ
   geo:
     latitude: 49.81749199999999
-    latitude_dec: '49.739105224609375'
     longitude: 15.472962
-    longitude_dec: '15.331501007080078'
     max_latitude: 51.0557185
     max_longitude: 18.8592361
     min_latitude: 48.5518081
@@ -60,35 +58,10 @@
   - チェコ
   - Tsjechië
   - Czechia
-<<<<<<< HEAD
   vat_rates:
     standard: 21
     reduced:
     - 15
     super_reduced:
     parking:
-  world_region: EMEA
-=======
-  languages_official:
-  - cs
-  - sk
-  languages_spoken:
-  - cs
-  - sk
-  geo:
-    latitude: 49.81749199999999
-    longitude: 15.472962
-    max_latitude: 51.0557185
-    max_longitude: 18.8592361
-    min_latitude: 48.5518081
-    min_longitude: 12.090589
-    bounds:
-      northeast:
-        lat: 51.0557185
-        lng: 18.8592361
-      southwest:
-        lat: 48.5518081
-        lng: 12.090589
-  currency_code: CZK
-  start_of_week: monday
->>>>>>> 5fe98ca4
+  world_region: EMEA