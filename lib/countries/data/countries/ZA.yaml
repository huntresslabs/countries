---
ZA:
  address_format: |-
    {{recipient}}
    {{street}}
    {{city}}
    {{region}}
    {{postalcode}}
    {{country}}
  alpha2: ZA
  alpha3: ZAF
  continent: Africa
  country_code: '27'
  currency_code: ZAR
  gec: SF
  geo:
    latitude: -30.559482
    latitude_dec: "-29.046184539794922"
    longitude: 22.937506
    longitude_dec: '25.06287956237793'
    max_latitude: -22.1254239
    max_longitude: 38.2216904
    min_latitude: -47.1313489
    min_longitude: 16.2816999
    bounds:
      northeast:
        lat: -22.1254239
        lng: 38.2216904
      southwest:
        lat: -47.1313489
        lng: 16.2816999
  international_prefix: '09'
  ioc: RSA
  iso_long_name: The Republic of South Africa
  iso_short_name: South Africa
  languages_official:
  - af
  - en
  - nr
  - st
  - ss
  - tn
  - ts
  - ve
  - xh
  - zu
  languages_spoken:
  - af
  - en
  - nr
  - st
  - ss
  - tn
  - ts
  - ve
  - xh
  - zu
<<<<<<< HEAD
  national_destination_code_lengths:
  - 2
  national_number_lengths:
  - 9
  national_prefix: '0'
  nationality: South African
  number: '710'
  postal_code: true
  postal_code_format: "\\d{4}"
  region: Africa
  start_of_week: monday
  subregion: Southern Africa
  un_locode: ZA
  unofficial_names:
  - South Africa
  - Republik Südafrika
  - Afrique du Sud
  - República de Sudáfrica
  - 南アフリカ
  - Zuid-Afrika
  world_region: EMEA
=======
  geo:
    latitude: -30.559482
    longitude: 22.937506
    max_latitude: -22.1254239
    max_longitude: 38.2216904
    min_latitude: -47.1313489
    min_longitude: 16.2816999
    bounds:
      northeast:
        lat: -22.1254239
        lng: 38.2216904
      southwest:
        lat: -47.1313489
        lng: 16.2816999
  currency_code: ZAR
  start_of_week: monday
>>>>>>> 5fe98ca4
<|MERGE_RESOLUTION|>--- conflicted
+++ resolved
@@ -15,9 +15,7 @@
   gec: SF
   geo:
     latitude: -30.559482
-    latitude_dec: "-29.046184539794922"
     longitude: 22.937506
-    longitude_dec: '25.06287956237793'
     max_latitude: -22.1254239
     max_longitude: 38.2216904
     min_latitude: -47.1313489
@@ -55,7 +53,6 @@
   - ve
   - xh
   - zu
-<<<<<<< HEAD
   national_destination_code_lengths:
   - 2
   national_number_lengths:
@@ -76,22 +73,4 @@
   - República de Sudáfrica
   - 南アフリカ
   - Zuid-Afrika
-  world_region: EMEA
-=======
-  geo:
-    latitude: -30.559482
-    longitude: 22.937506
-    max_latitude: -22.1254239
-    max_longitude: 38.2216904
-    min_latitude: -47.1313489
-    min_longitude: 16.2816999
-    bounds:
-      northeast:
-        lat: -22.1254239
-        lng: 38.2216904
-      southwest:
-        lat: -47.1313489
-        lng: 16.2816999
-  currency_code: ZAR
-  start_of_week: monday
->>>>>>> 5fe98ca4
+  world_region: EMEA