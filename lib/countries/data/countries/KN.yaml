--- conflicted
+++ resolved
@@ -8,7 +8,6 @@
   gec: SC
   geo:
     latitude: 17.357822
-    latitude_dec: '17.24447250366211'
     longitude: -62.782998
     longitude_dec: "-62.643184661865234"
     max_latitude: 17.4205891
@@ -52,27 +51,4 @@
   - Saint Kitts en Nevis
   - St. Kitts and Nevis
   - St Kitts and Nevis
-<<<<<<< HEAD
-  world_region: AMER
-=======
-  languages_official:
-  - en
-  languages_spoken:
-  - en
-  geo:
-    latitude: 17.357822
-    longitude: -62.782998
-    max_latitude: 17.4205891
-    max_longitude: -62.52369989999999
-    min_latitude: 17.07861
-    min_longitude: -62.86949999999999
-    bounds:
-      northeast:
-        lat: 17.4205891
-        lng: -62.52369989999999
-      southwest:
-        lat: 17.07861
-        lng: -62.86949999999999
-  currency_code: XCD
-  start_of_week: monday
->>>>>>> 5fe98ca4
+  world_region: AMER