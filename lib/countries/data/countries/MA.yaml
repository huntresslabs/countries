---
MA:
  alpha2: MA
  alpha3: MAR
  continent: Africa
  country_code: '212'
  currency_code: MAD
  gec: MO
  geo:
    latitude: 31.791702
    latitude_dec: '29.14059066772461'
    longitude: -7.092619999999999
    longitude_dec: "-8.953388214111328"
    max_latitude: 35.9344
    max_longitude: -0.9969759
    min_latitude: 27.6672693
    min_longitude: -13.3044001
    bounds:
      northeast:
        lat: 35.9344
        lng: -0.9969759
      southwest:
        lat: 27.6672693
        lng: -13.3044001
  international_prefix: '00'
  ioc: MAR
  iso_long_name: The Kingdom of Morocco
  iso_short_name: Morocco
  languages_official:
  - ar
  languages_spoken:
  - ar
  national_destination_code_lengths:
  - 2
  national_number_lengths:
  - 8
  national_prefix: '0'
  nationality: Moroccan
  number: '504'
  postal_code: true
  postal_code_format: "\\d{5}"
  region: Africa
  start_of_week: monday
  subregion: Northern Africa
  un_locode: MA
  unofficial_names:
  - Morocco
  - المغرب
  - Marokko
  - Maroc
  - Marruecos
  - モロッコ
<<<<<<< HEAD
  world_region: EMEA
=======
  languages_official:
  - ar
  languages_spoken:
  - ar
  geo:
    latitude: 31.791702
    longitude: -7.092619999999999
    max_latitude: 35.9344
    max_longitude: -0.9969759
    min_latitude: 27.6672693
    min_longitude: -13.3044001
    bounds:
      northeast:
        lat: 35.9344
        lng: -0.9969759
      southwest:
        lat: 27.6672693
        lng: -13.3044001
  currency_code: MAD
  start_of_week: monday
>>>>>>> 5fe98ca4
<|MERGE_RESOLUTION|>--- conflicted
+++ resolved
@@ -8,9 +8,7 @@
   gec: MO
   geo:
     latitude: 31.791702
-    latitude_dec: '29.14059066772461'
     longitude: -7.092619999999999
-    longitude_dec: "-8.953388214111328"
     max_latitude: 35.9344
     max_longitude: -0.9969759
     min_latitude: 27.6672693
@@ -50,27 +48,4 @@
   - Maroc
   - Marruecos
   - モロッコ
-<<<<<<< HEAD
-  world_region: EMEA
-=======
-  languages_official:
-  - ar
-  languages_spoken:
-  - ar
-  geo:
-    latitude: 31.791702
-    longitude: -7.092619999999999
-    max_latitude: 35.9344
-    max_longitude: -0.9969759
-    min_latitude: 27.6672693
-    min_longitude: -13.3044001
-    bounds:
-      northeast:
-        lat: 35.9344
-        lng: -0.9969759
-      southwest:
-        lat: 27.6672693
-        lng: -13.3044001
-  currency_code: MAD
-  start_of_week: monday
->>>>>>> 5fe98ca4
+  world_region: EMEA