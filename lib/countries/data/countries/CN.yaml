--- conflicted
+++ resolved
@@ -13,9 +13,7 @@
   gec: CH
   geo:
     latitude: 35.86166
-    latitude_dec: '36.55308532714844'
     longitude: 104.195397
-    longitude_dec: '103.97543334960938'
     max_latitude: 53.5609739
     max_longitude: 134.7754563
     min_latitude: 17.9996
@@ -56,27 +54,4 @@
   - China
   - Chine
   - 中国
-<<<<<<< HEAD
-  world_region: APAC
-=======
-  languages_official:
-  - zh
-  languages_spoken:
-  - zh
-  geo:
-    latitude: 35.86166
-    longitude: 104.195397
-    max_latitude: 53.5609739
-    max_longitude: 134.7754563
-    min_latitude: 17.9996
-    min_longitude: 73.4994136
-    bounds:
-      northeast:
-        lat: 53.5609739
-        lng: 134.7754563
-      southwest:
-        lat: 17.9996
-        lng: 73.4994136
-  currency_code: CNY
-  start_of_week: monday
->>>>>>> 5fe98ca4
+  world_region: APAC