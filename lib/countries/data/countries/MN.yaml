---
MN:
  alpha2: MN
  alpha3: MNG
  continent: Asia
  country_code: '976'
  currency_code: MNT
  gec: MG
  geo:
    latitude: 46.862496
    latitude_dec: '46.83647918701172'
    longitude: 103.846656
    longitude_dec: '103.06689453125'
    max_latitude: 52.148355
    max_longitude: 119.9315098
    min_latitude: 41.581833
    min_longitude: 87.7344789
    bounds:
      northeast:
        lat: 52.148355
        lng: 119.9315098
      southwest:
        lat: 41.581833
        lng: 87.7344789
  international_prefix: '001'
  ioc: MGL
  iso_long_name: Mongolia
  iso_short_name: Mongolia
  languages_official:
  - mn
  languages_spoken:
  - mn
  national_destination_code_lengths:
  - 2
  national_number_lengths:
  - 7
  - 8
  - 9
  - 10
  national_prefix: '0'
  nationality: Mongolian
  number: '496'
  postal_code: true
  postal_code_format: "\\d{5}"
  region: Asia
  start_of_week: monday
  subregion: Eastern Asia
  un_locode: MN
  unofficial_names:
  - Mongolia
  - Mongolei
  - Mongolie
  - モンゴル
  - Mongolië
<<<<<<< HEAD
  world_region: APAC
=======
  languages_official:
  - mn
  languages_spoken:
  - mn
  geo:
    latitude: 46.862496
    longitude: 103.846656
    max_latitude: 52.148355
    max_longitude: 119.9315098
    min_latitude: 41.581833
    min_longitude: 87.7344789
    bounds:
      northeast:
        lat: 52.148355
        lng: 119.9315098
      southwest:
        lat: 41.581833
        lng: 87.7344789
  currency_code: MNT
  start_of_week: monday
>>>>>>> 5fe98ca4
<|MERGE_RESOLUTION|>--- conflicted
+++ resolved
@@ -8,9 +8,7 @@
   gec: MG
   geo:
     latitude: 46.862496
-    latitude_dec: '46.83647918701172'
     longitude: 103.846656
-    longitude_dec: '103.06689453125'
     max_latitude: 52.148355
     max_longitude: 119.9315098
     min_latitude: 41.581833
@@ -52,27 +50,4 @@
   - Mongolie
   - モンゴル
   - Mongolië
-<<<<<<< HEAD
-  world_region: APAC
-=======
-  languages_official:
-  - mn
-  languages_spoken:
-  - mn
-  geo:
-    latitude: 46.862496
-    longitude: 103.846656
-    max_latitude: 52.148355
-    max_longitude: 119.9315098
-    min_latitude: 41.581833
-    min_longitude: 87.7344789
-    bounds:
-      northeast:
-        lat: 52.148355
-        lng: 119.9315098
-      southwest:
-        lat: 41.581833
-        lng: 87.7344789
-  currency_code: MNT
-  start_of_week: monday
->>>>>>> 5fe98ca4
+  world_region: APAC