--- conflicted
+++ resolved
@@ -8,9 +8,7 @@
   gec: EK
   geo:
     latitude: 1.650801
-    latitude_dec: '1.5331259965896606'
     longitude: 10.267895
-    longitude_dec: '10.372581481933594'
     max_latitude: 3.8355
     max_longitude: 11.3333
     min_latitude: -1.5475
@@ -51,29 +49,4 @@
   - Guinea Ecuatorial
   - 赤道ギニア
   - Equatoriaal-Guinea
-<<<<<<< HEAD
-  world_region: EMEA
-=======
-  languages_official:
-  - es
-  - fr
-  languages_spoken:
-  - es
-  - fr
-  geo:
-    latitude: 1.650801
-    longitude: 10.267895
-    max_latitude: 3.8355
-    max_longitude: 11.3333
-    min_latitude: -1.5475
-    min_longitude: 5.541900099999999
-    bounds:
-      northeast:
-        lat: 3.8355
-        lng: 11.3333
-      southwest:
-        lat: -1.5475
-        lng: 5.541900099999999
-  currency_code: XAF
-  start_of_week: monday
->>>>>>> 5fe98ca4
+  world_region: EMEA