--- conflicted
+++ resolved
@@ -14,9 +14,7 @@
   gec: SZ
   geo:
     latitude: 46.818188
-    latitude_dec: '46.80379867553711'
     longitude: 8.227511999999999
-    longitude_dec: '8.222854614257812'
     max_latitude: 47.8084546
     max_longitude: 10.4923401
     min_latitude: 45.81792
@@ -61,7 +59,6 @@
   - Suiza
   - スイス
   - Zwitserland
-<<<<<<< HEAD
   vat_rates:
     standard: 7.7
     reduced:
@@ -69,30 +66,4 @@
     - 3.7
     super_reduced:
     parking:
-  world_region: EMEA
-=======
-  languages_official:
-  - de
-  - fr
-  - it
-  languages_spoken:
-  - de
-  - fr
-  - it
-  geo:
-    latitude: 46.818188
-    longitude: 8.227511999999999
-    max_latitude: 47.8084546
-    max_longitude: 10.4923401
-    min_latitude: 45.81792
-    min_longitude: 5.95608
-    bounds:
-      northeast:
-        lat: 47.8084546
-        lng: 10.4923401
-      southwest:
-        lat: 45.81792
-        lng: 5.95608
-  currency_code: CHF
-  start_of_week: monday
->>>>>>> 5fe98ca4
+  world_region: EMEA