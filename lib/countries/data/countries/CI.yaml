---
CI:
  alpha2: CI
  alpha3: CIV
  continent: Africa
  country_code: '225'
  currency_code: XOF
  gec: IV
  geo:
    latitude: 7.539988999999999
    latitude_dec: '7.598755359649658'
    longitude: -5.547079999999999
    longitude_dec: "-5.552574634552002"
    max_latitude: 10.7400149
    max_longitude: -2.493031
    min_latitude: 4.193
    min_longitude: -8.6020589
    bounds:
      northeast:
        lat: 10.7400149
        lng: -2.493031
      southwest:
        lat: 4.193
        lng: -8.6020589
  international_prefix: '00'
  ioc: CIV
  iso_long_name: The Republic of Côte d'Ivoire
  iso_short_name: Côte d'Ivoire
  languages_official:
  - fr
  languages_spoken:
  - fr
  national_destination_code_lengths:
  - 2
  national_number_lengths:
  - 8
  national_prefix: '0'
  nationality: Ivorian
  number: '384'
  postal_code: false
  region: Africa
  start_of_week: monday
  subregion: Western Africa
  un_locode: CI
  unofficial_names:
  - Côte D'Ivoire
  - Elfenbeinküste
  - コートジボワール
  - Ivoorkust
  - Cote D'Ivoire (Ivory Coast)
  - Cote d Ivoire (Ivory Coast)
  - Ivory Coast
<<<<<<< HEAD
  world_region: EMEA
=======
  languages_official:
  - fr
  languages_spoken:
  - fr
  geo:
    latitude: 7.539988999999999
    longitude: -5.547079999999999
    max_latitude: 10.7400149
    max_longitude: -2.493031
    min_latitude: 4.193
    min_longitude: -8.6020589
    bounds:
      northeast:
        lat: 10.7400149
        lng: -2.493031
      southwest:
        lat: 4.193
        lng: -8.6020589
  currency_code: XOF
  start_of_week: monday
>>>>>>> 5fe98ca4
<|MERGE_RESOLUTION|>--- conflicted
+++ resolved
@@ -8,9 +8,7 @@
   gec: IV
   geo:
     latitude: 7.539988999999999
-    latitude_dec: '7.598755359649658'
     longitude: -5.547079999999999
-    longitude_dec: "-5.552574634552002"
     max_latitude: 10.7400149
     max_longitude: -2.493031
     min_latitude: 4.193
@@ -50,27 +48,4 @@
   - Cote D'Ivoire (Ivory Coast)
   - Cote d Ivoire (Ivory Coast)
   - Ivory Coast
-<<<<<<< HEAD
-  world_region: EMEA
-=======
-  languages_official:
-  - fr
-  languages_spoken:
-  - fr
-  geo:
-    latitude: 7.539988999999999
-    longitude: -5.547079999999999
-    max_latitude: 10.7400149
-    max_longitude: -2.493031
-    min_latitude: 4.193
-    min_longitude: -8.6020589
-    bounds:
-      northeast:
-        lat: 10.7400149
-        lng: -2.493031
-      southwest:
-        lat: 4.193
-        lng: -8.6020589
-  currency_code: XOF
-  start_of_week: monday
->>>>>>> 5fe98ca4
+  world_region: EMEA