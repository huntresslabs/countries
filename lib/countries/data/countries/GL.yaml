--- conflicted
+++ resolved
@@ -9,12 +9,7 @@
   alpha3: GRL
   continent: North America
   country_code: '299'
-<<<<<<< HEAD
   currency_code: DKK
-=======
-  international_prefix: '009'
-  ioc:
->>>>>>> 5fe98ca4
   gec: GL
   geo:
     latitude: 71.706936
