--- conflicted
+++ resolved
@@ -14,9 +14,7 @@
   gec: NZ
   geo:
     latitude: -40.900557
-    latitude_dec: "-44.05629348754883"
     longitude: 174.885971
-    longitude_dec: '170.35415649414062'
     max_latitude: -28.8773225
     max_longitude: -175.1235077
     min_latitude: -52.7224663
@@ -50,18 +48,6 @@
   start_of_week: monday
   subregion: Australia and New Zealand
   un_locode: NZ
-<<<<<<< HEAD
-=======
-  nationality: New Zealander
-  vat_rates:
-    standard: 15
-    reduced:
-    - 9
-    super_reduced:
-    parking:
-  postal_code: true
-  postal_code_format: "\\d{4}"
->>>>>>> 5fe98ca4
   unofficial_names:
   - New Zealand
   - Neuseeland
@@ -69,33 +55,10 @@
   - Nueva Zelanda
   - ニュージーランド
   - Nieuw-Zeeland
-<<<<<<< HEAD
   vat_rates:
     standard: 15
     reduced:
     - 9
     super_reduced:
     parking:
-  world_region: APAC
-=======
-  languages_official:
-  - en
-  languages_spoken:
-  - en
-  geo:
-    latitude: -40.900557
-    longitude: 174.885971
-    max_latitude: -28.8773225
-    max_longitude: -175.1235077
-    min_latitude: -52.7224663
-    min_longitude: 165.7437641
-    bounds:
-      northeast:
-        lat: -28.8773225
-        lng: -175.1235077
-      southwest:
-        lat: -52.7224663
-        lng: 165.7437641
-  currency_code: NZD
-  start_of_week: monday
->>>>>>> 5fe98ca4
+  world_region: APAC