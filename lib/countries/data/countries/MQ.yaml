--- conflicted
+++ resolved
@@ -4,12 +4,7 @@
   alpha3: MTQ
   continent: North America
   country_code: '596'
-<<<<<<< HEAD
   currency_code: EUR
-=======
-  international_prefix: '00'
-  ioc:
->>>>>>> 5fe98ca4
   gec: MB
   geo:
     latitude: 14.641528
