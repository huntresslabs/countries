--- conflicted
+++ resolved
@@ -16,9 +16,7 @@
   gec: DA
   geo:
     latitude: 56.26392
-    latitude_dec: '56.10176086425781'
     longitude: 9.501785
-    longitude_dec: '9.555907249450684'
     max_latitude: 58.02846
     max_longitude: 15.2298
     min_latitude: 54.4317001
@@ -58,32 +56,9 @@
   - Dinamarca
   - デンマーク
   - Denemarken
-<<<<<<< HEAD
   vat_rates:
     standard: 25
     reduced: []
     super_reduced:
     parking:
-  world_region: EMEA
-=======
-  languages_official:
-  - da
-  languages_spoken:
-  - da
-  geo:
-    latitude: 56.26392
-    longitude: 9.501785
-    max_latitude: 58.02846
-    max_longitude: 15.2298
-    min_latitude: 54.4317001
-    min_longitude: 7.855200099999999
-    bounds:
-      northeast:
-        lat: 58.02846
-        lng: 15.2298
-      southwest:
-        lat: 54.4317001
-        lng: 7.855200099999999
-  currency_code: DKK
-  start_of_week: monday
->>>>>>> 5fe98ca4
+  world_region: EMEA