--- conflicted
+++ resolved
@@ -8,9 +8,7 @@
   gec: UZ
   geo:
     latitude: 41.377491
-    latitude_dec: '41.77239227294922'
     longitude: 64.585262
-    longitude_dec: '63.14588928222656'
     max_latitude: 45.590075
     max_longitude: 73.148946
     min_latitude: 37.1722571
@@ -52,29 +50,4 @@
   - Uzbekistán
   - ウズベキスタン
   - Oezbekistan
-<<<<<<< HEAD
-  world_region: EMEA
-=======
-  languages_official:
-  - uz
-  - ru
-  languages_spoken:
-  - uz
-  - ru
-  geo:
-    latitude: 41.377491
-    longitude: 64.585262
-    max_latitude: 45.590075
-    max_longitude: 73.148946
-    min_latitude: 37.1722571
-    min_longitude: 55.9982179
-    bounds:
-      northeast:
-        lat: 45.590075
-        lng: 73.148946
-      southwest:
-        lat: 37.1722571
-        lng: 55.9982179
-  currency_code: UZS
-  start_of_week: monday
->>>>>>> 5fe98ca4
+  world_region: EMEA