--- conflicted
+++ resolved
@@ -4,12 +4,7 @@
   alpha3: CXR
   continent: Asia
   country_code: '61'
-<<<<<<< HEAD
   currency_code: AUD
-=======
-  international_prefix: '0011'
-  ioc:
->>>>>>> 5fe98ca4
   gec: KT
   geo:
     latitude: -10.447525
