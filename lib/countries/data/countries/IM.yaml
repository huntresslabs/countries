--- conflicted
+++ resolved
@@ -4,12 +4,7 @@
   alpha3: IMN
   continent: Europe
   country_code: '44'
-<<<<<<< HEAD
-  currency_code: IMP
-=======
-  international_prefix: ''
-  ioc:
->>>>>>> 5fe98ca4
+  currency_code: GBP
   gec: IM
   geo:
     latitude: 54.236107
@@ -25,7 +20,6 @@
       southwest:
         lat: 54.0186764
         lng: -4.8736609
-<<<<<<< HEAD
   international_prefix: ''
   ioc:
   iso_long_name: The Isle of Man
@@ -53,8 +47,4 @@
   - Île de Man
   - Isla de Man
   - マン島
-  world_region: EMEA
-=======
-  currency_code: GBP
-  start_of_week: monday
->>>>>>> 5fe98ca4
+  world_region: EMEA