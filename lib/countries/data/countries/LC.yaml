---
LC:
  alpha2: LC
  alpha3: LCA
  continent: North America
  country_code: '1'
  currency_code: XCD
  gec: ST
  geo:
    latitude: 13.909444
    latitude_dec: '13.86330509185791'
    longitude: -60.978893
    longitude_dec: "-60.9665641784668"
    max_latitude: 14.1209277
    max_longitude: -60.85979460000001
    min_latitude: 13.7047779
    min_longitude: -61.0812378
    bounds:
      northeast:
        lat: 14.1209277
        lng: -60.85979460000001
      southwest:
        lat: 13.7047779
        lng: -61.0812378
  international_prefix: '011'
  ioc: LCA
  iso_long_name: Saint Lucia
  iso_short_name: Saint Lucia
  languages_official:
  - en
  languages_spoken:
  - en
  nanp_prefix: '1758'
  national_destination_code_lengths:
  - 3
  national_number_lengths:
  - 10
  national_prefix: '1'
  nationality: Saint Lucian
  number: '662'
  postal_code: false
  region: Americas
  start_of_week: monday
  subregion: Caribbean
  un_locode: LC
  unofficial_names:
  - Saint Lucia
  - Saint-Lucie
  - Santa Lucía
  - セントルシア
  - St. Lucia
  - St Lucia
<<<<<<< HEAD
  world_region: AMER
=======
  languages_official:
  - en
  languages_spoken:
  - en
  geo:
    latitude: 13.909444
    longitude: -60.978893
    max_latitude: 14.1209277
    max_longitude: -60.85979460000001
    min_latitude: 13.7047779
    min_longitude: -61.0812378
    bounds:
      northeast:
        lat: 14.1209277
        lng: -60.85979460000001
      southwest:
        lat: 13.7047779
        lng: -61.0812378
  currency_code: XCD
  start_of_week: monday
>>>>>>> 5fe98ca4
<|MERGE_RESOLUTION|>--- conflicted
+++ resolved
@@ -8,9 +8,7 @@
   gec: ST
   geo:
     latitude: 13.909444
-    latitude_dec: '13.86330509185791'
     longitude: -60.978893
-    longitude_dec: "-60.9665641784668"
     max_latitude: 14.1209277
     max_longitude: -60.85979460000001
     min_latitude: 13.7047779
@@ -50,27 +48,4 @@
   - セントルシア
   - St. Lucia
   - St Lucia
-<<<<<<< HEAD
-  world_region: AMER
-=======
-  languages_official:
-  - en
-  languages_spoken:
-  - en
-  geo:
-    latitude: 13.909444
-    longitude: -60.978893
-    max_latitude: 14.1209277
-    max_longitude: -60.85979460000001
-    min_latitude: 13.7047779
-    min_longitude: -61.0812378
-    bounds:
-      northeast:
-        lat: 14.1209277
-        lng: -60.85979460000001
-      southwest:
-        lat: 13.7047779
-        lng: -61.0812378
-  currency_code: XCD
-  start_of_week: monday
->>>>>>> 5fe98ca4
+  world_region: AMER