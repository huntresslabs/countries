# frozen_string_literal: true

require 'geocoder'
require 'retryable'

Geocoder.configure(
  lookup: :google,
  timeout: 10,
  api_key: GOOGLE_API_KEY
)

# raise on geocoding errors such as query limit exceeded
Geocoder.configure(always_raise: :all)
# Try to geocode a given query, on exceptions it retries up to 3 times then gives up.
# @param [String] query string to geocode
# @return [Hash] first valid result or nil
def geocode(query, params)
  Retryable.retryable(tries: 3, sleep: ->(n) { 2**n }) do
    Geocoder.search(query, params: params).first
  end
rescue Geocoder::Error, Geocoder::LookupTimeout => e
  warn "Attempts exceeded for query #{query}, last error was #{e.message}"
  nil
end

def load_country_yaml(alpha2)
  YAML.load_file(File.join(ISO3166_ROOT_PATH, 'lib', 'countries', 'data', 'countries', "#{alpha2}.yaml"))
end

def save_country_yaml(alpha2, data)
  File.write(File.join(ISO3166_ROOT_PATH, 'lib', 'countries', 'data', 'countries', "#{alpha2}.yaml"), data.to_yaml)
end

def country_codes
  @country_codes ||= Dir['lib/countries/data/countries/*.yaml'].map { |x| File.basename(x, File.extname(x)) }.uniq
end

namespace :geocode do
  desc 'Retrieve and store countries coordinates'
  task :fetch_countries do
    require 'countries'
    # Iterate over countries
    ISO3166::Country.all.each do |country|
      code = country.alpha2
      # Load unmutated yaml file.
      data = load_country_yaml(country.alpha2)

<<<<<<< HEAD
      next unless (result = geocode(country.name, { region: country.alpha2 }))

      unless result.types.include?('country')
        puts "WARNING:: Geocoder returned something that was not a country for #{country.alpha2}"
      end
=======
      next unless (result = geocode(country.iso_short_name, {region: country.alpha2}))
      puts "WARNING:: Geocoder returned something that was not a country for #{country.alpha2}" unless result.types.include?('country')
>>>>>>> 43f3f56f
      geometry = result.geometry

      # Extract center point data
      if geometry['location']
        data[code]['geo']['latitude'] = geometry['location']['lat']
        data[code]['geo']['longitude'] = geometry['location']['lng']
      end

      # Extract bounding box data
      next unless geometry['bounds']

      data[code]['geo']['bounds'] = geometry['bounds']
      data[code]['geo']['min_latitude'] = geometry['bounds']['southwest']['lat']
      data[code]['geo']['min_longitude'] = geometry['bounds']['southwest']['lng']
      data[code]['geo']['max_latitude'] = geometry['bounds']['northeast']['lat']
      data[code]['geo']['max_longitude'] = geometry['bounds']['northeast']['lng']

      # Persist
      save_country_yaml(code, data)
    end
  end

  desc 'Retrieve and store subdivisions coordinates'
  task :fetch_subdivisions do
    require_relative '../../countries'
    # Iterate all countries with subdivisions
    ISO3166::Country.all.select(&:subdivisions?).each do |c|
      # Iterate subdivisions
      state_data = c.subdivisions.dup
      state_data.reject { |_, data| data['geo'] }.each do |code, _|
        location = "#{c.alpha2}-#{code}"

        next unless (result = geocode(location, { region: c.alpha2 }))

        geometry = result.geometry
        if geometry['location']
          state_data[code]['geo'] ||= {}
          state_data[code]['geo']['latitude'] = geometry['location']['lat']
          state_data[code]['geo']['longitude'] = geometry['location']['lng']
        end

        next unless geometry['bounds']

        state_data[code]['geo']['min_latitude'] = geometry['bounds']['southwest']['lat']
        state_data[code]['geo']['min_longitude'] = geometry['bounds']['southwest']['lng']
        state_data[code]['geo']['max_latitude'] = geometry['bounds']['northeast']['lat']
        state_data[code]['geo']['max_longitude'] = geometry['bounds']['northeast']['lng']
      end
      # Write updated YAML for current country
      out = File.join(ISO3166_ROOT_PATH, 'lib', 'countries', 'data', 'subdivisions', "#{c.alpha2}.yaml")
      File.write(out, state_data.to_yaml)
    end
  end
end<|MERGE_RESOLUTION|>--- conflicted
+++ resolved
@@ -45,16 +45,11 @@
       # Load unmutated yaml file.
       data = load_country_yaml(country.alpha2)
 
-<<<<<<< HEAD
-      next unless (result = geocode(country.name, { region: country.alpha2 }))
+      next unless (result = geocode(country.iso_short_name, {region: country.alpha2}))
 
       unless result.types.include?('country')
         puts "WARNING:: Geocoder returned something that was not a country for #{country.alpha2}"
       end
-=======
-      next unless (result = geocode(country.iso_short_name, {region: country.alpha2}))
-      puts "WARNING:: Geocoder returned something that was not a country for #{country.alpha2}" unless result.types.include?('country')
->>>>>>> 43f3f56f
       geometry = result.geometry
 
       # Extract center point data
