--- conflicted
+++ resolved
@@ -61,59 +61,6 @@
       i18n_data_countries.merge(custom_countries)
     end
 
-<<<<<<< HEAD
-    def search(query)
-      country = new(query.to_s.upcase)
-      country && country.valid? ? country : nil
-    end
-
-    def [](query)
-      search(query)
-    end
-
-    def method_missing(method_name, *arguments)
-      matches = method_name.to_s.match(FIND_BY_REGEX)
-      return_all = matches[1]
-      super unless matches
-
-      if matches[3] == 'names'
-        if RUBY_VERSION =~ /^3\.\d\.\d/
-          warn "DEPRECATION WARNING: 'find_by_name' and 'find_*_by_name' methods are deprecated, please refer to the README file for more information on this change.", uplevel: 1, category: :deprecated
-        else
-          warn "DEPRECATION WARNING: 'find_by_name' and 'find_*_by_name' methods are deprecated, please refer to the README file for more information on this change.", uplevel: 1
-        end
-        matches = matches.to_a
-        matches[3] = 'unofficial_names'
-      end
-
-      countries = find_by(matches[3], arguments[0], matches[2])
-      return_all ? countries : countries.last
-    end
-
-    def respond_to_missing?(method_name, include_private = false)
-      matches = method_name.to_s.match(FIND_BY_REGEX)
-      if matches && matches[3]
-        instance_methods.include?(matches[3].to_sym)
-      else
-        super
-      end
-    end
-
-    def find_all_by(attribute, val)
-      attributes, lookup_value = parse_attributes(attribute, val)
-
-      ISO3166::Data.cache.select do |_, v|
-        country = Country.new(v)
-        attributes.any? do |attr|
-          Array(country.send(attr)).any? do |n|
-            lookup_value === cached(n) { parse_value(n) }
-          end
-        end
-      end
-    end
-
-=======
->>>>>>> 24e4b582
     def subdivisions(alpha2)
       @subdivisions ||= {}
       @subdivisions[alpha2] ||= create_subdivisions(subdivision_data(alpha2))
@@ -132,46 +79,7 @@
       if string.is_a?(Regexp)
         Regexp.new(string.source.unaccent, 'i')
       else
-<<<<<<< HEAD
-        v.to_s.unaccent.downcase
-      end
-    end
-
-    def parse_attributes(attribute, val)
-      raise "Invalid attribute name '#{attribute}'" unless searchable_attribute?(attribute.to_sym)
-
-      attributes = Array(attribute.to_s)
-      if attribute.to_s == 'name'
-        if RUBY_VERSION =~ /^3\.\d\.\d/
-          warn "DEPRECATION WARNING: 'find_by_name' and 'find_*_by_name' methods are deprecated, please refer to the README file for more information on this change.", uplevel: 1, category: :deprecated
-        else
-          warn "DEPRECATION WARNING: 'find_by_name' and 'find_*_by_name' methods are deprecated, please refer to the README file for more information on this change.", uplevel: 1
-        end
-        # 'find_by_name' and 'find_*_by_name' will be changed for 5.0
-        # The addition of 'iso_short_name' here ensures the behaviour of 4.1 is kept for 4.2
-        attributes = %w[iso_short_name unofficial_names translated_names]
-      elsif attribute.to_s == 'any_name'
-        attributes = %w[iso_long_name iso_short_name unofficial_names translated_names]
-      end
-
-      [attributes, parse_value(val)]
-    end
-
-    def searchable_attribute?(attribute)
-      searchable_attributes.include?(attribute.to_sym)
-    end
-
-    def searchable_attributes
-      # Add name and names until we complete the deprecation of the finders
-      instance_methods - UNSEARCHABLE_METHODS + [:name, :names, :any_name]
-    end
-
-    def find_by(attribute, value, obj = nil)
-      find_all_by(attribute.downcase, value).map do |country|
-        obj.nil? ? country : new(country.last)
-=======
         string.to_s.unaccent.downcase
->>>>>>> 24e4b582
       end
     end
 
