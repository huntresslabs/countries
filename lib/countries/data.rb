# frozen_string_literal: true

module ISO3166
  # Handles building the in memory store of countries data
  class Data
    @cache_dir = [File.dirname(__FILE__), 'cache']
    @cache = {}
    @registered_data = {}
    @mutex = Mutex.new

    def initialize(alpha2)
      @alpha2 = alpha2.to_s.upcase
    end

    def call
      self.class.update_cache[@alpha2]
    end

    class << self
<<<<<<< HEAD
=======
      def cache_dir
        @@cache_dir
      end

      def cache_dir=(value)
        @@cache_dir = value
      end

      # Registers a new Country with custom data.
      # If you are overriding an existing country, this does not perform a deep merge so you will need to __bring in all data you wish to be available__.
      # Overriding an existing country will also remove it from the internal management of translations.
>>>>>>> 43f3f56f
      def register(data)
        alpha2 = data[:alpha2].upcase
        @registered_data[alpha2] = deep_stringify_keys(data)
        @registered_data[alpha2]['translations'] = \
          Translations.new.merge(data['translations'] || {})
        @cache = cache.merge(@registered_data)
      end

      # Removes a country from the loaded data
      def unregister(alpha2)
        alpha2 = alpha2.to_s.upcase
        @cache.delete(alpha2)
        @registered_data.delete(alpha2)
      end

      def cache
        update_cache
      end

      # Resets the loaded data and cache
      def reset
        @cache = {}
        @registered_data = {}
        ISO3166.configuration.loaded_locales = []
      end

      def codes
        load_data!
        loaded_codes
      end

      def update_cache
        load_data!
        sync_translations!
        @cache
      end

      private

      def load_data!
        return @cache unless load_required?

        synchronized do
          @cache = load_cache %w[countries.json]
          @_country_codes = @cache.keys
          @cache = @cache.merge(@registered_data)
          @cache
        end
      end

      def sync_translations!
        return unless cache_flush_required?

        locales_to_remove.each do |locale|
          unload_translations(locale)
        end

        locales_to_load.each do |locale|
          load_translations(locale)
        end
      end

      def synchronized(&block)
        if use_mutex?
          @mutex.synchronize(&block)
        else
          block.call
        end
      end

      def use_mutex?
        # Stubbed in testing
        true
      end

      def load_required?
        synchronized do
          @cache.empty?
        end
      end

      def loaded_codes
        @cache.keys
      end

      # Codes that we have translations for in dataset
      def internal_codes
        @_country_codes - @registered_data.keys
      end

      def cache_flush_required?
        !locales_to_load.empty? || !locales_to_remove.empty?
      end

      def locales_to_load
        requested_locales - loaded_locales
      end

      def locales_to_remove
        loaded_locales - requested_locales
      end

      def requested_locales
        ISO3166.configuration.locales.map { |l| l.to_s.downcase }
      end

      def loaded_locales
        ISO3166.configuration.loaded_locales.map { |l| l.to_s.downcase }
      end

      def load_translations(locale)
        synchronized do
          locale_names = load_cache(['locales', "#{locale}.json"])
          internal_codes.each do |alpha2|
            @cache[alpha2]['translations'] ||= Translations.new
            @cache[alpha2]['translations'][locale] = locale_names[alpha2].freeze
            @cache[alpha2]['translated_names'] = @cache[alpha2]['translations'].values.freeze
          end
          ISO3166.configuration.loaded_locales << locale
        end
      end

      def unload_translations(locale)
        synchronized do
          internal_codes.each do |alpha2|
            @cache[alpha2]['translations'].delete(locale)
            @cache[alpha2]['translated_names'] = @cache[alpha2]['translations'].values.freeze
          end
          ISO3166.configuration.loaded_locales.delete(locale)
        end
      end

      def load_cache(file_array)
        file_path = datafile_path(file_array)
        File.exist?(file_path) ? JSON.parse(File.binread(file_path)) : {}
      end

      def datafile_path(file_array)
        File.join([@cache_dir] + file_array)
      end

      def deep_stringify_keys(data)
        data.transform_keys!(&:to_s)
        data.transform_values! do |v|
          v.is_a?(Hash) ? deep_stringify_keys(v) : v
        end

        data
      end
    end
  end
end<|MERGE_RESOLUTION|>--- conflicted
+++ resolved
@@ -17,20 +17,10 @@
     end
 
     class << self
-<<<<<<< HEAD
-=======
-      def cache_dir
-        @@cache_dir
-      end
-
-      def cache_dir=(value)
-        @@cache_dir = value
-      end
 
       # Registers a new Country with custom data.
       # If you are overriding an existing country, this does not perform a deep merge so you will need to __bring in all data you wish to be available__.
       # Overriding an existing country will also remove it from the internal management of translations.
->>>>>>> 43f3f56f
       def register(data)
         alpha2 = data[:alpha2].upcase
         @registered_data[alpha2] = deep_stringify_keys(data)
