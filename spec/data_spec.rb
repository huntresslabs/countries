# frozen_string_literal: true

require 'spec_helper'
require 'benchmark'

describe ISO3166::Data do
  it 'responds to call' do
    data = ISO3166::Data.new('US').call
    expect(data['translated_names']).to be_a Array
  end

  it 'can load selective locales' do
    # ISO3166::Data.update_cache
    ISO3166.configuration.locales = %i[es de en]
    data = ISO3166::Data.new('US').call
    expect(data['translated_names'].size).to eq 3
  end

  it 'can load selective locales and reload efficiently' do
    ISO3166.configuration.locales = %i[es de en]
    data = ISO3166::Data.new('US').call
    expect(data['translations']).to eq('de' => 'Vereinigte Staaten', 'es' => 'Estados Unidos', 'en' => 'United States')
    expect(data['translated_names'].sort).to eq ['Vereinigte Staaten', 'Estados Unidos', 'United States'].sort
    ISO3166.configuration.locales = [:en]
    data = ISO3166::Data.new('US').call
    expect(data['translated_names'].size).to eq 1
  end

  describe '#codes' do
    it 'returns an array' do
      data = ISO3166::Data.codes
      expect(data).to be_a Array
      expect(data.size).to eq 249
    end
  end

  it 'locales will load prior to return results' do
    # require 'memory_profiler'
    ISO3166.configuration.locales = %i[es de en]
    # report = MemoryProfiler.report do
    ISO3166::Data.update_cache
    # end

    # report.pretty_print(to_file: 'tmp/memory/3_locales')
    ISO3166::Data.update_cache

    ISO3166.configure do |config|
      config.locales = %i[af am ar as az be bg bn br bs ca cs cy da de dz el en
                          eo es et eu fa fi fo fr ga gl gu he hi hr hu hy ia id
                          is it ja ka kk km kn ko ku lt lv mi mk ml mn mr ms mt
                          nb ne nl nn oc or pa pl ps pt ro ru rw si sk sl so sq
                          sr sv sw ta te th ti tk tl tr tt ug uk ve vi wa wo xh
                          zh zu]
    end
    # puts Benchmark.measure {ISO3166::Data.update_cache}

    # report = MemoryProfiler.report do
    ISO3166::Data.update_cache
    # end

    # report.pretty_print(to_file: 'tmp/memory/all_locales')

    expect(ISO3166::Country.new('DE').translations.size).to eq 92

    expect(ISO3166.configuration.loaded_locales.size).to eq 92
  end

  it 'locales will load prior and be cached' do
    ISO3166.reset
    ISO3166.configuration.locales = %i[es de en]
    expect(ISO3166::Data.send(:locales_to_load)).to eql(%w[es de en])
    ISO3166::Data.update_cache
    ISO3166.configuration.locales = %i[es de en]
    expect(ISO3166::Data.send(:locales_to_load)).to eql([])
  end

  it 'locales will load prior and be cached' do
    ISO3166.reset
    ISO3166.configuration.locales = %i[es de en]
    expect(ISO3166::Data.send(:locales_to_remove)).to eql([])
    expect(ISO3166::Country.new('DE').translation('de')).to eq 'Deutschland'
    ISO3166::Data.update_cache
    ISO3166.configuration.locales = %i[es en]
    expect(ISO3166::Data.send(:locales_to_remove)).to eql(['de'])
    expect(ISO3166::Country.new('DE').translation('de')).to eq nil
  end

  describe '#load_cache' do
    it 'will return an empty hash for an unsupported locale' do
      file_array = %w[locales unsupported.json]
      expect(ISO3166::Data.send(:load_cache, file_array)).to eql({})
    end

    it 'will return json for a supported locale' do
      file_array = %w[locales en.json]
      expect(ISO3166::Data.send(:load_cache, file_array)).not_to be_empty
    end
  end

  describe 'hotloading existing data' do
    before do
      ISO3166::Data.register(
        alpha2: 'TW',
        iso_short_name: 'NEW Taiwan',
        subdivisions: {
          CHA: { name: 'New Changhua' },
          CYI: { name: 'New Municipality' }
        },
        translations: {
          'en' => 'NEW Taiwan',
          'de' => 'NEW Taiwan'
        }
      )
    end

    subject { ISO3166::Country.new('TW') }

    it 'can be done' do
      data = ISO3166::Data.new('TW').call
<<<<<<< HEAD
      ISO3166.configuration.locales = %i[es de en]
      expect(data['name']).to eq 'NEW Taiwan'
      expect(subject.name).to eq 'NEW Taiwan'
=======
      ISO3166.configuration.locales = [:es, :de, :de]
      expect(data['iso_short_name']).to eq 'NEW Taiwan'
      expect(subject.iso_short_name).to eq 'NEW Taiwan'
>>>>>>> 43f3f56f
      expect(subject.translations).to eq('en' => 'NEW Taiwan',
                                         'de' => 'NEW Taiwan')
      expect(subject.subdivisions).to eq('CHA' => ISO3166::Subdivision.new({ name: 'New Changhua', code: 'CHA' }),
                                         'CYI' => ISO3166::Subdivision.new({ name: 'New Municipality', code: 'CYI' }))
    end
  end

  describe 'hotloading data' do
    before do
      ISO3166::Data.register(
        alpha2: 'LOL',
        iso_short_name: 'Happy Country',
        subdivisions: {
          LOL1: { name: 'Happy sub1' },
          LOL2: { name: 'Happy sub2' }
        },
        translations: {
          'en' => 'Happy Country',
          'de' => 'glückliches Land'
        }
      )
    end

    subject { ISO3166::Country.new('LOL') }

    it 'can be done' do
      data = ISO3166::Data.new('LOL').call
<<<<<<< HEAD
      expect(data['name']).to eq 'Happy Country'
      expect(subject.name).to eq 'Happy Country'
      expect(subject.subdivisions).to eq('LOL1' => ISO3166::Subdivision.new({ name: 'Happy sub1', code: 'LOL1' }),
                                         'LOL2' => ISO3166::Subdivision.new({ name: 'Happy sub2', code: 'LOL2' }))
=======
      expect(data['iso_short_name']).to eq 'Happy Country'
      expect(subject.iso_short_name).to eq 'Happy Country'
      expect(subject.subdivisions).to eq('LOL1' => ISO3166::Subdivision.new({name: 'Happy sub1', code: 'LOL1'}),
                                         'LOL2' => ISO3166::Subdivision.new({name: 'Happy sub2', code: 'LOL2'}))
>>>>>>> 43f3f56f
    end

    it 'detect a stale cache' do
      ISO3166::Data.register(alpha2: 'SAD', iso_short_name: 'Sad Country')
      data = ISO3166::Data.new('SAD').call
      expect(data['iso_short_name']).to eq 'Sad Country'
      expect(ISO3166::Country.new('SAD').iso_short_name).to eq 'Sad Country'
      ISO3166::Data.unregister('SAD')
    end

    it 'will not override custom translations' do
      data = ISO3166::Data.new('LOL').call
      expect(data['translations']).to eq('en' => 'Happy Country',
                                         'de' => 'glückliches Land')
      expect(subject.translations).to eq('en' => 'Happy Country',
                                         'de' => 'glückliches Land')
    end

    it 'leaves remain countries intact after a hotload' do
      data = ISO3166::Data.new('US').call
      expect(data).to include('subregion')
    end

    it 'can be undone' do
      ISO3166::Data.unregister('lol')
      data = ISO3166::Data.new('LOL').call
      expect(data).to eq nil
    end

    after do
      ISO3166::Data.unregister('lol')
    end
  end
end<|MERGE_RESOLUTION|>--- conflicted
+++ resolved
@@ -117,15 +117,9 @@
 
     it 'can be done' do
       data = ISO3166::Data.new('TW').call
-<<<<<<< HEAD
-      ISO3166.configuration.locales = %i[es de en]
-      expect(data['name']).to eq 'NEW Taiwan'
-      expect(subject.name).to eq 'NEW Taiwan'
-=======
       ISO3166.configuration.locales = [:es, :de, :de]
       expect(data['iso_short_name']).to eq 'NEW Taiwan'
       expect(subject.iso_short_name).to eq 'NEW Taiwan'
->>>>>>> 43f3f56f
       expect(subject.translations).to eq('en' => 'NEW Taiwan',
                                          'de' => 'NEW Taiwan')
       expect(subject.subdivisions).to eq('CHA' => ISO3166::Subdivision.new({ name: 'New Changhua', code: 'CHA' }),
@@ -153,17 +147,10 @@
 
     it 'can be done' do
       data = ISO3166::Data.new('LOL').call
-<<<<<<< HEAD
-      expect(data['name']).to eq 'Happy Country'
-      expect(subject.name).to eq 'Happy Country'
-      expect(subject.subdivisions).to eq('LOL1' => ISO3166::Subdivision.new({ name: 'Happy sub1', code: 'LOL1' }),
-                                         'LOL2' => ISO3166::Subdivision.new({ name: 'Happy sub2', code: 'LOL2' }))
-=======
       expect(data['iso_short_name']).to eq 'Happy Country'
       expect(subject.iso_short_name).to eq 'Happy Country'
       expect(subject.subdivisions).to eq('LOL1' => ISO3166::Subdivision.new({name: 'Happy sub1', code: 'LOL1'}),
                                          'LOL2' => ISO3166::Subdivision.new({name: 'Happy sub2', code: 'LOL2'}))
->>>>>>> 43f3f56f
     end
 
     it 'detect a stale cache' do
