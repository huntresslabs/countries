# encoding: utf-8

require File.expand_path(File.dirname(__FILE__) + '/spec_helper')

describe ISO3166::Country do

  let(:country) { ISO3166::Country.search('US') }

  it 'allows to create a country object from a symbol representation of the alpha2 code' do
    country = described_class.new(:us)
    country.data.should_not be_nil
  end

  it 'allows to create a country object from a lowercase alpha2 code' do
    country = described_class.new("us")
    country.data.should_not be_nil
  end

  it 'should return 3166 number' do
    country.number.should == '840'
  end

  it 'should return 3166 alpha2 code' do
    country.alpha2.should == 'US'
  end

  it 'should return 3166 alpha3 code' do
    country.alpha3.should == 'USA'
  end

  it 'should return 3166 name' do
    country.name.should == 'United States'
  end

  it 'should return alternate names' do
    country.names.should == ["United States of America", "Vereinigte Staaten von Amerika", "États-Unis", "Estados Unidos", "アメリカ合衆国", "Verenigde Staten"]
  end

  it 'should return translations' do
    country.translations.should be
    country.translations['en'].should == 'United States'
  end

  it 'should return latitude' do
    country.latitude.should == '38 00 N'
  end

  it 'should return longitude' do
    country.longitude.should == '97 00 W'
  end

  it "should return continent" do
    country.continent.should == "North America"
  end

  it 'knows about whether or not the country uses postal codes' do
    country.zip.should be_true
  end

  it 'knows when a country does not require postal codes' do
    ireland = ISO3166::Country.search('IE')
    ireland.postal_code.should == false
  end

  it 'should return region' do
    country.region.should == 'Americas'
  end

  it 'should return subregion' do
    country.subregion.should == 'Northern America'
  end

  it 'should return world region' do
    country.world_region.should == 'AMER'
  end

  context 'with Turkey' do
    let(:country) { ISO3166::Country.search('TR') }

    it 'should indicate EMEA as the world region' do
      country.world_region.should == 'EMEA'
    end
  end

  context 'with Japan' do
    let(:country) { ISO3166::Country.search('JP') }

    it 'should indicate APAC as the world region' do
      country.world_region.should == 'APAC'
    end
  end

  it 'should return ioc code' do
    country.ioc.should == 'USA'
  end

  it 'should return UN/LOCODE' do
    country.un_locode.should == 'US'
  end

  it 'should be identical to itself' do
    country.should == ISO3166::Country.search('US')
  end

  it 'should return language' do
    country.languages[0].should == 'en'
  end

  describe 'e164' do
    it 'should return country_code' do
      country.country_code.should == '1'
    end

    it 'should return national_destination_code_lengths' do
      country.national_destination_code_lengths.should == [3]
    end

    it 'should return national_number_lengths' do
      country.national_number_lengths.should == [10]
    end

    it 'should return international_prefix' do
      country.international_prefix.should == '011'
    end

    it 'should return national_prefix' do
      country.national_prefix.should == '1'
    end
  end

  describe 'subdivisions' do
    it 'should return an empty hash for a country with no ISO3166-2' do
      ISO3166::Country.search('VA').subdivisions.should have(0).subdivisions
    end

    it 'should return a hash with all sub divisions' do
      country.subdivisions.should have(60).states
    end

    it 'should be available through states' do
      country.states.should have(60).states
    end
  end

  describe 'valid?' do
    it 'should return true if country is valid' do
      ISO3166::Country.new('US').should be_valid
    end

    it 'should return false if country is invalid' do
      ISO3166::Country.new({}).should_not be_valid
    end
  end

  describe 'new' do
    it 'should return new country object when a valid alpha2 string is passed' do
      ISO3166::Country.new('US').should be_a(ISO3166::Country)
    end

    it 'should return nil when an invalid alpha2 string is passed' do
      ISO3166::Country.new('fubar').should be_nil
    end

    it 'should return new country object when a valid alpha2 symbol is passed' do
      ISO3166::Country.new(:us).should be_a(ISO3166::Country)
    end

    it 'should return nil when an invalid alpha2 symbol is passed' do
      ISO3166::Country.new(:fubar).should be_nil
    end
  end

  describe 'all' do
    it 'should return an arry list of all countries' do
      countries = ISO3166::Country.all
      countries.should be_an(Array)
      countries.first.should be_an(Array)
      countries.should have(250).countries
    end

    it "should allow to customize each country representation passing a block to the method" do
      countries = ISO3166::Country.all { |country, data| [data['name'], country, data['country_code'] ] }
      countries.should be_an(Array)
      countries.first.should be_an(Array)
      countries.first.should have(3).fields
      countries.should have(250).countries
    end
  end

  describe 'all_translated' do
    it 'should return an alphabetized list of all country names translated to the selected locale' do
      countries = ISO3166::Country.all_translated('fr')
      countries.should be_an(Array)
      countries.first.should be_a(String)
      countries.first.should eq('Afghanistan')
      # countries missing the desired locale will not be added to the list
      # so all 250 countries may not be returned, 'fr' returns 249, for example
      countries.should have(249).countries
    end

    it 'should return an alphabetized list of all country names in English if no locale is passed' do
      countries = ISO3166::Country.all_translated
      countries.should be_an(Array)
      countries.first.should be_a(String)
      countries.first.should eq('Afghanistan')
      countries.should have(249).countries
    end
  end

  describe 'countries' do
    it 'should be the same as all' do
      ISO3166::Country.countries.should == ISO3166::Country.all
    end
  end

  describe 'search' do
    it 'should return new country object when a valid alpha2 string is passed' do
      ISO3166::Country.search('US').should be_a(ISO3166::Country)
    end

    it 'should return nil when an invalid alpha2 string is passed' do
      ISO3166::Country.search('fubar').should be_nil
    end

    it 'should return new country object when a valid alpha2 symbol is passed' do
      ISO3166::Country.search(:us).should be_a(ISO3166::Country)
    end

    it 'should return nil when an invalid alpha2 symbol is passed' do
      ISO3166::Country.search(:fubar).should be_nil
    end
  end

  describe 'currency' do
    it 'should return an instance of Currency' do
      country.currency.should be_a(ISO4217::Currency)
    end

    it 'should allow access to symbol' do
      country.currency[:symbol].should == '$'
    end
  end

  describe "Country class" do
    context "when loaded via 'iso3166' existance" do
      subject { defined?(Country) }

      it { should be_false }
    end

    context "when loaded via 'countries'" do
      before { require 'countries' }

      describe "existance" do
        subject { defined?(Country) }

        it { should be_true }
      end

      describe "superclass" do
        subject { Country.superclass }

        it { should == ISO3166::Country }
      end

      describe 'to_s' do
        it 'should return the country name' do
          Country.new('GB').to_s.should == 'United Kingdom'
        end
      end
    end
  end

  describe 'find_all_by' do
    context "when searchead attribute equals the given value" do
      let(:spain_data) { ISO3166::Country.find_all_by('alpha2', "ES") }

      it "returns a hash with the data of the country" do
        spain_data.should be_a Hash
        spain_data.should have(1).keys
      end
    end

    context "when searchead attribute is list and one of its elements equals the given value" do
      let(:spain_data) { ISO3166::Country.find_all_by('languages', "en") }

      it "returns a hash with the data of the country" do
        spain_data.should be_a Hash
        spain_data.size.should > 1
      end
    end

    it "also finds results if the given values is not upcased/downcased properly" do
      spain_data = ISO3166::Country.find_all_by('alpha2', "es")
      spain_data.should be_a Hash
      spain_data.should have(1).keys
    end

    it "also finds results if the attribute is given as a symbol" do
      spain_data = ISO3166::Country.find_all_by(:alpha2, "ES")
      spain_data.should be_a Hash
      spain_data.should have(1).keys
    end

    it "casts the given value to a string to perform the search" do
      spain_data = ISO3166::Country.find_all_by(:country_code, 34)
      spain_data.should be_a Hash
      spain_data.keys.should == ['ES']
    end

    it "also performs searches with regexps and forces it to ignore case" do
      spain_data = ISO3166::Country.find_all_by(:names, /Españ/)
      spain_data.should be_a Hash
      spain_data.keys.should == ['ES']
    end
  end

  describe "hash finder methods" do
    context "when search name in 'name'" do
      subject { ISO3166::Country.find_by_name("Poland") }

      its(:first) { should == "PL" }
    end

    context "when search lowercase name in 'name'" do
      subject { ISO3166::Country.find_by_name("poland") }

      its(:first) { should == "PL" }
    end

    context "when search name in 'names'" do
      subject { ISO3166::Country.find_by_name("Polonia") }

      its(:first) { should == "PL" }
    end

    context "when finding by invalid attribute" do
      it "should raise an error" do
        lambda { ISO3166::Country.find_by_invalid('invalid') }.should raise_error
      end
    end

    context "when using find_all method" do
      let(:list) { ISO3166::Country.find_all_by_currency('USD') }

      it "should be an Array of Arrays" do
        list.should be_a(Array)
        list.first.should be_a(Array)
      end
    end

    context "when using find_by method" do
      subject { ISO3166::Country.find_by_alpha3('CAN') }

      its(:length) { should == 2 }
      its(:first) { should be_a(String) }
      its(:last) { should be_a(Hash) }
    end
  end

  describe "country finder methods" do
    context "when search name found" do
      let(:uk) { ISO3166::Country.find_country_by_name("United Kingdom") }

      it "should be a country instance" do
        uk.should be_a(ISO3166::Country)
        uk.alpha2.should == "GB"
      end
    end

    context "when search lowercase name found" do
      let(:uk) { ISO3166::Country.find_country_by_name("united kingdom") }

      it "should be a country instance" do
        uk.should be_a(ISO3166::Country)
        uk.alpha2.should == "GB"
      end
    end

    context "when search name not found" do
      let(:bogus) { ISO3166::Country.find_country_by_name("Does not exist") }

      it "should be a country instance" do
        bogus.should == nil
      end
    end

    context "when finding by invalid attribute" do
      it "should raise an error" do
        lambda { ISO3166::Country.find_country_by_invalid('invalid') }.should raise_error
      end
    end

    context "when using find_all method" do
      let(:list) { ISO3166::Country.find_all_countries_by_currency('USD') }

      it "should be an Array of Country objects" do
        list.should be_a(Array)
        list.first.should be_a(ISO3166::Country)
      end
    end

    context "when using find_by method" do
      let(:country) { ISO3166::Country.find_country_by_alpha3('CAN') }

      it 'should be a single country object' do
        country.should be_a(ISO3166::Country)
      end
    end
  end

  describe "names in Data" do
    it "should be unique (to allow .find_by_name work properly)" do
      names = ISO3166::Country::Data.collect do |k,v|
        [v["name"], v["names"]].flatten.uniq
      end.flatten

      names.size.should == names.uniq.size
    end
  end

  describe 'Norway' do
    let(:norway) { ISO3166::Country.search('NO') }

    it 'should have a currency' do
      norway.currency.should be_a(ISO4217::Currency)
    end
  end

  describe 'Guernsey' do
    let(:guernsey) { ISO3166::Country.search('GG') }

    it 'should have a currency' do
      guernsey.currency.code.should == 'GBP'
    end
  end

  describe 'Languages' do
    let(:german_speaking_countries) { ISO3166::Country.find_all_countries_by_languages('de') }

    it "should find countries by language" do
      german_speaking_countries.size.should == 6
    end
  end

  describe 'in_eu?' do
    let(:netherlands) { ISO3166::Country.search('NL') }

    it 'should return false for countries without eu_member flag' do
      country.in_eu?.should be_false
    end

    it 'should return true for countries with eu_member flag set to true' do
      netherlands.in_eu?.should be_true
    end
  end

  describe 'gec' do
    it 'should return the country\'s GEC code' do
      ISO3166::Country.new('NA').gec.should eql 'WA'
    end

    it 'should return nil if the country does not have a GEC code' do
      ISO3166::Country.new('AN').gec.should eql nil
    end
  end

  describe 'to_s' do
    it 'should return the country name' do
      ISO3166::Country.new('GB').to_s.should == 'United Kingdom'
    end
  end

<<<<<<< HEAD
  describe 'VAT rates' do
    let(:belgium) { ISO3166::Country.search('BE') }

    it 'should not return a vat_rate for countries without federal VAT' do
      country.vat_rates.should == nil
    end

    it 'should contain all keys for vat_rates' do
      belgium.vat_rates.should be_a(Hash)
      belgium.vat_rates.keys.should == ["standard", "reduced", "super_reduced", "parking"]
    end

    it 'should return an array of reduced vat rates' do
      belgium.vat_rates["reduced"].should be_an(Array)
      belgium.vat_rates["reduced"].should == [6, 12]
    end
  end

=======
  describe 'ISO3166::Country()' do
    it 'should return same object if instance of ISO3166::Country given' do
      ISO3166::Country(country).should eq country
    end

    it 'should return country if instance of String given' do
      ISO3166::Country('us').should eq country
    end

    it 'should return country if not convertable input given' do
      expect {
        ISO3166::Country(42)
      }.to raise_error(TypeError, "can't convert Fixnum into ISO3166::Country")
    end
  end
>>>>>>> 0f160b99
end<|MERGE_RESOLUTION|>--- conflicted
+++ resolved
@@ -471,7 +471,6 @@
     end
   end
 
-<<<<<<< HEAD
   describe 'VAT rates' do
     let(:belgium) { ISO3166::Country.search('BE') }
 
@@ -490,7 +489,6 @@
     end
   end
 
-=======
   describe 'ISO3166::Country()' do
     it 'should return same object if instance of ISO3166::Country given' do
       ISO3166::Country(country).should eq country
@@ -506,5 +504,4 @@
       }.to raise_error(TypeError, "can't convert Fixnum into ISO3166::Country")
     end
   end
->>>>>>> 0f160b99
 end