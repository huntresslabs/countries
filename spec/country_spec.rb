--- conflicted
+++ resolved
@@ -388,7 +388,6 @@
     end
   end
 
-<<<<<<< HEAD
   describe 'gec' do
     it 'should return the country\'s GEC code' do
       ISO3166::Country.new('NA').gec.should eql 'WA'
@@ -398,12 +397,11 @@
       ISO3166::Country.new('AN').gec.should eql nil
     end
   end
-=======
+
   describe 'to_s' do
     it 'should return the country name' do
       ISO3166::Country.new('GB').to_s.should == 'United Kingdom'
     end
   end
 
->>>>>>> 8c1f0b2d
 end