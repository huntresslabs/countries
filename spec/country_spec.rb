--- conflicted
+++ resolved
@@ -48,11 +48,7 @@
   end
 
   it 'should return alternate names' do
-<<<<<<< HEAD
-    expect(country.unofficial_names).to eq(['United States', 'Murica', 'Vereinigte Staaten von Amerika', 'États-Unis', 'Estados Unidos', 'アメリカ合衆国', 'Verenigde Staten'])
-=======
-    expect(country.names).to eq(['United States', 'USA', 'Murica', 'Vereinigte Staaten von Amerika', 'États-Unis', 'Estados Unidos', 'アメリカ合衆国', 'Verenigde Staten'])
->>>>>>> 5fe98ca4
+    expect(country.unofficial_names).to eq(['United States', 'USA', 'Murica', 'Vereinigte Staaten von Amerika', 'États-Unis', 'Estados Unidos', 'アメリカ合衆国', 'Verenigde Staten'])
   end
 
   it 'should return translations' do
